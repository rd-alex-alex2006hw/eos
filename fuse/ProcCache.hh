--- conflicted
+++ resolved
@@ -36,7 +36,7 @@
 #include <krb5.h>
 #include "common/Logging.hh"
 
-
+/*----------------------------------------------------------------------------*/
 /*----------------------------------------------------------------------------*/
 class ProcCache;
 
@@ -177,9 +177,6 @@
   friend class ProcCache;
   // RWMutex to protect entry
   mutable eos::common::RWMutex pMutex;
-
-  // an important reader which is checked very often, we keep it open
-  ProcReaderPsStat pciPsStat;
 
   // internal values
   ProcReaderPsStat pciPsStat;
@@ -198,14 +195,10 @@
   mutable int pError;
   mutable std::string pErrMessage;
 
-  //! return 0 fs success
+  //! return true fs success, false if failure
   int
   ReadContentFromFiles ();
-<<<<<<< HEAD
-  //! return 0 if the information is up-to-date after the call
-=======
   //! return true if the information is up-to-date after the call, false else
->>>>>>> 0f52910c
   int
   UpdateIfPsChanged ();
 
