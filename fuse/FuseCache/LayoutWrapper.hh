--- conflicted
+++ resolved
@@ -33,8 +33,8 @@
 {
 namespace fst
 {
-class AsyncLayoutOpenHandler;
-}
+    class AsyncLayoutOpenHandler;
+  }
 }
 
 //------------------------------------------------------------------------------
@@ -85,15 +85,11 @@
                const char* opaque, const struct stat* buf);
 
 
-<<<<<<< HEAD
-public:
-=======
  public:
-
+  //----------------------------------------------------------------------------
   static XrdSysMutex gCacheAuthorityMutex;
   static std::map<unsigned long long, LayoutWrapper::CacheEntry> gCacheAuthority;
 
->>>>>>> 37b02bb1
   //----------------------------------------------------------------------------
   //! Constructor
   //!
@@ -249,7 +245,7 @@
   //! Restore a file from the cache into EOS
   //----------------------------------------------------------------------------
   bool Restore();
-
+  
   //----------------------------------------------------------------------------
   //! Enable the restore flag when closing the file
   //----------------------------------------------------------------------------
@@ -308,7 +304,7 @@
   {
     return mCanCache;
   }
-
+  
   //----------------------------------------------------------------------------
   //! Return FUSE inode
   //----------------------------------------------------------------------------
@@ -317,7 +313,7 @@
     return eos::common::FileId::FidToInode(mInode);
   }
 
-private:
+ private:
   bool mDoneAsyncOpen; ///< Mark if async open was issued
   eos::fst::AsyncLayoutOpenHandler* mOpenHandler; ///< Asynchronous open handler
 };
