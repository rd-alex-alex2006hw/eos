--- conflicted
+++ resolved
@@ -273,10 +273,7 @@
     //! Conditionally increase the max write offset if offset is bigger
     //--------------------------------------------------------------------------
     void TestMaxWriteOffset(off_t offset);
-<<<<<<< HEAD
     void GrabMaxWriteOffset();
-=======
->>>>>>> f7c3c053
 
     //--------------------------------------------------------------------------
     //! Set the max write offset to offset
@@ -287,11 +284,6 @@
     //! Get the max write offset
     //--------------------------------------------------------------------------
     off_t GetMaxWriteOffset();
-<<<<<<< HEAD
-=======
-
-  private:
->>>>>>> f7c3c053
 
     eos::common::RWMutex mInUse; ///< we use this look to indicate that someone has a reference to it 
     
@@ -312,10 +304,6 @@
     std::string mPath; ///< valid path to this file
     XrdSysMutex mMaxWriteOffsetMutex; ///< mutex protecting the maximum write offset
     off_t mMaxWriteOffset; ///< maximum written offset
-<<<<<<< HEAD
-    
-=======
->>>>>>> f7c3c053
 };
 
 #endif // __EOS_FUSE_FILEABSTRACTION_HH__