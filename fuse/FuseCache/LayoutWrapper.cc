--- conflicted
+++ resolved
@@ -322,12 +322,7 @@
   std::string fxid = m["mgm.id"];
   mOpaque += "&eos.lfn=fxid:";
   mOpaque += fxid;
-<<<<<<< HEAD
   mInode = strtoull(fxid.c_str(), 0, 16);
-=======
-  mInode = strtoull(fxid.c_str(), 0, 16);  
-
->>>>>>> f9795ec7
   std::string LazyOpaque;
   ToCGI(m, LazyOpaque);
   mLazyUrl.assign(origResponse.c_str(), qmidx);
