--- conflicted
+++ resolved
@@ -116,7 +116,7 @@
   int key = -1;
   FileAbstraction* fRet = NULL;
 
-  // we enter with a read lock on keyMgmLock
+  pthread_rwlock_rdlock(&keyMgmLock);    //read lock
 
   std::map<unsigned long, FileAbstraction*>::iterator iter = fileInodeMap.find(inode);
 
@@ -127,17 +127,7 @@
     pthread_rwlock_unlock(&keyMgmLock);  //unlock
     pthread_rwlock_wrlock(&keyMgmLock);  //write lock
     if (indexFile >= maxIndexFiles) {
-<<<<<<< HEAD
-      key = usedIndexQueue.front();
-      if (!key) {
-	eos_static_crit("couldn't retrieve a key\n");
-	exit(0);
-      }
-	
-      usedIndexQueue.pop();
-=======
       usedIndexQueue->wait_pop(key);
->>>>>>> 9c76649d
       fRet = new FileAbstraction(key, inode);
       fileInodeMap.insert(std::pair<unsigned long, FileAbstraction*>(inode, fRet));
     } else {
@@ -146,16 +136,14 @@
       fileInodeMap.insert(std::pair<unsigned long, FileAbstraction*>(inode, fRet));
       indexFile++;
     }
-    pthread_rwlock_unlock(&keyMgmLock);  //unlock
-    pthread_rwlock_rdlock(&keyMgmLock);  //read lock
   }
 
   //increase the number of references to this file
   fRet->incrementNoReferences();
+  pthread_rwlock_unlock(&keyMgmLock);  //unlock
 
   eos_static_debug("inode=%lu, key=%i", inode, key);
 
-  // we leave with a readlock on keyMgmLock
   return fRet;
 }
 
@@ -168,8 +156,6 @@
   size_t nwrite;
   long long int key;
   off_t writtenOffset = 0;
-
-  pthread_rwlock_rdlock(&keyMgmLock);   //read lock
 
   FileAbstraction* fAbst = getFileObj(inode);
   
@@ -193,7 +179,6 @@
   }
 
   fAbst->decrementNoReferences();
-  pthread_rwlock_unlock(&keyMgmLock);  //unlock
   return;
 }
 
@@ -388,8 +373,6 @@
 void
 XrdFileCache::waitFinishWrites(unsigned long inode)
 {
-  pthread_rwlock_rdlock(&keyMgmLock);   //read lock
-
   FileAbstraction* fAbst = getFileObj(inode);
   
   if (fAbst->getSizeWrites() != 0) {
@@ -402,10 +385,6 @@
     }
   }
 
-<<<<<<< HEAD
-  pthread_rwlock_unlock(&keyMgmLock);   //unlock
-=======
   fAbst->decrementNoReferences();
->>>>>>> 9c76649d
   return;
 }