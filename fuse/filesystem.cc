--- conflicted
+++ resolved
@@ -73,11 +73,7 @@
   fuse_shared = false;
   creator_cap_lifetime = 30;
   file_write_back_cache_size = 64 * 1024 * 1024;
-<<<<<<< HEAD
   max_wb_in_memory_size = 512 * 1024 * 1024;
-=======
-  max_wb_in_memory_size=512*1024*1024;
->>>>>>> 8696028f
   base_fd = 1;
   XFC = 0;
   tCacheCleanup = 0;
@@ -1166,9 +1162,9 @@
   request += xattr_name;
   arg.FromString(request);
   std::string surl = user_url(uid, gid, pid);
-
   std::string auth = strongauth_cgi(pid);
-  if(!auth.empty()) {
+
+  if (!auth.empty()) {
     surl += "?" + auth;
   }
 
@@ -1259,9 +1255,9 @@
   request += value.c_str();
   arg.FromString(request);
   std::string surl = user_url(uid, gid, pid);
-
   std::string auth = strongauth_cgi(pid);
-  if(!auth.empty()) {
+
+  if (!auth.empty()) {
     surl += "?" + auth;
   }
 
@@ -1344,9 +1340,9 @@
   request += xattr_name;
   arg.FromString(request);
   std::string surl = user_url(uid, gid, pid);
-
   std::string auth = strongauth_cgi(pid);
-  if(!auth.empty()) {
+
+  if (!auth.empty()) {
     surl += "?" + auth;
   }
 
@@ -1441,9 +1437,9 @@
   request += "mgm.subcmd=ls";
   arg.FromString(request);
   std::string surl = user_url(uid, gid, pid);
-
   std::string auth = strongauth_cgi(pid);
-  if(!auth.empty()) {
+
+  if (!auth.empty()) {
     surl += "?" + auth;
   }
 
@@ -1660,9 +1656,9 @@
 
   arg.FromString(request);
   std::string surl = user_url(uid, gid, pid);
-
   std::string auth = strongauth_cgi(pid);
-  if(!auth.empty()) {
+
+  if (!auth.empty()) {
     surl += "?" + auth;
   }
 
@@ -1840,9 +1836,9 @@
   request += safePath(path);
   arg.FromString(request);
   std::string surl = user_url(uid, gid, pid);
-
   std::string auth = strongauth_cgi(pid);
-  if(!auth.empty()) {
+
+  if (!auth.empty()) {
     surl += "?" + auth;
   }
 
@@ -1930,9 +1926,9 @@
 
   arg.FromString(request);
   std::string surl = user_url(uid, gid, pid);
-
   std::string auth = strongauth_cgi(pid);
-  if(!auth.empty()) {
+
+  if (!auth.empty()) {
     surl += "?" + auth;
   }
 
@@ -2047,9 +2043,9 @@
   eos_static_debug("request: %s", request.c_str());
   arg.FromString(request);
   std::string surl = user_url(uid, gid, pid);
-
   std::string auth = strongauth_cgi(pid);
-  if(!auth.empty()) {
+
+  if (!auth.empty()) {
     surl += "?" + auth;
   }
 
@@ -2121,9 +2117,9 @@
 
   arg.FromString(request);
   std::string surl = user_url(uid, gid, pid);
-
   std::string auth = strongauth_cgi(pid);
-  if(!auth.empty()) {
+
+  if (!auth.empty()) {
     surl += "?" + auth;
   }
 
@@ -2189,9 +2185,9 @@
 
   arg.FromString(request);
   std::string surl = user_url(uid, gid, pid);
-
   std::string auth = strongauth_cgi(pid);
-  if(!auth.empty()) {
+
+  if (!auth.empty()) {
     surl += "?" + auth;
   }
 
@@ -2294,9 +2290,9 @@
 
   arg.FromString(request);
   std::string surl = user_url(uid, gid, pid);
-
   std::string auth = strongauth_cgi(pid);
-  if(!auth.empty()) {
+
+  if (!auth.empty()) {
     surl += "?" + auth;
   }
 
@@ -2371,7 +2367,8 @@
 
   // add the kerberos token
   std::string auth = strongauth_cgi(pid);
-  if(!auth.empty()) {
+
+  if (!auth.empty()) {
     request += "&" + auth;
   }
 
@@ -2753,9 +2750,9 @@
   }
 
   std::string surl = user_url(uid, gid, pid);
-
   std::string auth = strongauth_cgi(pid);
-  if(!auth.empty()) {
+
+  if (!auth.empty()) {
     surl += "?" + auth;
   }
 
@@ -2831,9 +2828,9 @@
 
   arg.FromString(request);
   std::string surl = user_url(uid, gid, pid);
-
   std::string auth = strongauth_cgi(pid);
-  if(!auth.empty()) {
+
+  if (!auth.empty()) {
     surl += "?" + auth;
   }
 
@@ -2938,10 +2935,9 @@
   COMMONTIMING("START", &rmdirtiming);
   eos_static_info("path=%s uid=%u pid=%u", path, uid, pid);
   std::string surl = user_url(uid, gid, pid);
-
-
   std::string auth = strongauth_cgi(pid);
-  if(!auth.empty()) {
+
+  if (!auth.empty()) {
     surl += "?" + auth;
   }
 
@@ -3050,9 +3046,9 @@
       spath.replace("/proc/whoami", "/proc/user/");
       //spath += "?mgm.cmd=whoami&mgm.format=fuse&eos.app=fuse";
       spath += '?';
-
       std::string auth = strongauth_cgi(pid);
-      if(!auth.empty()) {
+
+      if (!auth.empty()) {
         spath += auth.c_str();
         spath += '&';
       }
@@ -3090,9 +3086,9 @@
       spath.replace("/proc/who", "/proc/user/");
       //spath += "?mgm.cmd=who&mgm.format=fuse&eos.app=fuse";
       spath += '?';
-
       std::string auth = strongauth_cgi(pid);
-      if(!auth.empty()) {
+
+      if (!auth.empty()) {
         spath += auth.c_str();
         spath += '&';
       }
@@ -3129,9 +3125,9 @@
       spath.replace("/proc/quota", "/proc/user/");
       //spath += "?mgm.cmd=quota&mgm.subcmd=lsuser&mgm.format=fuse&eos.app=fuse";
       spath += '?';
-
       std::string auth = strongauth_cgi(pid);
-      if(!auth.empty()) {
+
+      if (!auth.empty()) {
         spath += auth.c_str();
         spath += '&';
       }
@@ -3187,9 +3183,9 @@
 
     arg.FromString(request);
     std::string surl = user_url(uid, gid, pid);
-
     std::string auth = strongauth_cgi(pid);
-    if(!auth.empty()) {
+
+    if (!auth.empty()) {
       surl += "?" + auth;
     }
 
@@ -4000,9 +3996,9 @@
   COMMONTIMING("start", &xpu);
   eos_static_info("path=%s uid=%u, pid=%u", path, uid, pid);
   std::string surl = user_url(uid, gid, pid);
-
   std::string auth = strongauth_cgi(pid);
-  if(!auth.empty()) {
+
+  if (!auth.empty()) {
     surl += "?" + auth;
   }
 
@@ -4056,9 +4052,9 @@
   }
 
   std::string surl = user_url(uid, gid, pid);
-
   std::string auth = strongauth_cgi(pid);
-  if(!auth.empty()) {
+
+  if (!auth.empty()) {
     surl += "?" + auth;
   }
 
