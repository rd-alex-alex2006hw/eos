--- conflicted
+++ resolved
@@ -3693,24 +3693,13 @@
    if (err_queue.try_pop (error))
    {
      eos_static_info ("Extract error from queue");
-<<<<<<< HEAD
      retc = error.first;
-=======
-      retc = error.first;
->>>>>>> 25e9a837
 
      if (retc) 
      {
        errno = retc;
        retc = -1;
      }
-<<<<<<< HEAD
-   }
-   else
-   {
-     eos_static_info("No flush error");
-=======
->>>>>>> 25e9a837
    }
    else
    {
