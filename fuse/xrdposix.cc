--- conflicted
+++ resolved
@@ -313,31 +313,15 @@
   XrdPosixXrootd::setEnv(NAME_READCACHESIZE, (long)0);
 }
 
-<<<<<<< HEAD
-//------------------------------------------------------------------------------
-void
-xrd_rw_env()
-{
-  int rahead = 0; //97*1024;
-  int rcsize = 0; //512*1024;
-
-  if(!(getenv("EOS_XFC")))
-  {
-    if (getenv("EOS_READAHEADSIZE")) {
-      rahead = atoi(getenv("EOS_READAHEADSIZE"));
-    }
-    if (getenv("EOS_READCACHESIZE")) {
-      rcsize = atoi(getenv("EOS_READCACHESIZE"));
-    }
-=======
 //-------------------------------------------------------------------------------------------------------------------
 void xrd_rw_env() {
   int rahead = 0;
   int rcsize = 0;
 
-  if (getenv("EOS_WRITECACHESIZE")) {
-    rcsize = atoi(getenv("EOS_WRITECACHESIZE"));
->>>>>>> ac7892eb
+  if (!(getenv("EOS_XFC"))) {
+    if (getenv("EOS_WRITECACHESIZE")) {
+      rcsize = atoi(getenv("EOS_WRITECACHESIZE"));
+    }
   }
   
   XrdPosixXrootd::setEnv(NAME_READAHEADSIZE, rahead);
