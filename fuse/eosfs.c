//------------------------------------------------------------------------------
//! @file: eosfs.c
//! @author: Andreas-Joachim Peters - CERN
//------------------------------------------------------------------------------

/************************************************************************
 * EOS - the CERN Disk Storage System                                   *
 * Copyright (C) 2011 CERN/Switzerland                                  *
 *                                                                      *
 * This program is free software: you can redistribute it and/or modify *
 * it under the terms of the GNU General Public License as published by *
 * the Free Software Foundation, either version 3 of the License, or    *
 * (at your option) any later version.                                  *
 *                                                                      *
 * This program is distributed in the hope that it will be useful,      *
 * but WITHOUT ANY WARRANTY; without even the implied warranty of       *
 * MERCHANTABILITY or FITNESS FOR A PARTICULAR PURPOSE.  See the        *
 * GNU General Public License for more details.                         *
 *                                                                      *
 * You should have received a copy of the GNU General Public License    *
 * along with this program.  If not, see <http://www.gnu.org/licenses/>.*
 ************************************************************************/

//------------------------------------------------------------------------------
/*
    FUSE: Filesystem in Userspace
    Copyright (C) 2001-2007  Miklos Szeredi <miklos@szeredi.hu>

    This program can be distributed under the terms of the GNU GPL.
    See the file COPYING.

    gcc -Wall `pkg-config fuse --cflags --libs` fusexmp.c -o fusexmp
 */
//------------------------------------------------------------------------------

#ifdef HAVE_CONFIG_H
#include <config.h>
#endif

#ifdef __APPLE__
#define FUSE_USE_VERSION 27
#else
#define FUSE_USE_VERSION 26
#endif

#ifdef linux
/* For pread()/pwrite() */
#define _XOPEN_SOURCE 500
#endif

/*----------------------------------------------------------------------------*/
#include <fuse.h>
#include <stdio.h>
#include <string.h>
#include <stdlib.h>
#include <unistd.h>
#include <fcntl.h>
#include <dirent.h>
#include <errno.h>
#include <sys/time.h>
#include <pthread.h>
#ifdef HAVE_SETXATTR
#include <sys/xattr.h>
#endif
#include "fuse/ProcCacheC.h"
/*----------------------------------------------------------------------------*/
#include "xrdposix.hh"
/*----------------------------------------------------------------------------*/

//#define UPDATEPROCCACHE \
//  do { \
//    int errCode; \
//    if( (errCode=update_proc_cache(fuse_ctx->pid)) )\
//    { \
//      return -errCode; \
//    } \
//  } while (0)

#define UPDATEPROCCACHE \
  do { \
    int errCode; \
    xrd_lock_w_pcache (fuse_ctx->pid); \
    if( (errCode=update_proc_cache(fuse_ctx->uid,fuse_ctx->pid)) )\
    { \
      xrd_unlock_w_pcache (fuse_ctx->pid); \
      return -errCode; \
    } \
    xrd_unlock_w_pcache (fuse_ctx->pid); \
  } while (0)

//! Mount hostport;
char mounthostport[1024];

//! Mount prefix
char mountprefix[1024];

//! Local mount point
char local_mount_dir[1024];

//! We need to track the access time of/to use autofs
static time_t eosatime;

uid_t uid;
gid_t gid;
pid_t pid;

//------------------------------------------------------------------------------
// Get attr
//------------------------------------------------------------------------------
static int
eosdfs_getattr (const char* path, struct stat* stbuf)
{
  if ( getenv("EOS_FUSE_DEBUG") ) fprintf (stderr, "[%s] path=%s\n", __FUNCTION__, path);
  int res;
  char rootpath[4096];

  if (strcmp (path, "/"))
    eosatime = time (0);

  rootpath[0] = '\0';
  strcat (rootpath, mountprefix);
  strcat (rootpath, path);
  res = xrd_stat(rootpath, stbuf, uid, gid, pid,xrd_inode(rootpath));

  if (res == 0)
  {
    if (S_ISREG (stbuf->st_mode))
    {
      stbuf->st_mode &= 0772777; // remove sticky bit and suid bit
      stbuf->st_blksize = 32768; // unfortunately, it is ignored, see include/fuse.h
      if ( getenv("EOS_FUSE_DEBUG") ) fprintf (stderr, "[%s] Return 0 for file. \n", __FUNCTION__);
      return 0;
    }
    else if (S_ISDIR (stbuf->st_mode))
    {
      stbuf->st_mode &= 0772777; // remove sticky bit and suid bit

      if (!strcmp (path, "/"))
        stbuf->st_atime = eosatime;

      if ( getenv("EOS_FUSE_DEBUG") ) fprintf (stderr, "[%s] Return 0 for directory. \n", __FUNCTION__);
      return 0;
    }
    else if (S_ISLNK (stbuf->st_mode))
      return 0;
    else
      return -EIO;
    }
    else
    return -errno;
}


//------------------------------------------------------------------------------
// Get fattr
//------------------------------------------------------------------------------
static int
eosdfs_fgetattr (const char* path,
                 struct stat* stbuf,
                 struct fuse_file_info* fi)
<<<<<<< HEAD
    {
  fprintf (stderr, "[%s] path=%s\n", __FUNCTION__, path);
=======
{
  if ( getenv("EOS_FUSE_DEBUG") ) fprintf (stderr, "[%s] path=%s\n", __FUNCTION__, path);
>>>>>>> 4039939c
  char rootpath[4096];

  if (strcmp (path, "/"))
    eosatime = time (0);

  rootpath[0] = '\0';
  strcat (rootpath, mountprefix);
  strcat (rootpath, path);
  struct fd_user_info* info = (fd_user_info*) fi->fh;
  int res = xrd_stat(rootpath, stbuf, uid, gid, pid,info->ino);
  
  if (res == 0)
  {
    if (S_ISREG (stbuf->st_mode))
    {
      stbuf->st_mode &= 0772777; // remove sticky bit and suid bit
      stbuf->st_blksize = 32768; // unfortunately, it is ignored, see include/fuse.h
      if ( getenv("EOS_FUSE_DEBUG") ) fprintf (stderr, "[%s] Return 0 for file. \n", __FUNCTION__);
      return 0;
    }
    else if (S_ISDIR (stbuf->st_mode))
    {
      stbuf->st_mode &= 0772777; // remove sticky bit and suid bit

      if (!strcmp (path, "/"))
        stbuf->st_atime = eosatime;

      if ( getenv("EOS_FUSE_DEBUG") ) fprintf (stderr, "[%s] Return 0 for directory. \n", __FUNCTION__);
      return 0;
  }
    else if (S_ISLNK (stbuf->st_mode))
      return 0;
  else
      return -EIO;
  }
  else
    return -errno;
  }


//------------------------------------------------------------------------------
// Access
//------------------------------------------------------------------------------
static int
eosdfs_access (const char* path, int mask)
{
  if ( getenv("EOS_FUSE_DEBUG") ) fprintf (stderr, "[%s] path=%s\n", __FUNCTION__, path);
  // we don't call access, we have access control in every other call!
  return 0;
}

//------------------------------------------------------------------------------
// Readlink
//------------------------------------------------------------------------------

static int 
eosdfs_readlink(const char *path, char *buf, size_t size)
{ 
  if ( getenv("EOS_FUSE_DEBUG") ) fprintf (stderr, "[%s] path=%s\n", __FUNCTION__, path);  
  int res;
  char rootpath[4096];
  eosatime = time(0);    
  rootpath[0]='\0';
  strcat (rootpath, mountprefix);
  strcat (rootpath,path);
  
  res = xrd_readlink(rootpath, buf, size - 1, uid, gid, pid);
  if (res == -1)
    return -errno;
  
  return 0;
}

//------------------------------------------------------------------------------
// Read directory
//------------------------------------------------------------------------------
static int
eosdfs_readdir (const char* path,
                void* buf,
                fuse_fill_dir_t filler,
                off_t offset,
                struct fuse_file_info* fi)
{
  if ( getenv("EOS_FUSE_DEBUG") ) fprintf (stderr, "[%s] path=%s\n", __FUNCTION__, path);
  size_t size = -1;
  struct dirent* de;
  eosatime = time (0);
  (void) offset;
  (void) fi;
  char rootpath[4096];
  rootpath[0] = '\0';
  strcat (rootpath, mountprefix);
  strcat (rootpath, path);

  if (strcmp (path, "/"))
  {
    filler (buf, ".", NULL, 0);
    filler (buf, "..", NULL, 0);
  }

  de = xrd_readdir (rootpath, &size, uid, gid, pid);
  if ( getenv("EOS_FUSE_DEBUG") ) fprintf (stderr, "[%s] The size is: %li\n", __FUNCTION__, size);

  if (size)
  {
    size_t i = 0;
    while (i < size)
    {
      if ( getenv("EOS_FUSE_DEBUG") ) fprintf (stderr, "[%s] Name:%s\n", __FUNCTION__, de[i].d_name);

      if (filler (buf, de[i].d_name, NULL, 0))
        break;

      i++;
    }
  }

  // Free memory allocated in xrd_readdir
  free (de);
  if ( getenv("EOS_FUSE_DEBUG") ) fprintf (stderr, "[%s] Finish\n", __FUNCTION__);
  return 0;
}


//------------------------------------------------------------------------------
// If the file does not exist, first create it with the specified mode, and
// then open it.
//------------------------------------------------------------------------------
static int
eosdfs_create (const char* path, mode_t mode, struct fuse_file_info* fi)
{
  if ( getenv("EOS_FUSE_DEBUG") ) fprintf (stderr, "[%s] path=%s, mode=%x\n", __FUNCTION__, path, mode);
  eosatime = time (0);
  char rootpath[4096];
  unsigned long return_inode;

  if (S_ISREG (mode))
  {
    rootpath[0] = '\0';
    strcat (rootpath, mountprefix);
    strcat (rootpath, path);
    if ( getenv("EOS_FUSE_DEBUG") ) fprintf (stderr, "[%s] rootpath=%s\n", __FUNCTION__, rootpath);
    int res = xrd_open(path,
                       O_CREAT | O_EXCL | O_RDWR,
                       mode,
                       uid, gid, 0, &return_inode);

    if (res < 0)
      return -errno;

    // Update the entry parameters
    xrd_store_p2i ((unsigned long long) return_inode, rootpath);
    if ( getenv("EOS_FUSE_DEBUG") ) fprintf (stderr, "[%s]: update inode=%lld \n", __FUNCTION__, (long long) return_inode);

    // This memory  has to be freed once we're done with the file, usually in
    // the close/release method
    fd_user_info* info = (struct fd_user_info*) calloc (1, sizeof(struct fd_user_info));
    info->fd = res;
    info->uid = uid;
    info->ino = return_inode;
    fi->fh = (uint64_t) info;  
  }

  return 0;
}


//------------------------------------------------------------------------------
// Mkdir
//------------------------------------------------------------------------------
static int
eosdfs_mkdir (const char* path, mode_t mode)
{
  if ( getenv("EOS_FUSE_DEBUG") ) fprintf (stderr, "[%s] path=%s\n", __FUNCTION__, path);
  char rootpath[4096];
  eosatime = time (0);
  rootpath[0] = '\0';
  strcat (rootpath, mountprefix);
  strcat (rootpath, path);
  struct stat buf;
  int res = xrd_mkdir(rootpath, mode, uid, gid, pid, &buf);

  if (res)
    return -errno;
  else
    return 0;
}


//------------------------------------------------------------------------------
// Unlink
//------------------------------------------------------------------------------
static int
eosdfs_unlink (const char* path)
{
  if ( getenv("EOS_FUSE_DEBUG") ) fprintf (stderr, "[%s] path=%s, pid=%u\n", __FUNCTION__, path, getpid());
  char rootpath[4096];
  eosatime = time (0);
  rootpath[0] = '\0';
  strcat(rootpath, mountprefix);
  strcat(rootpath, path);

  // Check and prevent top level deletions
  struct fuse_context* fuse_ctx = fuse_get_context();

  UPDATEPROCCACHE;

  if (is_toplevel_rm(fuse_ctx->pid, local_mount_dir) == 1)
    return -EPERM;

  int res = xrd_unlink (rootpath, uid, gid, pid);

  if (res)
    return -errno;

  xrd_forget_p2i (xrd_inode (path));
  return 0;
}


//------------------------------------------------------------------------------
// Rmdir
//------------------------------------------------------------------------------
static int
eosdfs_rmdir (const char* path)
{
  if ( getenv("EOS_FUSE_DEBUG") ) fprintf (stderr, "[%s] path=%s\n", __FUNCTION__, path);
  char rootpath[4096];
  eosatime = time (0);
  rootpath[0] = '\0';
  strcat (rootpath, mountprefix);
  strcat (rootpath, path);

  // Check and prevent top level deletions
  struct fuse_context* fuse_ctx = fuse_get_context();

  UPDATEPROCCACHE;

  if (is_toplevel_rm(fuse_ctx->pid, local_mount_dir) == 1)
    return -EPERM;

  int res = xrd_rmdir (rootpath, uid, gid, pid);

  if (res)
    return -errno;

  xrd_forget_p2i (xrd_inode (path));
  return 0;
}


//------------------------------------------------------------------------------
<<<<<<< HEAD
// Rename 
=======
// Symlink
//------------------------------------------------------------------------------

static int 
eosdfs_symlink(const char *from, const char *to)
{
  if ( getenv("EOS_FUSE_DEBUG") ) fprintf (stderr, "[%s] path=%s link=%s\n", __FUNCTION__, from, to);  
  int res;
  char rootpath[4096];
  eosatime = time(0);    
  rootpath[0]='\0';

  strcat(rootpath,mountprefix);
  strcat(rootpath,"from");
  
  if (from[0] == '/') {
    return -EINVAL;
  }

  res = xrd_symlink(rootpath, to, uid, gid, pid);
  if (res == -1)
    return -errno;
  
  return 0;
}

//------------------------------------------------------------------------------
// Rename
>>>>>>> 4039939c
//------------------------------------------------------------------------------
static int
eosdfs_rename (const char* from, const char* to)
{
  if ( getenv("EOS_FUSE_DEBUG") ) fprintf (stderr, "[%s] from=%s, to=%s\n", __FUNCTION__, from, to);
  char from_path[4096] = "", to_path[4096] = "";
  eosatime = time (0);
  strcat (from_path, mountprefix);
  strcat (from_path, from);
  strcat (to_path, mountprefix);
  strcat (to_path, to);

  if (xrd_rename (from_path, to_path, uid, gid, pid) != 0)
    return -errno;

  return 0;
}

//------------------------------------------------------------------------------
// Chmod
//------------------------------------------------------------------------------
static int
eosdfs_chmod (const char* path, mode_t mode)
{
  if ( getenv("EOS_FUSE_DEBUG") ) fprintf (stderr, "[%s] path=%s mode=%x\n", __FUNCTION__, path, mode);
  char rootpath[4096];
  eosatime = time (0);
  rootpath[0] = '\0';
  strcat (rootpath, mountprefix);
  strcat (rootpath, path);
  if (xrd_chmod (rootpath, mode, uid, gid, pid) != 0)
    return -errno;
  return 0;
}


//------------------------------------------------------------------------------
// Chown
//------------------------------------------------------------------------------
static int
eosdfs_chown (const char* path, uid_t uid, gid_t gid)
{
  if ( getenv("EOS_FUSE_DEBUG") ) fprintf (stderr, "[%s] path=%s\n", __FUNCTION__, path);

  // We forbid chown via the mounted filesystem */
  eosatime = time (0);

  // Fake that it would work ...
  return -EOPNOTSUPP;
}


//------------------------------------------------------------------------------
// Truncate file - through the File System
//------------------------------------------------------------------------------
static int
eosdfs_truncate (const char* path, off_t size)
{
<<<<<<< HEAD
  fprintf(stderr, "[%s] path=%s, size=%lli\n", __FUNCTION__, path, (long long int)size);
=======
  if ( getenv("EOS_FUSE_DEBUG") ) fprintf(stderr, "[%s] path=%s, size=%lli\n", __FUNCTION__, path, size);
>>>>>>> 4039939c
  char rootpath[4096];
  unsigned long rinode = 0;
  eosatime = time (0);
  rootpath[0] = '\0';
  strcat (rootpath, mountprefix);
  strcat (rootpath, path);

  // Xrootd doesn't provide truncate(), So we use open() to truncate file to 0
  int fd = xrd_open(path,
                  O_WRONLY | O_TRUNC,
                    S_IRUSR | S_IWUSR | S_IRGRP | S_IROTH,
                    uid, gid, pid, &rinode);

  if (fd < 0)
    return -errno;

  xrd_truncate (fd, size);
  xrd_close (fd, rinode, uid);
  return 0;
}


//------------------------------------------------------------------------------
//
//------------------------------------------------------------------------------
static int
eosdfs_utimens (const char* path, const struct timespec ts[2])
{
  if ( getenv("EOS_FUSE_DEBUG") ) fprintf(stderr, "[%s] path=%s\n", __FUNCTION__, path);
  char rootpath[4096];
  eosatime = time (0);
  rootpath[0] = '\0';
  strcat (rootpath, mountprefix);
  strcat (rootpath, path);
  struct timespec tv[2];
  tv[0].tv_sec = ts[0].tv_sec;
  tv[0].tv_nsec = ts[0].tv_nsec;
  tv[1].tv_sec = ts[1].tv_sec;
  tv[1].tv_nsec = ts[1].tv_nsec;
  int res = xrd_utimes (rootpath, tv, uid, gid, pid);

  if (res)
    return -errno;

  return 0;
}


//------------------------------------------------------------------------------
// Open file
//------------------------------------------------------------------------------
static int
eosdfs_open (const char* path, struct fuse_file_info* fi)
{
  if ( getenv("EOS_FUSE_DEBUG") ) fprintf (stderr, "[%s] path=%s\n", __FUNCTION__, path);
  char rootpath[4096];
  unsigned long rinode = 0;
  rootpath[0] = '\0';
  strcat (rootpath, mountprefix);
  strcat (rootpath, path);
  eosatime = time (0);
  int res = xrd_open (path, 
                  fi->flags, 
                  S_IRUSR | S_IWUSR | S_IRGRP | S_IROTH, 
                  uid, gid, pid, &rinode);

  if (res == -1)
    return -errno;

  // This memory  has to be freed once we're done with the file, usually in
  // the close/release method
  fd_user_info* info = (struct fd_user_info*) calloc (1, sizeof(struct fd_user_info));
  info->fd = res;
  info->uid = uid;
  info->ino = rinode;
  fi->fh = (uint64_t) info;
  if ( getenv("EOS_FUSE_DEBUG") ) fprintf (stderr, "[%s] path=%s, fd=%i, inode=%lu\n", __FUNCTION__, path, res,
           (unsigned long) rinode);
  return 0;
}


//------------------------------------------------------------------------------
// Read
//------------------------------------------------------------------------------
static int
eosdfs_read (const char* path,
             char* buf,
             size_t size,
             off_t offset,
             struct fuse_file_info* fi)
{
<<<<<<< HEAD
  fprintf (stderr, "[%s] path=%s, offset=%llii, length=%li\n", 
           __FUNCTION__, path, (long long int)offset, size);
=======
  if ( getenv("EOS_FUSE_DEBUG") ) fprintf (stderr, "[%s] path=%s, offset=%llii, length=%li\n",
           __FUNCTION__, path, offset, size);
>>>>>>> 4039939c
  eosatime = time (0);
  struct fd_user_info* info = (fd_user_info*) fi->fh;
  int res = xrd_pread (info->fd, buf, size, offset);

  if (res == -1)
  {
    if (errno == ENOSYS)
      errno = EIO;

    res = -errno;
  }

  return res;
}


//------------------------------------------------------------------------------
// Write
//------------------------------------------------------------------------------
static int
eosdfs_write (const char* path,
              const char* buf,
              size_t size,
              off_t offset,
              struct fuse_file_info* fi)
{
<<<<<<< HEAD
  fprintf (stderr, "[%s] path=%s, offset=%lli, lenght=%li\n", 
           __FUNCTION__, path, (long long int)offset, size);
=======
  if ( getenv("EOS_FUSE_DEBUG") ) fprintf (stderr, "[%s] path=%s, offset=%lli, lenght=%li\n",
           __FUNCTION__, path, offset, size);
>>>>>>> 4039939c

  // File already existed. FUSE uses eosdfs_open() and eosdfs_truncate()
  // to open and truncate a file before calling eosdfs_write()
  eosatime = time (0);
  struct fd_user_info* info = (fd_user_info*) fi->fh;
  int res = xrd_pwrite (info->fd, buf, size, offset);

  if (res == -1)
    res = -errno;

  return res;
}


//------------------------------------------------------------------------------
// Statfs
//------------------------------------------------------------------------------
static int
eosdfs_statfs (const char* path, struct statvfs* stbuf)
{
  if ( getenv("EOS_FUSE_DEBUG") ) fprintf (stderr, "[%s] path = %s.\n", __FUNCTION__, path);
  eosatime = time (0);
  char rootpath[4096];
  eosatime = time (0);
  rootpath[0] = '\0';
  strcat (rootpath, mountprefix);
  strcat (rootpath, "/");
  strcat (rootpath, path);
  int res = xrd_statfs (rootpath, stbuf, uid, gid, pid);

  if (res)
    return -errno;

  return 0;
}


//------------------------------------------------------------------------------
// Release (close) file
//------------------------------------------------------------------------------
static int
eosdfs_release (const char* path, struct fuse_file_info* fi)
{
  if ( getenv("EOS_FUSE_DEBUG") ) fprintf (stderr, "[%s] path=%s\n", __FUNCTION__, path);
  struct stat xrdfile, cnsfile;
  char rootpath[4096];
  eosatime = time (0);
  struct fd_user_info* info = (struct fd_user_info*) fi->fh;
  xrd_close(info->fd, info->ino, info->uid);
  xrd_release_rd_buff(pthread_self());

  // Free memory allocated in eosdfs_open or eosdfs_create
  free (info);
  fi->fh = 0;
  return 0;
}


//------------------------------------------------------------------------------
// Fsync
//------------------------------------------------------------------------------
static int
eosdfs_fsync (const char* path,
              int isdatasync,
              struct fuse_file_info* fi)
{
  if ( getenv("EOS_FUSE_DEBUG") ) fprintf (stderr, "[%s] path=%s\n", __FUNCTION__, path);

  // This method is optional and can safely be left unimplemented
  eosatime = time (0);
  (void) path;
  (void) isdatasync;
  (void) fi;
  return 0;
}


//------------------------------------------------------------------------------
// Truncate an opened file 
//------------------------------------------------------------------------------
static int 
eosdfs_ftruncate(const char* path, 
                 off_t size, 
                 struct fuse_file_info* fi)
{
<<<<<<< HEAD
  fprintf (stderr, "[%s] path=%s, size=%lli\n", __FUNCTION__, path, (long long int)size);
=======
  if ( getenv("EOS_FUSE_DEBUG") ) fprintf (stderr, "[%s] path=%s, size=%lli\n", __FUNCTION__, path, size);
>>>>>>> 4039939c
  struct fd_user_info* info = (fd_user_info*) fi->fh;
  int res = xrd_truncate (info->fd, size);

  if (res)
    res = -errno;

  return res;
}


//------------------------------------------------------------------------------
//
//------------------------------------------------------------------------------
#ifdef HAVE_SETXATTR
//..............................................................................
// Xattr operations are optional and can safely be left unimplemented
//..............................................................................

static int
eosdfs_setxattr (const char* path, const char* name, const char* value,
                 size_t size, int flags)
{
  if ( getenv("EOS_FUSE_DEBUG") ) fprintf (stderr, "[%s] path = %s.\n", __FUNCTION__, path);
  /*
    int res = lsetxattr(path, name, value, size, flags);
    if (res == -1)
      return -errno;
   */
  eosatime = time (0);
  return 0;
}


//------------------------------------------------------------------------------
// Get xattr
//------------------------------------------------------------------------------
static int
eosdfs_getxattr (const char* path, const char* name, char* value,
                 size_t size)
{
  if ( getenv("EOS_FUSE_DEBUG") ) fprintf (stderr, "[%s] path=%s, name=%s\n", __FUNCTION__, path, name);
  /*
    int res = lgetxattr(path, name, value, size);
    if (res == -1)
    return -errno;
    return res;
   */
  eosatime = time (0);
  return 0;
}


//------------------------------------------------------------------------------
// List xattr
//------------------------------------------------------------------------------
static int
eosdfs_listxattr (const char* path, char* list, size_t size)
{
  if ( getenv("EOS_FUSE_DEBUG") ) fprintf (stderr, "[%s] path = %s.\n", __FUNCTION__, path);
  /*
    int res = llistxattr(path, list, size);
    if (res == -1)
    return -errno;
    return res;
   */
  eosatime = time (0);
  return 0;
}


//------------------------------------------------------------------------------
// Remove xattr
//------------------------------------------------------------------------------
static int
eosdfs_removexattr (const char* path, const char* name)
{
  if ( getenv("EOS_FUSE_DEBUG") ) fprintf (stderr, "[%s] path=%s\n", __FUNCTION__, path);
  /*
    int res = lremovexattr(path, name);
    if (res == -1)
    return -errno;
   */
  eosatime = time (0);
  return 0;
}

#endif /* HAVE_SETXATTR */

static struct fuse_operations eosdfs_oper = {
  .getattr = eosdfs_getattr,
  .access = eosdfs_access,
  .readlink= eosdfs_readlink,
  .readdir = eosdfs_readdir,
  .create = eosdfs_create,
  .mkdir = eosdfs_mkdir,
  .symlink= eosdfs_symlink,
  .rmdir = eosdfs_rmdir,
  .rename = eosdfs_rename,
  .chmod = eosdfs_chmod,
  .chown = eosdfs_chown,
  .truncate = eosdfs_truncate,
  .utimens = eosdfs_utimens,
  .open = eosdfs_open,
  .read = eosdfs_read,
  .write = eosdfs_write,
  .statfs = eosdfs_statfs,
  .release = eosdfs_release,
  .fsync = eosdfs_fsync,
  .unlink = eosdfs_unlink,
  .ftruncate = eosdfs_ftruncate,
  .fgetattr = eosdfs_fgetattr,
#ifdef HAVE_SETXATTR
  .setxattr = eosdfs_setxattr,
  .getxattr = eosdfs_getxattr,
  .listxattr = eosdfs_listxattr,
  .removexattr = eosdfs_removexattr,
#endif
};


//------------------------------------------------------------------------------
//
//------------------------------------------------------------------------------

void
usage ()
{
  if ( getenv("EOS_FUSE_DEBUG") ) fprintf (stderr, "usage: eosfs <mountpoint> [-o<fuseoptionlist] [<mgm-url>]\n");
  exit (-1);
}


//------------------------------------------------------------------------------
//
//------------------------------------------------------------------------------

int
main (int argc, char* argv[])
{
  char* spos = 0;
  char* epos = 0;
  int i;
  eosatime = time (0);
  char rdrurl[1024];
  char path[1024];
  char* ordr = 0;
  char copy[1024];
  int margc = argc;

  if (argc < 2)
  {
    usage ();
  }

  int shift = 0;

#ifndef __APPLE__
  if (access("/bin/fusermount",X_OK))
    {
      if ( getenv("EOS_FUSE_DEBUG") ) fprintf (stderr,"error: /bin/fusermount is not executable for you!\n");
      exit (-2);
    }
#endif

  // Save local mount directory to check for toplevel deletions
  strcpy(local_mount_dir, argv[1]);

  for (i = 0; i < argc; i++)
  {
    if (!strncmp (argv[i], "root://", 7))
    {
      //........................................................................
      // This is the url where to go
      //........................................................................
      ordr = strdup (argv[i]);
      margc = argc - 1;
      shift = 1;
    }
    else
    {
      if (shift)
      {
        argv[i - 1] = argv[i];
      }
    }
  }

  //  for ( i = 0; i < margc; i++ ) {
  //    printf( "%d: %s\n", i, argv[i] );
  //  }

  if (getenv ("EOS_FUSE_MGM_URL"))
  {
    snprintf (rdrurl, sizeof ( rdrurl) - 1, "%s", getenv ("EOS_FUSE_MGM_URL"));
  }
  else
  {
    if (ordr)
    {
      snprintf (rdrurl, sizeof ( rdrurl) - 1, "%s", ordr);
    }
    else
    {
      if ( getenv("EOS_FUSE_DEBUG") ) fprintf (stderr, "error: no host defined via env:EOS_FUSE_MGM_URL "
               "and no url given as mount option");
      usage ();
      exit (-1);
    }
  }

  if (getenv ("EOS_SOCKS4_HOST") && getenv ("EOS_SOCKS4_PORT"))
  {
    if ( getenv("EOS_FUSE_DEBUG") ) fprintf (stdout, "EOS_SOCKS4_HOST=%s\n", getenv ("EOS_SOCKS4_HOST"));
    if ( getenv("EOS_FUSE_DEBUG") ) fprintf (stdout, "EOS_SOCKS4_PORT=%s\n", getenv ("EOS_SOCKS4_PORT"));
  }

  //............................................................................
  // Parse input into mount host and port and mount prefix
  //............................................................................
  char* pmounthostport = 0;
  char* smountprefix = 0;

<<<<<<< HEAD
  setenv("EOS_RDRURL", rdrurl,1);
  
=======
  (void) setenv("EOS_RDRURL", rdrurl, 1);

>>>>>>> 4039939c
  pmounthostport = strstr (rdrurl, "root://");

  if (!pmounthostport)
  {
    if ( getenv("EOS_FUSE_DEBUG") ) fprintf (stderr, "error: EOS_RDRURL or url option is not valid\n");
    exit (-1);
  }

  pmounthostport += 7;
  strcpy (mounthostport, pmounthostport);

  if (!(smountprefix = strstr (mounthostport, "//")))
  {
    if ( getenv("EOS_FUSE_DEBUG") ) fprintf (stderr, "error: EOS_RDRURL or url option is not valid\n");
    exit (-1);
  }
  else
  {
    smountprefix++;
    strcpy (mountprefix, smountprefix);
    *smountprefix = 0;

    if (mountprefix[strlen (mountprefix) - 1] == '/')
    {
      mountprefix[strlen (mountprefix) - 1] = 0;
    }

    if (mountprefix[strlen (mountprefix) - 1] == '/')
    {
      mountprefix[strlen (mountprefix) - 1] = 0;
    }
  }

  pid_t m_pid = fork ();

  if (m_pid < 0)
  {
    if ( getenv("EOS_FUSE_DEBUG") ) fprintf (stderr, "ERROR: Failed to fork daemon process\n");
    exit (-1);
  }

  //............................................................................
  // Kill the parent
  //............................................................................
  if (m_pid > 0)
  {
    sleep (1);
    exit (0);
  }

  umask (0);
  pid_t sid;

  if ((sid = setsid ()) < 0)
  {
    if ( getenv("EOS_FUSE_DEBUG") ) fprintf (stderr, "ERROR: failed to create new session (setsid())\n");
    exit (-1);
  }

  if ((chdir ("/")) < 0)
  {
    //..........................................................................
    // Log any failure here
    //..........................................................................
    exit (-1);
  }

  close (STDIN_FILENO);
  close (STDOUT_FILENO);

  //............................................................................
  // = > don't close STDERR because we redirect that to a file!
  //............................................................................
  xrd_init ();
  umask (0);

  //  if ( getenv("EOS_FUSE_DEBUG") ) fprintf ( stderr, "Call fuse_main with the following parameters: \n" );
  //  for ( i = 0; i < margc; i++ ) {
  //    if ( getenv("EOS_FUSE_DEBUG") ) fprintf( stderr, "argv[%i] = %s \n", i, argv[i] );
  //  }

  uid = getuid();
  gid = getgid();
  pid = getpid(); 
  return fuse_main (margc, argv, &eosdfs_oper, NULL);
}


<|MERGE_RESOLUTION|>--- conflicted
+++ resolved
@@ -158,13 +158,8 @@
 eosdfs_fgetattr (const char* path,
                  struct stat* stbuf,
                  struct fuse_file_info* fi)
-<<<<<<< HEAD
-    {
-  fprintf (stderr, "[%s] path=%s\n", __FUNCTION__, path);
-=======
 {
   if ( getenv("EOS_FUSE_DEBUG") ) fprintf (stderr, "[%s] path=%s\n", __FUNCTION__, path);
->>>>>>> 4039939c
   char rootpath[4096];
 
   if (strcmp (path, "/"))
@@ -417,9 +412,6 @@
 
 
 //------------------------------------------------------------------------------
-<<<<<<< HEAD
-// Rename 
-=======
 // Symlink
 //------------------------------------------------------------------------------
 
@@ -448,7 +440,6 @@
 
 //------------------------------------------------------------------------------
 // Rename
->>>>>>> 4039939c
 //------------------------------------------------------------------------------
 static int
 eosdfs_rename (const char* from, const char* to)
@@ -507,11 +498,7 @@
 static int
 eosdfs_truncate (const char* path, off_t size)
 {
-<<<<<<< HEAD
-  fprintf(stderr, "[%s] path=%s, size=%lli\n", __FUNCTION__, path, (long long int)size);
-=======
   if ( getenv("EOS_FUSE_DEBUG") ) fprintf(stderr, "[%s] path=%s, size=%lli\n", __FUNCTION__, path, size);
->>>>>>> 4039939c
   char rootpath[4096];
   unsigned long rinode = 0;
   eosatime = time (0);
@@ -604,13 +591,8 @@
              off_t offset,
              struct fuse_file_info* fi)
 {
-<<<<<<< HEAD
-  fprintf (stderr, "[%s] path=%s, offset=%llii, length=%li\n", 
-           __FUNCTION__, path, (long long int)offset, size);
-=======
   if ( getenv("EOS_FUSE_DEBUG") ) fprintf (stderr, "[%s] path=%s, offset=%llii, length=%li\n",
            __FUNCTION__, path, offset, size);
->>>>>>> 4039939c
   eosatime = time (0);
   struct fd_user_info* info = (fd_user_info*) fi->fh;
   int res = xrd_pread (info->fd, buf, size, offset);
@@ -637,13 +619,8 @@
               off_t offset,
               struct fuse_file_info* fi)
 {
-<<<<<<< HEAD
-  fprintf (stderr, "[%s] path=%s, offset=%lli, lenght=%li\n", 
-           __FUNCTION__, path, (long long int)offset, size);
-=======
   if ( getenv("EOS_FUSE_DEBUG") ) fprintf (stderr, "[%s] path=%s, offset=%lli, lenght=%li\n",
            __FUNCTION__, path, offset, size);
->>>>>>> 4039939c
 
   // File already existed. FUSE uses eosdfs_open() and eosdfs_truncate()
   // to open and truncate a file before calling eosdfs_write()
@@ -729,11 +706,7 @@
                  off_t size, 
                  struct fuse_file_info* fi)
 {
-<<<<<<< HEAD
-  fprintf (stderr, "[%s] path=%s, size=%lli\n", __FUNCTION__, path, (long long int)size);
-=======
   if ( getenv("EOS_FUSE_DEBUG") ) fprintf (stderr, "[%s] path=%s, size=%lli\n", __FUNCTION__, path, size);
->>>>>>> 4039939c
   struct fd_user_info* info = (fd_user_info*) fi->fh;
   int res = xrd_truncate (info->fd, size);
 
@@ -956,13 +929,8 @@
   char* pmounthostport = 0;
   char* smountprefix = 0;
 
-<<<<<<< HEAD
-  setenv("EOS_RDRURL", rdrurl,1);
-  
-=======
   (void) setenv("EOS_RDRURL", rdrurl, 1);
 
->>>>>>> 4039939c
   pmounthostport = strstr (rdrurl, "root://");
 
   if (!pmounthostport)
@@ -1039,9 +1007,9 @@
   xrd_init ();
   umask (0);
 
-  //  if ( getenv("EOS_FUSE_DEBUG") ) fprintf ( stderr, "Call fuse_main with the following parameters: \n" );
+  //  fprintf ( stderr, "Call fuse_main with the following parameters: \n" );
   //  for ( i = 0; i < margc; i++ ) {
-  //    if ( getenv("EOS_FUSE_DEBUG") ) fprintf( stderr, "argv[%i] = %s \n", i, argv[i] );
+  //    fprintf( stderr, "argv[%i] = %s \n", i, argv[i] );
   //  }
 
   uid = getuid();
