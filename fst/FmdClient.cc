--- conflicted
+++ resolved
@@ -23,10 +23,10 @@
 
 /**
  * @file   FmdClient.hh
- * 
+ *
  * @brief  Classes for FST File Meta Data Request from a client
- * 
- * 
+ *
+ *
  */
 
 /*----------------------------------------------------------------------------*/
@@ -63,16 +63,16 @@
 EOSFSTNAMESPACE_BEGIN
 
 /*----------------------------------------------------------------------------*/
-FmdClient gFmdClient; //< static 
-/*----------------------------------------------------------------------------*/
-
-/*----------------------------------------------------------------------------*/
-/** 
+FmdClient gFmdClient; //< static
+/*----------------------------------------------------------------------------*/
+
+/*----------------------------------------------------------------------------*/
+/**
  * Convert an FST env representation to an Fmd struct
- * 
+ *
  * @param env env representation
  * @param fmd reference to Fmd struct
- * 
+ *
  * @return true if successful otherwise false
  */
 
@@ -107,7 +107,7 @@
   if (env.Get("checksum"))
   {
     fmd.set_checksum(env.Get("checksum"));
-    if (fmd.checksum()=="none") 
+    if (fmd.checksum()=="none")
     {
       fmd.set_checksum("");
     }
@@ -122,12 +122,12 @@
 
 
 /*----------------------------------------------------------------------------*/
-/** 
+/**
  * Convert an FST env representation to an Fmd struct
- * 
+ *
  * @param env env representation
  * @param fmd reference to Fmd struct
- * 
+ *
  * @return true if successful otherwise false
  */
 
@@ -164,22 +164,18 @@
   return true;
 }
 
-/*----------------------------------------------------------------------------*/
-
-<<<<<<< HEAD
-/** 
- * Return Fmd from an mgm
- * 
- * @param manager host:port of the mgm to contact
- * @param fid file id
- * @param fmd reference to the Fmd struct to store Fmd
- * 
- * @return 
- */
+//------------------------------------------------------------------------------
+// Return Fmd from an mgm
+//
+// @param manager host:port of the mgm to contact
+// @param fid file id
+// @param fmd reference to the Fmd struct to store Fmd
+//
+// @return
+//------------------------------------------------------------------------------
 int
-FmdClient::GetMgmFmd (const char* manager,
-    eos::common::FileId::fileid_t fid,
-    struct Fmd& fmd)
+FmdClient::GetMgmFmd(const char* manager, eos::common::FileId::fileid_t fid,
+		     struct Fmd& fmd)
 {
   if ((!manager) || (!fid))
   {
@@ -209,9 +205,7 @@
 
  again:
 
-  //............................................................................
   // Get XrdCl::FileSystem object
-  //............................................................................
   XrdCl::FileSystem* fs = new XrdCl::FileSystem(url);
 
   if (!fs)
@@ -227,7 +221,7 @@
   {
     rc = 0;
     eos_static_debug("got replica file meta data from mgm %s for fid=%08llx",
-        manager, fid);
+	manager, fid);
   }
   else
   {
@@ -243,7 +237,7 @@
 
     rc = ECOMM;
     eos_static_err("Unable to retrieve meta data from mgm %s for fid=%08llx",
-        manager, fid);
+	manager, fid);
   }
 
   delete fs;
@@ -258,7 +252,7 @@
   if (!response->GetBuffer())
   {
     eos_static_info("Unable to retrieve meta data from mgm %s for fid=%08llx, "
-                    "result data is empty", manager, fid);
+		    "result data is empty", manager, fid);
     delete response;
     return ENODATA;
   }
@@ -269,7 +263,7 @@
   {
     // remote side couldn't get the record
     eos_static_info("Unable to retrieve meta data on remote mgm %s for fid=%08llx - result=%s",
-        manager, fid, response->GetBuffer());
+	manager, fid, response->GetBuffer());
     delete response;
     return ENODATA;
   }
@@ -293,7 +287,7 @@
   if (fmd.fid() != fid)
   {
     eos_static_err("Uups! Received wrong meta data from remote server - fid is %lu instead of %lu !",
-        fmd.fid(), fid);
+	fmd.fid(), fid);
     delete response;
     return EIO;
   }
@@ -303,19 +297,15 @@
 }
 
 /*----------------------------------------------------------------------------*/
-
-=======
->>>>>>> 70bad5f6
-/*----------------------------------------------------------------------------*/
-/** 
+/**
  * Return a remote file attribute
- * 
+ *
  * @param manager host:port of the server to contact
  * @param key extended attribute key to get
  * @param path file path to read attributes from
  * @param attribute reference where to store the attribute value
- * 
- * @return 
+ *
+ * @return
  */
 
 /*----------------------------------------------------------------------------*/
@@ -370,13 +360,13 @@
   {
     rc = 0;
     eos_debug("got attribute meta data from server %s for key=%s path=%s"
-        " attribute=%s", manager, key, path, response->GetBuffer());
+	" attribute=%s", manager, key, path, response->GetBuffer());
   }
   else
   {
     rc = ECOMM;
     eos_err("Unable to retrieve meta data from server %s for key=%s path=%s",
-        manager, key, path);
+	manager, key, path);
   }
 
   delete fs;
@@ -391,7 +381,7 @@
   {
     // remote side couldn't get the record
     eos_info("Unable to retrieve meta data on remote server %s for key=%s path=%s",
-        manager, key, path);
+	manager, key, path);
     delete response;
     return ENODATA;
   }
@@ -402,15 +392,15 @@
   return 0;
 }
 
-/** 
+/**
  * Return Fmd from a remote filesystem
- * 
+ *
  * @param manager host:port of the server to contact
  * @param shexfid hex string of the file id
  * @param sfsid string of filesystem id
  * @param fmd reference to the Fmd struct to store Fmd
- * 
- * @return 
+ *
+ * @return
  */
 int
 FmdClient::GetRemoteFmdSqlite (const char* manager,
@@ -463,13 +453,13 @@
   {
     rc = 0;
     eos_static_debug("got replica file meta data from server %s for fid=%s fsid=%s",
-        manager, shexfid, sfsid);
+	manager, shexfid, sfsid);
   }
   else
   {
     rc = ECOMM;
     eos_static_err("Unable to retrieve meta data from server %s for fid=%s fsid=%s",
-        manager, shexfid, sfsid);
+	manager, shexfid, sfsid);
   }
 
   // delete the FileSystem object
@@ -485,7 +475,7 @@
   {
     // remote side couldn't get the record
     eos_static_info("Unable to retrieve meta data on remote server %s for fid=%s fsid=%s",
-        manager, shexfid, sfsid);
+	manager, shexfid, sfsid);
     delete response;
     return ENODATA;
   }
@@ -504,7 +494,7 @@
   if (fmd.fid() != eos::common::FileId::Hex2Fid(shexfid))
   {
     eos_static_err("Uups! Received wrong meta data from remote server - fid is %lu instead of %lu !",
-        fmd.fid(), eos::common::FileId::Hex2Fid(shexfid));
+	fmd.fid(), eos::common::FileId::Hex2Fid(shexfid));
     delete response;
     return EIO;
   }
@@ -515,7 +505,7 @@
 
 int
 FmdClient::CallAutoRepair (const char* manager,
-                           eos::common::FileId::fileid_t fid)
+			   eos::common::FileId::fileid_t fid)
 {
   if (!fid)
   {
@@ -563,13 +553,13 @@
   {
     rc = 0;
     eos_static_debug("scheduled a repair at %s for fid=%s ",
-                     manager,shexfid.c_str());
+		     manager,shexfid.c_str());
   }
   else
   {
     rc = ECOMM;
     eos_static_err("Unable to schedule repair at server %s for fid=%s",
-                   manager, shexfid.c_str());
+		   manager, shexfid.c_str());
   }
 
   // delete the FileSystem object
@@ -583,4 +573,4 @@
   delete response;
   return 0;
 }
-EOSFSTNAMESPACE_END
+EOSFSTNAMESPACE_END