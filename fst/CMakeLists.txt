--- conflicted
+++ resolved
@@ -51,8 +51,7 @@
   ${XFS_INCLUDE_DIRS}
   ${KINETICIO_INCLUDE_DIR}
   ${JSONC_INCLUDE_DIR}
-  ${DAVIX_INCLUDE_DIR}
-)
+  ${DAVIX_INCLUDE_DIR})
 
 #-------------------------------------------------------------------------------
 # Add CppUnit tests if possible
@@ -96,7 +95,7 @@
 # EosFstIo library
 #-------------------------------------------------------------------------------
 set(
-  EOSFSTIO_SRCS_SERVER
+  EOSFSTIO_SRCS
   ${FMDBASE_SRCS}
   ${FMDBASE_HDRS}
 
@@ -139,11 +138,6 @@
   layout/jerasure/liberation.cc      layout/jerasure/liberation.hh
   layout/jerasure/galois.cc          layout/jerasure/galois.hh
   layout/jerasure/cauchy_best_r6.cc  layout/jerasure/cauchy.hh)
-
-set(
-  EOSFSTIO_SRCS
-  ${EOSFSTIO_SRCS_SERVER}
-)
 
 add_library(
   EosFstIo SHARED
@@ -167,7 +161,7 @@
   ${JSONC_LIBRARIES}
   ${KINETICIO_LIBRARIES}
   ${DAVIX_LIBRARIES}
-)
+  ${PROTOBUF_LIBRARIES})
 
 if(Linux)
   add_library(
@@ -203,6 +197,8 @@
   Load.cc
   ScanDir.cc
   Messaging.cc
+  io/FileIoPlugin-Server.cc
+  io/LocalIo.cc                  io/LocalIo.hh
   ${CMAKE_SOURCE_DIR}/common/LayoutId.hh
 
   #-----------------------------------------------------------------------------
@@ -250,8 +246,7 @@
   #-----------------------------------------------------------------------------
   # EosFstIo interface
   #-----------------------------------------------------------------------------
-  io/FileIoPlugin-Server.cc
-  ${EOSFSTIO_SRCS_SERVER})
+  ${EOSFSTIO_SRCS})
 
 add_library(XrdEosFst MODULE ${XRDEOSFST_SRCS})
 
@@ -307,10 +302,6 @@
   eos-scan-fs
   ScanDir.cc             Load.cc
   Fmd.cc                 FmdHandler.cc
-<<<<<<< HEAD
-#  FmdSqlite.cc           
-=======
->>>>>>> 34e83bde
   FmdDbMap.cc
   FmdClient.cc           tools/ScanXS.cc
   checksum/Adler.cc      checksum/CheckSum.cc
