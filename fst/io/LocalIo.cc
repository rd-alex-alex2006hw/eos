//------------------------------------------------------------------------------
// File: LocalIo.cc
// Author: Elvin-Alin Sindrilaru <esindril@cern.ch>
//------------------------------------------------------------------------------

/************************************************************************
 * EOS - the CERN Disk Storage System                                   *
 * Copyright (C) 2011 CERN/Switzerland                                  *
 *                                                                      *
 * This program is free software: you can redistribute it and/or modify *
 * it under the terms of the GNU General Public License as published by *
 * the Free Software Foundation, either version 3 of the License, or    *
 * (at your option) any later version.                                  *
 *                                                                      *
 * This program is distributed in the hope that it will be useful,      *
 * but WITHOUT ANY WARRANTY; without even the implied warranty of       *
 * MERCHANTABILITY or FITNESS FOR A PARTICULAR PURPOSE.  See the        *
 * GNU General Public License for more details.                         *
 *                                                                      *
 * You should have received a copy of the GNU General Public License    *
 * along with this program.  If not, see <http://www.gnu.org/licenses/>.*
 ************************************************************************/

/*----------------------------------------------------------------------------*/
#include "fst/XrdFstOfsFile.hh"
#include "fst/io/LocalIo.hh"
/*----------------------------------------------------------------------------*/
#ifndef __APPLE__
#include <xfs/xfs.h>
#endif
/*----------------------------------------------------------------------------*/

EOSFSTNAMESPACE_BEGIN

//------------------------------------------------------------------------------
// Constructor
//------------------------------------------------------------------------------
LocalIo::LocalIo (XrdFstOfsFile* file,
                  const XrdSecEntity* client) :
<<<<<<< HEAD
    FileIo(),
    mLogicalFile(file),
    mSecEntity(client)
{  
  // In this case the logical file is the same as the local physical file
=======
FileIo (),
mLogicalFile (file),
mSecEntity (client)
{
  //............................................................................
  // In this case the logical file is the same as the local physical file
  //............................................................................
  mType = "LocalIo";
>>>>>>> fcacef68
}


//------------------------------------------------------------------------------
// Destructor
//------------------------------------------------------------------------------
<<<<<<< HEAD
=======

>>>>>>> fcacef68
LocalIo::~LocalIo ()
{
  //empty
}


//------------------------------------------------------------------------------
// Open file
//------------------------------------------------------------------------------
int
LocalIo::Open (const std::string& path,
               XrdSfsFileOpenMode flags,
               mode_t mode,
               const std::string& opaque,
               uint16_t timeout)
{
  if (!mLogicalFile)
  {
    eos_err("error= the logical file must exist already");
    return SFS_ERROR;
  }

  mFilePath = path;
  errno = 0;
  eos_info("flags=%x", flags);
  int retc = mLogicalFile->openofs(mFilePath.c_str(),
                                   flags,
                                   mode,
                                   mSecEntity,
                                   opaque.c_str());
  if (retc != SFS_OK)
    eos_err("error= openofs failed errno=%d retc=%d", errno, retc);
  return retc;
}


//------------------------------------------------------------------------------
// Read from file - sync
//------------------------------------------------------------------------------
int64_t
LocalIo::Read (XrdSfsFileOffset offset,
               char* buffer,
               XrdSfsXferSize length,
               uint16_t timeout)
{
  eos_debug("offset = %lld, length = %lld",
            static_cast<int64_t> (offset),
            static_cast<int64_t> (length));
  return mLogicalFile->readofs(offset, buffer, length);
}


//------------------------------------------------------------------------------
// Vector read - sync
//------------------------------------------------------------------------------
int64_t
LocalIo::ReadV (XrdCl::ChunkList& chunkList,
                uint16_t timeout )
{
  // Copy ChunkList structure to XrdOucVectIO
  eos_debug("read count=%i", chunkList.size());
  XrdOucIOVec* readV = new XrdOucIOVec[chunkList.size()];

  for (uint32_t i = 0; i < chunkList.size(); ++i)
  {
    readV[i].offset = (long long)chunkList[i].offset;
    readV[i].size = (int)chunkList[i].length;
    readV[i].data = (char*)chunkList[i].buffer;
  }

  int64_t nread = mLogicalFile->readvofs(readV, chunkList.size());
  delete[] readV;
  return nread;
}


//--------------------------------------------------------------------------
// Vector read - async - in this case it is the same as the sync one
//--------------------------------------------------------------------------
int64_t
LocalIo::ReadVAsync (XrdCl::ChunkList& chunkList,
                     uint16_t timeout)
{
  return ReadV(chunkList, timeout);
}


//------------------------------------------------------------------------------
// Write to file - sync
//------------------------------------------------------------------------------
int64_t
LocalIo::Write (XrdSfsFileOffset offset,
                const char* buffer,
                XrdSfsXferSize length,
                uint16_t timeout)
{
  eos_debug("offset = %lld, length = %lld",
            static_cast<int64_t> (offset),
            static_cast<int64_t> (length));
  return mLogicalFile->writeofs(offset, buffer, length);
}


//------------------------------------------------------------------------------
// Read from file async - falls back on synchronous mode
//------------------------------------------------------------------------------
int64_t
LocalIo::ReadAsync (XrdSfsFileOffset offset,
                    char* buffer,
                    XrdSfsXferSize length,
                    bool readahead,
                    uint16_t timeout)
{
  return Read(offset, buffer, length, timeout);
}


//------------------------------------------------------------------------------
// Write to file async - falls back on synchronous mode
//------------------------------------------------------------------------------
int64_t
LocalIo::WriteAsync (XrdSfsFileOffset offset,
                     const char* buffer,
                     XrdSfsXferSize length,
                     uint16_t timeout)
{
  return Write(offset, buffer, length, timeout);
}


//------------------------------------------------------------------------------
// Truncate file
//------------------------------------------------------------------------------
int
LocalIo::Truncate (XrdSfsFileOffset offset, uint16_t timeout)
{
  return mLogicalFile->truncateofs(offset);
}


//------------------------------------------------------------------------------
// Allocate space for file
//------------------------------------------------------------------------------
int
LocalIo::Fallocate (XrdSfsFileOffset length)
{
  eos_debug("fallocate with length = %lli", length);
  XrdOucErrInfo error;

  if (mLogicalFile->XrdOfsFile::fctl(SFS_FCTL_GETFD, 0, error))
    return SFS_ERROR;

#ifdef __APPLE__
  // no pre-allocation
  return 0;
#else
  int fd = error.getErrInfo();

  if (platform_test_xfs_fd(fd))
  {
    // Select the fast XFS allocation function if available
    xfs_flock64_t fl;
    fl.l_whence = 0;
    fl.l_start = 0;
    fl.l_len = (off64_t) length;
    return xfsctl(NULL, fd, XFS_IOC_RESVSP64, &fl);
  }
  else
  {
    return posix_fallocate(fd, 0, length);
  }
#endif
  return SFS_ERROR;
}


//------------------------------------------------------------------------------
// Deallocate space reserved for file
//------------------------------------------------------------------------------
int
LocalIo::Fdeallocate (XrdSfsFileOffset fromOffset,
                      XrdSfsFileOffset toOffset)
{
  eos_debug("fdeallocate from = %lli to = %lli", fromOffset, toOffset);
  XrdOucErrInfo error;

  if (mLogicalFile->XrdOfsFile::fctl(SFS_FCTL_GETFD, 0, error))
    return SFS_ERROR;

#ifdef __APPLE__
  // no de-allocation
  return 0;
#else
  int fd = error.getErrInfo();
  if (fd > 0)
  {
    if (platform_test_xfs_fd(fd))
    {
      // Select the fast XFS deallocation function if available
      xfs_flock64_t fl;
      fl.l_whence = 0;
      fl.l_start = fromOffset;
      fl.l_len = (off64_t) toOffset - fromOffset;
      return xfsctl(NULL, fd, XFS_IOC_UNRESVSP64, &fl);
    }
    else
    {
      return 0;
    }
  }

  return SFS_ERROR;
#endif
}


//------------------------------------------------------------------------------
// Sync file to disk
//------------------------------------------------------------------------------
int
LocalIo::Sync (uint16_t timeout)
{
  return mLogicalFile->syncofs();
}


//------------------------------------------------------------------------------
// Get stats about the file
//------------------------------------------------------------------------------
int
LocalIo::Stat (struct stat* buf, uint16_t timeout)
{
  XrdOfsFile* pOfsFile = static_cast<XrdOfsFile*>(mLogicalFile);
  return pOfsFile->XrdOfsFile::stat(buf);
}

//------------------------------------------------------------------------------
// Close file
//------------------------------------------------------------------------------
int
LocalIo::Close (uint16_t timeout)
{
  return mLogicalFile->closeofs();
}


//------------------------------------------------------------------------------
// Remove file
//------------------------------------------------------------------------------
int
LocalIo::Remove (uint16_t timeout)
{
  struct stat buf;

  if (Stat(&buf))
  {
    // Only try to delete if there is something to delete!
    return unlink(mLogicalFile->GetFstPath().c_str());
  }

  return SFS_OK;
}

//------------------------------------------------------------------------------
// Check for existance by path
//------------------------------------------------------------------------------

int 
LocalIo::Exists(const char* path)
{
  struct stat buf;
  return ::stat(path,&buf);
}

//------------------------------------------------------------------------------
// Delete by path
//------------------------------------------------------------------------------

int 
LocalIo::Delete(const char* path)
{
  return ::unlink(path);
}


//------------------------------------------------------------------------------
// Get pointer to async meta handler object
//------------------------------------------------------------------------------

void*
LocalIo::GetAsyncHandler ()
{
  return NULL;
}

EOSFSTNAMESPACE_END

<|MERGE_RESOLUTION|>--- conflicted
+++ resolved
@@ -37,32 +37,18 @@
 //------------------------------------------------------------------------------
 LocalIo::LocalIo (XrdFstOfsFile* file,
                   const XrdSecEntity* client) :
-<<<<<<< HEAD
     FileIo(),
     mLogicalFile(file),
     mSecEntity(client)
 {  
   // In this case the logical file is the same as the local physical file
-=======
-FileIo (),
-mLogicalFile (file),
-mSecEntity (client)
-{
-  //............................................................................
-  // In this case the logical file is the same as the local physical file
-  //............................................................................
   mType = "LocalIo";
->>>>>>> fcacef68
 }
 
 
 //------------------------------------------------------------------------------
 // Destructor
 //------------------------------------------------------------------------------
-<<<<<<< HEAD
-=======
-
->>>>>>> fcacef68
 LocalIo::~LocalIo ()
 {
   //empty
@@ -74,10 +60,10 @@
 //------------------------------------------------------------------------------
 int
 LocalIo::Open (const std::string& path,
-               XrdSfsFileOpenMode flags,
-               mode_t mode,
-               const std::string& opaque,
-               uint16_t timeout)
+                   XrdSfsFileOpenMode flags,
+                   mode_t mode,
+                   const std::string& opaque,
+                   uint16_t timeout)
 {
   if (!mLogicalFile)
   {
@@ -89,11 +75,11 @@
   errno = 0;
   eos_info("flags=%x", flags);
   int retc = mLogicalFile->openofs(mFilePath.c_str(),
-                                   flags,
-                                   mode,
-                                   mSecEntity,
-                                   opaque.c_str());
-  if (retc != SFS_OK)
+				   flags,
+				   mode,
+				   mSecEntity,
+				   opaque.c_str());
+  if (retc != SFS_OK) 
     eos_err("error= openofs failed errno=%d retc=%d", errno, retc);
   return retc;
 }
@@ -104,9 +90,9 @@
 //------------------------------------------------------------------------------
 int64_t
 LocalIo::Read (XrdSfsFileOffset offset,
-               char* buffer,
-               XrdSfsXferSize length,
-               uint16_t timeout)
+                   char* buffer,
+                   XrdSfsXferSize length,
+                   uint16_t timeout)
 {
   eos_debug("offset = %lld, length = %lld",
             static_cast<int64_t> (offset),
@@ -299,6 +285,7 @@
   return pOfsFile->XrdOfsFile::stat(buf);
 }
 
+
 //------------------------------------------------------------------------------
 // Close file
 //------------------------------------------------------------------------------
@@ -325,11 +312,6 @@
 
   return SFS_OK;
 }
-
-//------------------------------------------------------------------------------
-// Check for existance by path
-//------------------------------------------------------------------------------
-
 int 
 LocalIo::Exists(const char* path)
 {
@@ -349,9 +331,8 @@
 
 
 //------------------------------------------------------------------------------
-// Get pointer to async meta handler object
-//------------------------------------------------------------------------------
-
+// Get pointer to async meta handler object 
+//------------------------------------------------------------------------------
 void*
 LocalIo::GetAsyncHandler ()
 {
