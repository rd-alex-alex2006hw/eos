--- conflicted
+++ resolved
@@ -380,8 +380,7 @@
     return mLastErrMsg;
   }
 
-<<<<<<< HEAD
-=======
+
   //--------------------------------------------------------------------------
   //! Get last error code
   //--------------------------------------------------------------------------
@@ -407,7 +406,7 @@
   std::string mLastErrMsg; ///< last error stored
   int mLastErrCode; ///< last error code
   int mLastErrNo; ///< last error no
->>>>>>> 6d8cd39c
+
 };
 
 EOSFSTNAMESPACE_END
