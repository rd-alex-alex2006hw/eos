//------------------------------------------------------------------------------
// File: XrdIo.cc
// Author: Elvin-Alin Sindrilaru <esindril@cern.ch>
//------------------------------------------------------------------------------

/************************************************************************
 * EOS - the CERN Disk Storage System                                   *
 * Copyright (C) 2011 CERN/Switzerland                                  *
 *                                                                      *
 * This program is free software: you can redistribute it and/or modify *
 * it under the terms of the GNU General Public License as published by *
 * the Free Software Foundation, either version 3 of the License, or    *
 * (at your option) any later version.                                  *
 *                                                                      *
 * This program is distributed in the hope that it will be useful,      *
 * but WITHOUT ANY WARRANTY; without even the implied warranty of       *
 * MERCHANTABILITY or FITNESS FOR A PARTICULAR PURPOSE.  See the        *
 * GNU General Public License for more details.                         *
 *                                                                      *
 * You should have received a copy of the GNU General Public License    *
 * along with this program.  If not, see <http://www.gnu.org/licenses/>.*
 ************************************************************************/

/*----------------------------------------------------------------------------*/
#include <stdint.h>
#include <cstdlib>
/*----------------------------------------------------------------------------*/
#include "fst/io/XrdIo.hh"
#include "fst/io/ChunkHandler.hh"
#include "fst/io/VectChunkHandler.hh"
/*----------------------------------------------------------------------------*/
#include "XrdCl/XrdClDefaultEnv.hh"
/*----------------------------------------------------------------------------*/

EOSFSTNAMESPACE_BEGIN

const uint64_t ReadaheadBlock::sDefaultBlocksize = 1 *1024 * 1024; ///< 1MB default
const uint32_t XrdIo::sNumRdAheadBlocks = 2;

//------------------------------------------------------------------------------
// Handle asynchronous open responses
//------------------------------------------------------------------------------
void AsyncIoOpenHandler::HandleResponseWithHosts(XrdCl::XRootDStatus* status,
                                                 XrdCl::AnyObject* response,
                                                 XrdCl::HostList* hostList)
{
  eos_info("handling response in AsyncIoOpenHandler");
  // response is nullptr
  delete hostList;

  if (status->IsOK())
  {
    // Store the last URL we are connected after open
    mFileIo->mXrdFile->GetProperty("LastURL", mFileIo->mLastUrl);
  }

  mLayoutOpenHandler->HandleResponseWithHosts(status, 0, 0);
  delete this;
}

//------------------------------------------------------------------------------
// Constructor
//------------------------------------------------------------------------------
XrdIo::XrdIo () :
FileIo(),
mDoReadahead (false),
mBlocksize (ReadaheadBlock::sDefaultBlocksize),
mXrdFile (NULL),
mMetaHandler(new AsyncMetaHandler())
{
  // Set the TimeoutResolution to 1 
  XrdCl::Env* env = XrdCl::DefaultEnv::GetEnv();
  env->PutInt( "TimeoutResolution", 1 );
}

//------------------------------------------------------------------------------
// Destructor
//------------------------------------------------------------------------------
XrdIo::~XrdIo ()
{
  if (mDoReadahead)
  {
    while (!mQueueBlocks.empty())
    {
      ReadaheadBlock* ptr_readblock = mQueueBlocks.front();
      mQueueBlocks.pop();
      delete ptr_readblock;
    }

    while (!mMapBlocks.empty())
    {
      delete mMapBlocks.begin()->second;
      mMapBlocks.erase(mMapBlocks.begin());
    }
  }

  delete mMetaHandler;  
  
  if (mXrdFile)
    delete mXrdFile;
}

//------------------------------------------------------------------------------
// Open file synchronously
//------------------------------------------------------------------------------
int
XrdIo::Open (const std::string& path, XrdSfsFileOpenMode flags, mode_t mode,
             const std::string& opaque, uint16_t timeout)
{
  const char* val = 0;
  std::string request;
  std::string lOpaque;
  size_t qpos = 0;
  mFilePath = path;

  // Opaque info can be part of the 'path' 
  if ( ( (qpos = path.find("?")) != std::string::npos) ) {
    lOpaque = path.substr(qpos+1);
    mFilePath.erase(qpos);
  } 
  else
  {
    lOpaque = opaque;
  }

  XrdOucEnv open_opaque(lOpaque.c_str());

  // Decide if readahead is used and the block size
  if ((val = open_opaque.Get("fst.readahead")) &&
      (strncmp(val, "true", 4) == 0))
  {
    eos_debug("Enabling the readahead.");
    mDoReadahead = true;
    val = 0;

    if ((val = open_opaque.Get("fst.blocksize")))
    {
      mBlocksize = static_cast<uint64_t> (atoll(val));
    }

    if (mQueueBlocks.empty())
    {
      for (unsigned int i = 0; i < sNumRdAheadBlocks; i++)
      {
        mQueueBlocks.push(new ReadaheadBlock(mBlocksize));
      }
    }
  }

  request = path;
  request += "?";
  request += lOpaque;
  if(mXrdFile)
  {    
    delete mXrdFile;
    mXrdFile = NULL;
  }
  mXrdFile = new XrdCl::File();

  // Disable recovery on read and write
  if (!mXrdFile->SetProperty("ReadRecovery", "false") ||
      !mXrdFile->SetProperty("WriteRecovery", "false"))
  {
    eos_warning("failed to set XrdCl::File properties read recovery and write "
                "recovery to false");
  }
  
  XrdCl::OpenFlags::Flags flags_xrdcl = eos::common::LayoutId::MapFlagsSfs2XrdCl(flags);
  XrdCl::Access::Mode mode_xrdcl = eos::common::LayoutId::MapModeSfs2XrdCl(mode);
  XrdCl::XRootDStatus status = mXrdFile->Open(request, flags_xrdcl, mode_xrdcl, timeout);
  mXrdFile->GetProperty("LastURL", mLastUrl);

  if (!status.IsOK())
  {
    eos_err("error=opening remote XrdClFile errno=%d errcode=%d msg=%s",
            (int)status.errNo,(int)status.code,status.ToString().c_str());
    mLastErrMsg = status.ToString().c_str();
    mLastErrCode  = status.code;
    mLastErrNo  = status.errNo;
    errno = status.errNo;
    return SFS_ERROR;
  }
  else
  {
    errno = 0;
  }

  return SFS_OK;
}

//------------------------------------------------------------------------------
// Open file asynchronously
//------------------------------------------------------------------------------
int
XrdIo::OpenAsync (const std::string& path, XrdCl::ResponseHandler* io_handler,
                  XrdSfsFileOpenMode flags, mode_t mode,
                  const std::string& opaque, uint16_t timeout)
{
  const char* val = 0;
  std::string request;
  std::string lOpaque;
  size_t qpos = 0;
  mFilePath = path;

  // Opaque info can be part of the 'path'
  if ( ( (qpos = path.find("?")) != std::string::npos) ) {
    lOpaque = path.substr(qpos+1);
    mFilePath.erase(qpos);
  }
  else
  {
    lOpaque = opaque;
  }

  XrdOucEnv open_opaque(lOpaque.c_str());

  // Decide if readahead is used and the block size
  if ((val = open_opaque.Get("fst.readahead")) &&
      (strncmp(val, "true", 4) == 0))
  {
    eos_debug("Enabling the readahead.");
    mDoReadahead = true;
    val = 0;

    if ((val = open_opaque.Get("fst.blocksize")))
    {
      mBlocksize = static_cast<uint64_t> (atoll(val));
    }

    // Allocate only if not already done - this can happen if open is called
    // multiple times on the same XrdIo object
    if (mQueueBlocks.empty())
    {
      for (unsigned int i = 0; i < sNumRdAheadBlocks; i++)
      {
        mQueueBlocks.push(new ReadaheadBlock(mBlocksize));
      }
    }
  }

  request = path;
  request += "?";
  request += lOpaque;
  if(mXrdFile)
  {    
    delete mXrdFile;
    mXrdFile = NULL;
  }
  mXrdFile = new XrdCl::File();

  // Disable recovery on read and write
  if (!mXrdFile->SetProperty("ReadRecovery", "false") ||
      !mXrdFile->SetProperty("WriteRecovery", "false"))
  {
    eos_warning("failed to set XrdCl::File properties read recovery and write "
                "recovery to false");
  }

  XrdCl::OpenFlags::Flags flags_xrdcl = eos::common::LayoutId::MapFlagsSfs2XrdCl(flags);
  XrdCl::Access::Mode mode_xrdcl = eos::common::LayoutId::MapModeSfs2XrdCl(mode);
  XrdCl::XRootDStatus status = mXrdFile->Open(request, flags_xrdcl, mode_xrdcl,
                                              io_handler, timeout);

  if (!status.IsOK())
  {
    delete io_handler;
    eos_err("error=opening remote XrdClFile");
    errno = status.errNo;
    mLastErrMsg = status.ToString().c_str();
    mLastErrCode  = status.code;
    mLastErrNo  = status.errNo;
    return SFS_ERROR;
  }

  return SFS_OK;
}

//------------------------------------------------------------------------------
// Read from file - sync
//------------------------------------------------------------------------------
int64_t
XrdIo::Read (XrdSfsFileOffset offset,
             char* buffer,
             XrdSfsXferSize length,
             uint16_t timeout)
{
  eos_debug("offset=%llu length=%llu",
            static_cast<uint64_t> (offset),
            static_cast<uint64_t> (length));

  uint32_t nread = 0;

  if(!mXrdFile)
  {
    errno = EIO;
    return SFS_ERROR;
  }

  XrdCl::XRootDStatus status = mXrdFile->Read(static_cast<uint64_t> (offset),
                                              static_cast<uint32_t> (length),
                                              buffer,
                                              nread,
                                              timeout);

  if (!status.IsOK())
  {
    errno = status.errNo;
    mLastErrMsg = status.ToString().c_str();
    mLastErrCode  = status.code;
    mLastErrNo  = status.errNo;
    return SFS_ERROR;
  }

  return static_cast<int64_t>(nread);
}


//------------------------------------------------------------------------------
// Vector read - sync
//------------------------------------------------------------------------------
 int64_t
 XrdIo::ReadV (XrdCl::ChunkList& chunkList,
               uint16_t timeout)
 {
   eos_debug("read count=%i", chunkList.size());
   int64_t nread = 0;

  if(!mXrdFile)
  {
    errno = EIO;
    return SFS_ERROR;
  }

   XrdCl::VectorReadInfo* vReadInfo = 0;
   XrdCl::XRootDStatus status = mXrdFile->VectorRead(chunkList, 0,
                                                     vReadInfo, timeout);
   
   if (!status.IsOK())
   {
     errno = status.errNo;
     mLastErrMsg = status.ToString().c_str();
     mLastErrCode  = status.code;
     mLastErrNo  = status.errNo;
     return SFS_ERROR;
   }

   nread = vReadInfo->GetSize();
   delete vReadInfo;
   return nread;       
 }


//------------------------------------------------------------------------------
//! Vector read - async
//------------------------------------------------------------------------------
int64_t
XrdIo::ReadVAsync (XrdCl::ChunkList& chunkList,
                   uint16_t timeout)
{
  if(!mXrdFile)
  {
    errno = EIO;
    return SFS_ERROR;
  }

  VectChunkHandler* vhandler = 0;
  XrdCl::XRootDStatus status;
 
  // Get vector handler and send async request
  eos_debug("read count=%i", chunkList.size());
  vhandler = mMetaHandler->Register(chunkList, NULL, false);
  int64_t nread = vhandler->GetLength();

  if (!vhandler)
  {
    eos_err("unable to get vector handler");
    return SFS_ERROR;
  }
  
  status = mXrdFile->VectorRead(chunkList, 
                                static_cast<void *> (0),
                                static_cast<XrdCl::ResponseHandler*> (vhandler),
                                timeout);
  
  if (!status.IsOK())
  {
    // TODO: for the time being we call this ourselves but this should be
    // dropped once XrdCl will call the handler for a request as it knows it
    // has already failed 
    mMetaHandler->HandleResponse(&status, vhandler);
    mLastErrMsg = status.ToString().c_str();
    mLastErrCode  = status.code;
    mLastErrNo  = status.errNo;
    return SFS_ERROR;
  }
  
  return nread;
}


//------------------------------------------------------------------------------
// Read from file - async
//------------------------------------------------------------------------------
int64_t
XrdIo::ReadAsync (XrdSfsFileOffset offset,
                  char* buffer,
                  XrdSfsXferSize length,
                  bool readahead,
                  uint16_t timeout)
{
  eos_debug("offset=%llu length=%llu",
            static_cast<uint64_t> (offset),
            static_cast<uint64_t> (length));

  if(!mXrdFile)
  {
    errno = EIO;
    return SFS_ERROR;
  }

  bool done_read = false;
  int64_t nread = 0;
  char* pBuff = buffer;
  XrdCl::XRootDStatus status;
  ChunkHandler* handler = NULL;

  if (!mDoReadahead)
  {
    readahead = false;
    eos_debug("Readahead is disabled");
  }

  if (!readahead)
  {
    handler = mMetaHandler->Register(offset, length, buffer, false);

    // If previous read requests failed with a timeout error then we won't
    // get a new handler and we return directly an error
    if (!handler)
      return SFS_ERROR;    
    
    status = mXrdFile->Read(static_cast<uint64_t> (offset),
                            static_cast<uint32_t> (length),
                            buffer,
                            static_cast<XrdCl::ResponseHandler*> (handler),
                            timeout);

    if (!status.IsOK())
    {
      // TODO: for the time being we call this ourselves but this should be
      // dropped once XrdCl will call the handler for a request as it knows it
      // has already failed 
      mMetaHandler->HandleResponse(&status, handler);
    }
    
    nread = length;
  }
  else
  {
    eos_debug("readahead enabled, request offset=%lli, length=%i", offset, length);
    uint64_t read_length = 0;
    uint32_t aligned_length;
    uint32_t shift;
    std::map<uint64_t, ReadaheadBlock*>::iterator iter;

    mPrefetchMutex.Lock(); // -->

    while (length)
    {
      iter = FindBlock(offset);
      
      if (iter != mMapBlocks.end())
      {
        // Block found in prefetched blocks
        SimpleHandler* sh = iter->second->handler;
        shift = offset - iter->first;

        // We can prefetch another block if we still have available blocks in
        // the queue or if first read was from second prefetched block
        if (!mQueueBlocks.empty() || (iter != mMapBlocks.begin()))
        {
          if (iter != mMapBlocks.begin())
          {
            eos_debug("recycle the oldest block");
            mQueueBlocks.push(mMapBlocks.begin()->second);
            mMapBlocks.erase(mMapBlocks.begin());
          }

          eos_debug("prefetch new block(2)");
          if (!PrefetchBlock(offset + mBlocksize, false, timeout))
          {
            eos_warning("failed to send prefetch request(2)");
            break;
          }
        }
        
        if (sh->WaitOK())
        {
          eos_debug("block in cache, blk_off=%lld, req_off= %lld", iter->first, offset);
          
          if (sh->GetRespLength() == 0)
          {
            // The request got a response but it read 0 bytes
            eos_warning("response contains 0 bytes");
            break;           
          }

          aligned_length = sh->GetRespLength() - shift;
          read_length = ((uint32_t)length < aligned_length) ? length : aligned_length;

          // If prefetch block smaller than mBlocksize and current offset at end
          // of the prefetch block then we reached the end of file
          if ((sh->GetRespLength() != mBlocksize) &&
              ((uint64_t)offset >= iter->first + sh->GetRespLength()))
          {
            done_read = true;
            break;
          }

          pBuff = static_cast<char*> (memcpy(pBuff, iter->second->buffer + shift,
                                             read_length));

          pBuff += read_length;
          offset += read_length;
          length -= read_length;
          nread += read_length;
        }
        else
        {
          // Error while prefetching, remove block from map
          mQueueBlocks.push(iter->second);
          mMapBlocks.erase(iter);
          eos_err("error=prefetching failed, disable it and remove block from map");
          mDoReadahead = false;
          break;
        }
      }
      else
      {
        // Remove all elements from map so that we can align with the new 
        // requests and prefetch a new block. But first we need to collect any
        // responses which are in-flight as otherwise these response might
        // arrive later on, when we are expecting replies for other blocks since
        // we are recycling the SimpleHandler objects.
        while (!mMapBlocks.empty())
        {
          SimpleHandler* sh = mMapBlocks.begin()->second->handler;
          
          if (sh->HasRequest())
          {
            // Not interested in the result - discard it 
            sh->WaitOK();
          }
          
          mQueueBlocks.push(mMapBlocks.begin()->second);
          mMapBlocks.erase(mMapBlocks.begin());
        }

        if (!mQueueBlocks.empty())
        {
          eos_debug("prefetch new block(1)");
          
          if (!PrefetchBlock(offset, false, timeout))
          {
            eos_err("error=failed to send prefetch request(1)");
            mDoReadahead = false;
            break;
          }
        }
      }
    }

    mPrefetchMutex.UnLock(); // <--

    // If readahead not useful, use the classic way to read
    if (length && !done_read)
    {
      eos_debug("readahead useless, use the classic way for reading");
      handler = mMetaHandler->Register(offset, length, NULL, false);

      // If previous read requests failed then we won't get a new handler
      // and we return directly an error
      if (!handler)
        return SFS_ERROR;    
      
      status = mXrdFile->Read(static_cast<uint64_t> (offset),
                              static_cast<uint32_t> (length),
                              pBuff,
                              handler,
                              timeout);
      if (!status.IsOK())
      {
        // TODO: for the time being we call this ourselves but this should be
        // dropped once XrdCl will call the handler for a request as it knows it
        // has already failed 
        mMetaHandler->HandleResponse(&status, handler);
      }

      nread = length;
    }
  }

  return nread;
}


//------------------------------------------------------------------------------
// Try to find a block in cache which contains the required offset
//------------------------------------------------------------------------------
PrefetchMap::iterator
XrdIo::FindBlock(uint64_t offset)
{
  if (mMapBlocks.empty())
  {
    return mMapBlocks.end();
  }
  
  PrefetchMap::iterator iter = mMapBlocks.lower_bound(offset);
  if ((iter != mMapBlocks.end()) && (iter->first == offset))
  {
    // Found exactly the block needed
    return iter;
  }
  else
  {
    if (iter == mMapBlocks.begin())
    {
      // Only blocks with bigger offsets, return pointer to end of the map
      return mMapBlocks.end();      
    }
    else 
    {
      // Check if the previous block, we know the map is not empty
      iter--;
      
      if ((iter->first <= offset) && ( offset < (iter->first + mBlocksize)))
        return iter;
      else
        return mMapBlocks.end();
    }
  }  
}


//------------------------------------------------------------------------------
// Write to file - sync
//------------------------------------------------------------------------------
int64_t
XrdIo::Write (XrdSfsFileOffset offset,
              const char* buffer,
              XrdSfsXferSize length,
              uint16_t timeout)
{
  eos_debug("offset=%llu length=%llu",
            static_cast<uint64_t> (offset),
            static_cast<uint64_t> (length));

  if(!mXrdFile)
  {
    errno = EIO;
    return SFS_ERROR;
  }

  XrdCl::XRootDStatus status = mXrdFile->Write(static_cast<uint64_t> (offset),
                                               static_cast<uint32_t> (length),
                                               buffer,
                                               timeout);

  if (!status.IsOK())
  {
    errno = status.errNo;
    mLastErrMsg = status.ToString().c_str();
    mLastErrCode  = status.code;
    mLastErrNo  = status.errNo;
    return SFS_ERROR;
  }

  return length;
}


//------------------------------------------------------------------------------
// Write to file - async
//------------------------------------------------------------------------------
int64_t
XrdIo::WriteAsync (XrdSfsFileOffset offset,
                   const char* buffer,
                   XrdSfsXferSize length,
                   uint16_t timeout)
{
  eos_debug("offset=%llu length=%i", static_cast<uint64_t>(offset), length);

  if(!mXrdFile)
  {
    errno = EIO;
    return SFS_ERROR;
  }

  XrdCl::XRootDStatus status;
  ChunkHandler* handler = mMetaHandler->Register(offset, length, (char*)buffer, true);

  // If previous write requests failed then we won't get a new handler
  // and we return directly an error
  if (!handler)
    return SFS_ERROR;    
  
  // Obs: Use the handler buffer for write requests
  status = mXrdFile->Write(static_cast<uint64_t> (offset),
                           static_cast<uint32_t> (length),
                           handler->GetBuffer(),
                           handler,
                           timeout);
<<<<<<< HEAD
  
=======

  if (!status.IsOK())
  {
    mMetaHandler->HandleResponse(&status, handler);
    return SFS_ERROR;
  }

>>>>>>> b0b478bc
  return length;
}


//------------------------------------------------------------------------------
// Truncate file
//------------------------------------------------------------------------------
int
XrdIo::Truncate (XrdSfsFileOffset offset, uint16_t timeout)
{
  if(!mXrdFile)
  {
    errno = EIO;
    return SFS_ERROR;
  }

  XrdCl::XRootDStatus status = mXrdFile->Truncate(static_cast<uint64_t> (offset),
                                                  timeout);
  
  if (!status.IsOK())
  {
    errno = status.errNo;
    mLastErrMsg = status.ToString().c_str();
    mLastErrCode  = status.code;
    mLastErrNo  = status.errNo;
    return SFS_ERROR;
  }

  return SFS_OK;
}


//------------------------------------------------------------------------------
// Sync file to disk
//------------------------------------------------------------------------------
int
XrdIo::Sync (uint16_t timeout)
{
  if(!mXrdFile)
  {
    errno = EIO;
    return SFS_ERROR;
  }

  XrdCl::XRootDStatus status = mXrdFile->Sync(timeout);

  if (!status.IsOK())
  {
    errno = status.errNo;
    mLastErrMsg = status.ToString().c_str();
    mLastErrCode  = status.code;
    mLastErrNo  = status.errNo;
    return SFS_ERROR;
  }

  return SFS_OK;
}


//------------------------------------------------------------------------------
// Get stats about the file
//------------------------------------------------------------------------------
int
XrdIo::Stat (struct stat* buf, uint16_t timeout)
{
  if(!mXrdFile)
  {
    errno = EIO;
    return SFS_ERROR;
  }

  int rc = SFS_ERROR;
  XrdCl::StatInfo* stat = 0;
  XrdCl::XRootDStatus status = mXrdFile->Stat(true, stat, timeout);

  if (status.IsOK())
  {
    buf->st_dev = static_cast<dev_t> (atoi(stat->GetId().c_str()));
    buf->st_mode = static_cast<mode_t> (stat->GetFlags());
    buf->st_size = static_cast<off_t> (stat->GetSize());
    buf->st_mtime = static_cast<time_t> (stat->GetModTime());
    rc = SFS_OK;
  }
  else
  {
    errno = status.errNo;
    mLastErrMsg = status.ToString().c_str();
    mLastErrCode  = status.code;
    mLastErrNo  = status.errNo;
  }
  
  if (stat)
    delete stat;

  return rc;
}


//------------------------------------------------------------------------------
// Close file
//------------------------------------------------------------------------------
int
XrdIo::Close (uint16_t timeout)
{
  if(!mXrdFile)
  {
    errno = EIO;
    return SFS_ERROR;
  }

  bool async_ok = true;

  if (mDoReadahead)
  {
    // Wait for any requests on the fly and then close
    while (!mMapBlocks.empty())
    {
      SimpleHandler* shandler = mMapBlocks.begin()->second->handler;
      if (shandler->HasRequest())
      {
        async_ok = shandler->WaitOK();
      }
      delete mMapBlocks.begin()->second;
      mMapBlocks.erase(mMapBlocks.begin());
    }
  }
  
  XrdCl::XRootDStatus status = mXrdFile->Close(timeout);

  if (!status.IsOK())
  {
    errno = status.errNo;
    mLastErrMsg = status.ToString().c_str();
    mLastErrCode  = status.code;
    mLastErrNo  = status.errNo;
    return SFS_ERROR;
  }

  // If any of the async requests failed then we have an error
  if (!async_ok)
  {
    return SFS_ERROR;
  }

  return SFS_OK;
}


//------------------------------------------------------------------------------
// Remove file
//------------------------------------------------------------------------------
int
XrdIo::Remove (uint16_t timeout)
{
  if(!mXrdFile)
  {
    errno = EIO;
    return SFS_ERROR;
  }

  //............................................................................
  // Remove the file by truncating using the special value offset
  //............................................................................
  XrdCl::XRootDStatus status = mXrdFile->Truncate(EOS_FST_DELETE_FLAG_VIA_TRUNCATE_LEN, timeout);

  if (!status.IsOK())
  {
    eos_err("failed to mark the file for deletion:%s", mPath.c_str());
    mLastErrMsg = "failed to truncate file with deletion offset";
    return SFS_ERROR;
  }

  return SFS_OK;
}


//------------------------------------------------------------------------------
// Prefetch block using the readahead mechanism
//------------------------------------------------------------------------------
bool 
XrdIo::PrefetchBlock (int64_t offset, bool isWrite, uint16_t timeout)
{
  bool done = true;
  XrdCl::XRootDStatus status;
  ReadaheadBlock* block = NULL;
  
  eos_debug("try to prefetch with offset: %lli, length: %4u",
            offset, mBlocksize);

  if (!mQueueBlocks.empty())
  {
    block = mQueueBlocks.front();
    mQueueBlocks.pop();
  }
  else
  {
    done = false;
    return done;
  }

  block->handler->Update(offset, mBlocksize, isWrite);
  status = mXrdFile->Read(offset,
                          mBlocksize,
                          block->buffer,
                          block->handler,
                          timeout);

  if (!status.IsOK())
  {
    // Create tmp status which is deleted in the HandleResponse method
    XrdCl::XRootDStatus* tmp_status = new XrdCl::XRootDStatus(status);
    block->handler->HandleResponse(tmp_status, NULL);
    mQueueBlocks.push(block);
    done = false;
  }
  else
  {
    mMapBlocks.insert(std::make_pair(offset, block));
  }

  return done;
}


//------------------------------------------------------------------------------
// Get pointer to async meta handler object 
//------------------------------------------------------------------------------
void*
XrdIo::GetAsyncHandler ()
{
  return static_cast<void*>(mMetaHandler);
}

EOSFSTNAMESPACE_END
<|MERGE_RESOLUTION|>--- conflicted
+++ resolved
@@ -710,9 +710,6 @@
                            handler->GetBuffer(),
                            handler,
                            timeout);
-<<<<<<< HEAD
-  
-=======
 
   if (!status.IsOK())
   {
@@ -720,7 +717,6 @@
     return SFS_ERROR;
   }
 
->>>>>>> b0b478bc
   return length;
 }
 
