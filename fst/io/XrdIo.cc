//------------------------------------------------------------------------------
// File: XrdIo.cc
// Author: Elvin-Alin Sindrilaru <esindril@cern.ch>
//------------------------------------------------------------------------------

/************************************************************************
 * EOS - the CERN Disk Storage System                                   *
 * Copyright (C) 2011 CERN/Switzerland                                  *
 *                                                                      *
 * This program is free software: you can redistribute it and/or modify *
 * it under the terms of the GNU General Public License as published by *
 * the Free Software Foundation, either version 3 of the License, or    *
 * (at your option) any later version.                                  *
 *                                                                      *
 * This program is distributed in the hope that it will be useful,      *
 * but WITHOUT ANY WARRANTY; without even the implied warranty of       *
 * MERCHANTABILITY or FITNESS FOR A PARTICULAR PURPOSE.  See the        *
 * GNU General Public License for more details.                         *
 *                                                                      *
 * You should have received a copy of the GNU General Public License    *
 * along with this program.  If not, see <http://www.gnu.org/licenses/>.*
 ************************************************************************/

/*----------------------------------------------------------------------------*/
#include <stdint.h>
#include <cstdlib>
/*----------------------------------------------------------------------------*/
#include "fst/io/XrdIo.hh"
#include "fst/io/ChunkHandler.hh"
<<<<<<< HEAD
#include "fst/io/VectChunkHandler.hh"
=======
#include "common/FileMap.hh"
#include "common/Logging.hh"
>>>>>>> fcacef68
/*----------------------------------------------------------------------------*/
#include "XrdCl/XrdClDefaultEnv.hh"
#include "XrdCl/XrdClBuffer.hh"
#include "XrdSfs/XrdSfsInterface.hh"
/*----------------------------------------------------------------------------*/

EOSFSTNAMESPACE_BEGIN

        const uint64_t ReadaheadBlock::sDefaultBlocksize = 1 * 1024 * 1024; ///< 1MB default
const uint32_t XrdIo::sNumRdAheadBlocks = 2;

//------------------------------------------------------------------------------
// Constructor
//------------------------------------------------------------------------------
XrdIo::XrdIo () :
FileIo (),
mDoReadahead (false),
mBlocksize (ReadaheadBlock::sDefaultBlocksize),
mXrdFile (NULL),
mMetaHandler (new AsyncMetaHandler ())
{
  // Set the TimeoutResolution to 1
  XrdCl::Env* env = XrdCl::DefaultEnv::GetEnv();
  env->PutInt("TimeoutResolution", 1);
  mType = "XrdIo";
}


//------------------------------------------------------------------------------
// Destructor
//------------------------------------------------------------------------------
XrdIo::~XrdIo ()
{
  if (mDoReadahead)
  {
    while (!mQueueBlocks.empty())
    {
      ReadaheadBlock* ptr_readblock = mQueueBlocks.front();
      mQueueBlocks.pop();
      delete ptr_readblock;
    }

    while (!mMapBlocks.empty())
    {
      delete mMapBlocks.begin()->second;
      mMapBlocks.erase(mMapBlocks.begin());
    }
  }

  delete mMetaHandler;

  if (mXrdFile)
    delete mXrdFile;
}


//------------------------------------------------------------------------------
// Open file
//------------------------------------------------------------------------------
int
XrdIo::Open (const std::string& path,
             XrdSfsFileOpenMode flags,
             mode_t mode,
             const std::string& opaque,
             uint16_t timeout)
{
  const char* val = 0;
  std::string request;
  std::string lOpaque;
  size_t qpos = 0;
  mFilePath = path;

<<<<<<< HEAD
  // Opaque info can be part of the 'path' 
  if ( ( (qpos = path.find("?")) != std::string::npos) ) {
    lOpaque = path.substr(qpos+1);
=======
  //............................................................................
  // Opaque info can be part of the 'path'
  //............................................................................
  if (((qpos = path.find("?")) != std::string::npos))
  {
    lOpaque = path.substr(qpos + 1);
>>>>>>> fcacef68
    mFilePath.erase(qpos);
  }
  else
  {
    lOpaque = opaque;
  }

  XrdOucEnv open_opaque(lOpaque.c_str());

  // Decide if readahead is used and the block size
  if ((val = open_opaque.Get("fst.readahead")) &&
      (strncmp(val, "true", 4) == 0))
  {
    eos_debug("Enabling the readahead.");
    mDoReadahead = true;
    val = 0;

    if ((val = open_opaque.Get("fst.blocksize")))
    {
      mBlocksize = static_cast<uint64_t> (atoll(val));
    }

    for (unsigned int i = 0; i < sNumRdAheadBlocks; i++)
    {
      mQueueBlocks.push(new ReadaheadBlock(mBlocksize));
    }
  }

  request = path;
  request += "?";
  request += lOpaque;
  mXrdFile = new XrdCl::File();

  // Disable recovery on read and write
<<<<<<< HEAD
  if (!mXrdFile->SetProperty("ReadRecovery", "false") ||
      !mXrdFile->SetProperty("WriteRecovery", "false"))
  {
    eos_warning("failed to set XrdCl::File properties read recovery and write "
                "recovery to false");
  }
  
=======
  mXrdFile->EnableReadRecovery(false);
  mXrdFile->EnableWriteRecovery(false);

>>>>>>> fcacef68
  XrdCl::OpenFlags::Flags flags_xrdcl = eos::common::LayoutId::MapFlagsSfs2XrdCl(flags);
  XrdCl::Access::Mode mode_xrdcl = eos::common::LayoutId::MapModeSfs2XrdCl(mode);
  XrdCl::XRootDStatus status = mXrdFile->Open(request, flags_xrdcl, mode_xrdcl, timeout);

  if (!status.IsOK())
  {
    eos_err("error=opening remote XrdClFile");
    errno = status.errNo;
    mLastErrMsg = status.ToString().c_str();
    return SFS_ERROR;
  }
  else
  {
    errno = 0;
  }

<<<<<<< HEAD
  // Save the last URL we are connected after open
  mXrdFile->GetProperty("LastURL", mLastUrl);
=======
  //............................................................................
  // store the last URL we are connected after open
  //............................................................................

  XrdCl::URL cUrl = mXrdFile->GetLastURL();
  mLastUrl = cUrl.GetURL();
>>>>>>> fcacef68
  return SFS_OK;
}


//------------------------------------------------------------------------------
// Read from file - sync
//------------------------------------------------------------------------------
int64_t
XrdIo::Read (XrdSfsFileOffset offset,
             char* buffer,
             XrdSfsXferSize length,
             uint16_t timeout)
{
  eos_debug("offset=%llu length=%llu",
            static_cast<uint64_t> (offset),
            static_cast<uint64_t> (length));

  uint32_t nread = 0;
  XrdCl::XRootDStatus status = mXrdFile->Read(static_cast<uint64_t> (offset),
                                              static_cast<uint32_t> (length),
                                              buffer,
                                              nread,
                                              timeout);

  if (!status.IsOK())
  {
    errno = status.errNo;
    mLastErrMsg = status.ToString().c_str();
    return SFS_ERROR;
  }

  return static_cast<int64_t>(nread);
}


//------------------------------------------------------------------------------
// Vector read - sync
//------------------------------------------------------------------------------
 int64_t
 XrdIo::ReadV (XrdCl::ChunkList& chunkList,
               uint16_t timeout)
 {
   eos_debug("read count=%i", chunkList.size());
   int64_t nread = 0;
   XrdCl::VectorReadInfo* vReadInfo = 0;
   XrdCl::XRootDStatus status = mXrdFile->VectorRead(chunkList, 0,
                                                     vReadInfo, timeout);
   
   if (!status.IsOK())
   {
     errno = status.errNo;
     return SFS_ERROR;
   }

   nread = vReadInfo->GetSize();
   delete vReadInfo;
   return nread;       
 }


//------------------------------------------------------------------------------
//! Vector read - async
//------------------------------------------------------------------------------
int64_t
XrdIo::ReadVAsync (XrdCl::ChunkList& chunkList,
                   uint16_t timeout)
{
  VectChunkHandler* vhandler = 0;
  XrdCl::XRootDStatus status;
 
  // Get vector handler and send async request
  eos_debug("read count=%i", chunkList.size());
  vhandler = mMetaHandler->Register(chunkList, NULL, false);
  int64_t nread = vhandler->GetLength();

  if (!vhandler)
  {
    eos_err("unable to get vector handler");
    return SFS_ERROR;
  }
  
  status = mXrdFile->VectorRead(chunkList, 
                                static_cast<void *> (0),
                                static_cast<XrdCl::ResponseHandler*> (vhandler),
                                timeout);
  
  if (!status.IsOK())
  {
    // TODO: for the time being we call this ourselves but this should be
    // dropped once XrdCl will call the handler for a request as it knows it
    // has already failed 
    mMetaHandler->HandleResponse(&status, vhandler);
    mLastErrMsg = status.ToString().c_str();
    return SFS_ERROR;
  }
  
  return nread;
}


//------------------------------------------------------------------------------
// Read from file - async
//------------------------------------------------------------------------------

int64_t
XrdIo::ReadAsync (XrdSfsFileOffset offset,
                  char* buffer,
                  XrdSfsXferSize length,
                  bool readahead,
                  uint16_t timeout)
{
  eos_debug("offset=%llu length=%llu",
            static_cast<uint64_t> (offset),
            static_cast<uint64_t> (length));

  bool done_read = false;
  int64_t nread = 0;
  char* pBuff = buffer;
  XrdCl::XRootDStatus status;
  ChunkHandler* handler = NULL;

  if (!mDoReadahead)
  {
    readahead = false;
    eos_debug("Readahead is disabled");
  }

  if (!readahead)
  {
    handler = mMetaHandler->Register(offset, length, buffer, false);

    // If previous read requests failed with a timeout error then we won't
    // get a new handler and we return directly an error
    if (!handler)
<<<<<<< HEAD
      return SFS_ERROR;    
    
=======
    {
      return SFS_ERROR;
    }

>>>>>>> fcacef68
    status = mXrdFile->Read(static_cast<uint64_t> (offset),
                            static_cast<uint32_t> (length),
                            buffer,
                            static_cast<XrdCl::ResponseHandler*> (handler),
                            timeout);

    if (!status.IsOK())
    {
      // TODO: for the time being we call this ourselves but this should be
      // dropped once XrdCl will call the handler for a request as it knows it
<<<<<<< HEAD
      // has already failed 
=======
      // has already failed
      //!!!!!!!!!!!!!!!!!!!!!!!!!!!!!!!!!!!!!!!!!!!!!!!!!!!!!!!!!!!!!!!!!!!!!!!!
>>>>>>> fcacef68
      mMetaHandler->HandleResponse(&status, handler);
    }
    nread = length;
  }
  else
  {
    eos_debug("readahead enabled, request offset=%lli, length=%i", offset, length);
    uint64_t read_length = 0;
    uint32_t aligned_length;
    uint32_t shift;
    std::map<uint64_t, ReadaheadBlock*>::iterator iter;

    mPrefetchMutex.Lock(); // -->

    while (length)
    {
      iter = FindBlock(offset);

      if (iter != mMapBlocks.end())
      {
        // Block found in prefetched blocks
        SimpleHandler* sh = iter->second->handler;
        shift = offset - iter->first;

        // We can prefetch another block if we still have available blocks in
        // the queue or if first read was from second prefetched block
        if (!mQueueBlocks.empty() || (iter != mMapBlocks.begin()))
        {
          if (iter != mMapBlocks.begin())
          {
            eos_debug("recycle the oldest block");
            mQueueBlocks.push(mMapBlocks.begin()->second);
            mMapBlocks.erase(mMapBlocks.begin());
          }

          eos_debug("prefetch new block(2)");
          if (!PrefetchBlock(offset + mBlocksize, false, timeout))
          {
            eos_warning("failed to send prefetch request(2)");
            break;
          }
        }

        if (sh->WaitOK())
        {
          eos_debug("block in cache, blk_off=%lld, req_off= %lld", iter->first, offset);

          if (sh->GetRespLength() == 0)
          {
            // The request got a response but it read 0 bytes
            eos_warning("response contains 0 bytes");
            break;
          }

          aligned_length = sh->GetRespLength() - shift;
          read_length = ((uint32_t) length < aligned_length) ? length : aligned_length;

          // If prefetch block smaller than mBlocksize and current offset at end
          // of the prefetch block then we reached the end of file
          if ((sh->GetRespLength() != mBlocksize) &&
              ((uint64_t) offset >= iter->first + sh->GetRespLength()))
          {
            done_read = true;
            break;
          }

          pBuff = static_cast<char*> (memcpy(pBuff, iter->second->buffer + shift,
                                             read_length));

          pBuff += read_length;
          offset += read_length;
          length -= read_length;
          nread += read_length;
        }
        else
        {
          // Error while prefetching, remove block from map
          mQueueBlocks.push(iter->second);
          mMapBlocks.erase(iter);
          eos_err("error=prefetching failed, disable it and remove block from map");
          mDoReadahead = false;
          break;
        }
      }
      else
      {
        //......................................................................
        // Remove all elements from map so that we can align with the new
        // requests and prefetch a new block. But first we need to collect any
        // responses which are in-flight as otherwise these response might
        // arrive later on, when we are expecting replies for other blocks since
        // we are recycling the SimpleHandler objects.
        while (!mMapBlocks.empty())
        {
          SimpleHandler* sh = mMapBlocks.begin()->second->handler;

          if (sh->HasRequest())
          {
            // Not interested in the result - discard it
            sh->WaitOK();
          }

          mQueueBlocks.push(mMapBlocks.begin()->second);
          mMapBlocks.erase(mMapBlocks.begin());
        }

        if (!mQueueBlocks.empty())
        {
          eos_debug("prefetch new block(1)");

          if (!PrefetchBlock(offset, false, timeout))
          {
            eos_err("error=failed to send prefetch request(1)");
            mDoReadahead = false;
            break;
          }
        }
      }
    }

    mPrefetchMutex.UnLock(); // <--

    // If readahead not useful, use the classic way to read
    if (length && !done_read)
    {
      eos_debug("readahead useless, use the classic way for reading");
      handler = mMetaHandler->Register(offset, length, NULL, false);

      // If previous read requests failed then we won't get a new handler
      // and we return directly an error
      if (!handler)
      {
        return SFS_ERROR;
      }

      status = mXrdFile->Read(static_cast<uint64_t> (offset),
                              static_cast<uint32_t> (length),
                              pBuff,
                              handler,
                              timeout);
      if (!status.IsOK())
      {
        // TODO: for the time being we call this ourselves but this should be
        // dropped once XrdCl will call the handler for a request as it knows it
<<<<<<< HEAD
        // has already failed 
=======
        // has already failed
        //!!!!!!!!!!!!!!!!!!!!!!!!!!!!!!!!!!!!!!!!!!!!!!!!!!!!!!!!!!!!!!!!!!!!!!
>>>>>>> fcacef68
        mMetaHandler->HandleResponse(&status, handler);
      }

      nread = length;
    }
  }

  return nread;
}


//------------------------------------------------------------------------------
// Try to find a block in cache which contains the required offset
//------------------------------------------------------------------------------

PrefetchMap::iterator
XrdIo::FindBlock (uint64_t offset)
{
  if (mMapBlocks.empty())
  {
    return mMapBlocks.end();
  }

  PrefetchMap::iterator iter = mMapBlocks.lower_bound(offset);
  if ((iter != mMapBlocks.end()) && (iter->first == offset))
  {
    // Found exactly the block needed
    return iter;
  }
  else
  {
    if (iter == mMapBlocks.begin())
    {
      // Only blocks with bigger offsets, return pointer to end of the map
      return mMapBlocks.end();
    }
    else
    {
      // Check if the previous block, we know the map is not empty
      iter--;
<<<<<<< HEAD
      
      if ((iter->first <= offset) && ( offset < (iter->first + mBlocksize)))
=======

      if ((iter->first <= offset) && (offset < (iter->first + mBlocksize)))
      {
>>>>>>> fcacef68
        return iter;
      else
        return mMapBlocks.end();
    }
  }
}


//------------------------------------------------------------------------------
// Write to file - sync
//------------------------------------------------------------------------------
int64_t
XrdIo::Write (XrdSfsFileOffset offset,
              const char* buffer,
              XrdSfsXferSize length,
              uint16_t timeout)
{
  eos_debug("offset=%llu length=%llu",
            static_cast<uint64_t> (offset),
            static_cast<uint64_t> (length));

  XrdCl::XRootDStatus status = mXrdFile->Write(static_cast<uint64_t> (offset),
                                               static_cast<uint32_t> (length),
                                               buffer,
                                               timeout);

  if (!status.IsOK())
  {
    errno = status.errNo;
    mLastErrMsg = status.ToString().c_str();
    return SFS_ERROR;
  }

  return length;
}


//------------------------------------------------------------------------------
// Write to file - async
//------------------------------------------------------------------------------

int64_t
XrdIo::WriteAsync (XrdSfsFileOffset offset,
                   const char* buffer,
                   XrdSfsXferSize length,
                   uint16_t timeout)
{
<<<<<<< HEAD
  eos_debug("offset=%llu length=%i", static_cast<uint64_t>(offset), length);
=======
  eos_debug("offset=%llu length=%i", static_cast<uint64_t> (offset), length);

  ChunkHandler* handler;
>>>>>>> fcacef68
  XrdCl::XRootDStatus status;
  ChunkHandler* handler = mMetaHandler->Register(offset, length, (char*)buffer, true);

  // If previous write requests failed then we won't get a new handler
  // and we return directly an error
  if (!handler)
<<<<<<< HEAD
    return SFS_ERROR;    
  
=======
  {
    return SFS_ERROR;
  }

>>>>>>> fcacef68
  // Obs: Use the handler buffer for write requests
  status = mXrdFile->Write(static_cast<uint64_t> (offset),
                           static_cast<uint32_t> (length),
                           handler->GetBuffer(),
                           handler,
                           timeout);
  
  return length;
}


//------------------------------------------------------------------------------
// Truncate file
//------------------------------------------------------------------------------

int
XrdIo::Truncate (XrdSfsFileOffset offset, uint16_t timeout)
{

  if (mExternalStorage)
  {
    if (offset == EOS_FST_DELETE_FLAG_VIA_TRUNCATE_LEN)
    {
      // if we have an external XRootD we cannot send this truncate
      // we issue an 'rm' instead
      return Delete(mFilePath.c_str());
    }

    if (offset == EOS_FST_NOCHECKSUM_FLAG_VIA_TRUNCATE_LEN)
    {
      // if we have an external XRootD we cannot send this truncate
      // we can just ignore this message
      return 0;
    }
  }
  XrdCl::XRootDStatus status = mXrdFile->Truncate(static_cast<uint64_t> (offset),
                                                  timeout);

  if (!status.IsOK())
  {

    errno = status.errNo;
    mLastErrMsg = status.ToString().c_str();
    return SFS_ERROR;
  }

  return SFS_OK;
}


//------------------------------------------------------------------------------
// Sync file to disk
//------------------------------------------------------------------------------

int
XrdIo::Sync (uint16_t timeout)
{
  XrdCl::XRootDStatus status = mXrdFile->Sync(timeout);

  if (!status.IsOK())
  {

    errno = status.errNo;
    mLastErrMsg = status.ToString().c_str();
    return SFS_ERROR;
  }

  return SFS_OK;
}


//------------------------------------------------------------------------------
// Get stats about the file
//------------------------------------------------------------------------------

int
XrdIo::Stat (struct stat* buf, uint16_t timeout)
{
  int rc = SFS_ERROR;
  XrdCl::StatInfo* stat = 0;
  XrdCl::XRootDStatus status = mXrdFile->Stat(true, stat, timeout);

  if (status.IsOK())
  {
    buf->st_dev = static_cast<dev_t> (atoi(stat->GetId().c_str()));
    buf->st_mode = static_cast<mode_t> (stat->GetFlags());
    buf->st_size = static_cast<off_t> (stat->GetSize());
    buf->st_mtime = static_cast<time_t> (stat->GetModTime());
    rc = SFS_OK;
  }
  else
  {
<<<<<<< HEAD
    errno = status.errNo;
    mLastErrMsg = status.ToString().c_str();
=======

    delete stat;
>>>>>>> fcacef68
  }
  
  if (stat)
    delete stat;

  return rc;
}


//------------------------------------------------------------------------------
// Close file
//------------------------------------------------------------------------------

int
XrdIo::Close (uint16_t timeout)
{
  bool async_ok = true;

  if (mDoReadahead)
  {
    // Wait for any requests on the fly and then close
    while (!mMapBlocks.empty())
    {
      SimpleHandler* shandler = mMapBlocks.begin()->second->handler;
      if (shandler->HasRequest())
      {
        async_ok = shandler->WaitOK();
      }
      delete mMapBlocks.begin()->second;
      mMapBlocks.erase(mMapBlocks.begin());
    }
  }

  XrdCl::XRootDStatus status = mXrdFile->Close(timeout);

  // If close failed or any async errors then return error
  if (!status.IsOK() || !async_ok)
  {
    errno = status.errNo;
    mLastErrMsg = status.ToString().c_str();
    return SFS_ERROR;
  }

<<<<<<< HEAD
=======
  // If any of the async requests failed then we have an error
  if (!async_ok)
  {

    return SFS_ERROR;
  }

>>>>>>> fcacef68
  return SFS_OK;
}


//------------------------------------------------------------------------------
// Remove file
//------------------------------------------------------------------------------

int
XrdIo::Remove (uint16_t timeout)
{
  // Send opaque coamand to file object to mark it for deletion
  XrdCl::Buffer arg;
  XrdCl::Buffer* response = 0;
  arg.FromString("delete");
  XrdCl::XRootDStatus status = mXrdFile->Fcntl(arg, response, timeout);
  delete response;

  if (!status.IsOK())
  {
<<<<<<< HEAD
    eos_err("failed to mark the file for deletion:%s", mPath.c_str());
=======

    eos_err("error=failed to truncate file with deletion offset - %s", mPath.c_str());
>>>>>>> fcacef68
    mLastErrMsg = "failed to truncate file with deletion offset";
    return SFS_ERROR;
  }

  return SFS_OK;
}

//------------------------------------------------------------------------------
// Check for existance
//------------------------------------------------------------------------------

int
XrdIo::Exists (const char* url)
{
  XrdCl::URL xUrl(url);
  XrdCl::FileSystem fs(xUrl);
  XrdCl::StatInfo* stat;
  ;
  XrdCl::XRootDStatus status = fs.Stat(xUrl.GetPath(), stat);
  errno = 0;
  if (!status.IsOK())
  {
    if (status.errNo == kXR_NotFound)
    {
      errno = ENOENT;
      mLastErrMsg = "no such file or directory";
    }
    else
    {
      errno = EIO;
      mLastErrMsg = "failed to check for existance";
    }

    return SFS_ERROR;
  }
  if (stat)
  {
    delete stat;
    return SFS_OK;
  }
  else
  {

    errno = ENODATA;
    return SFS_ERROR;
  }
}

//------------------------------------------------------------------------------
// Delete file by path
//------------------------------------------------------------------------------

int
XrdIo::Delete (const char* url)
{
  XrdCl::URL xUrl(url);
  XrdCl::FileSystem fs(xUrl);

  Attr xAttr(url);

  XrdCl::XRootDStatus status = fs.Rm(xUrl.GetPath());
  XrdCl::XRootDStatus status_attr = fs.Rm(xAttr.GetUrl());
  errno = 0;
  if (!status.IsOK())
  {

    eos_err("error=failed to delete file - %s", url);
    mLastErrMsg = "failed to delete file";
    errno = EIO;
    return SFS_ERROR;
  }
  return true;
}


//------------------------------------------------------------------------------
// Prefetch block using the readahead mechanism
//------------------------------------------------------------------------------

bool
XrdIo::PrefetchBlock (int64_t offset, bool isWrite, uint16_t timeout)
{
  bool done = true;
  XrdCl::XRootDStatus status;
  ReadaheadBlock* block = NULL;
  eos_debug("try to prefetch with offset: %lli, length: %4u",
            offset, mBlocksize);

  if (!mQueueBlocks.empty())
  {
    block = mQueueBlocks.front();
    mQueueBlocks.pop();
  }
  else
  {
    done = false;
    return done;
  }

  block->handler->Update(offset, mBlocksize, isWrite);
  status = mXrdFile->Read(offset,
                          mBlocksize,
                          block->buffer,
                          block->handler,
                          timeout);

  if (!status.IsOK())
  {
    // Create tmp status which is deleted in the HandleResponse method
    XrdCl::XRootDStatus* tmp_status = new XrdCl::XRootDStatus(status);
    block->handler->HandleResponse(tmp_status, NULL);
    mQueueBlocks.push(block);
    done = false;
  }
  else
  {

    mMapBlocks.insert(std::make_pair(offset, block));
  }

  return done;
}


//------------------------------------------------------------------------------
// Get pointer to async meta handler object
//------------------------------------------------------------------------------

void*
XrdIo::GetAsyncHandler ()
{

  return static_cast<void*> (mMetaHandler);
}


//------------------------------------------------------------------------------
// Run a space query command as statfs
//------------------------------------------------------------------------------

int
XrdIo::Statfs (const char* path, struct statfs* sfs)
{
  XrdCl::URL xUrl(path);
  XrdCl::FileSystem fs(xUrl);

  XrdCl::Buffer *response = 0;
  XrdCl::Buffer arg(xUrl.GetPath().size());
  arg.FromString(xUrl.GetPath());

  XrdCl::XRootDStatus status = fs.Query(
                                        XrdCl::QueryCode::Space,
                                        arg,
                                        response,
                                        (uint16_t) 15);

  errno = 0;

  if (!status.IsOK())
  {
    eos_err("msg=\"failed to statfs remote XRootD\" url=\"%s\"", path);
    mLastErrMsg = "failed to statfs remote XRootD";
    errno = EREMOTEIO;
    return errno;
  }

  if (response)
  {
    //  oss.cgroup=default&oss.space=469799256416256&oss.free=468894771826688&oss.maxf=68719476736&oss.used=904484589568&oss.quota=469799256416256
    XrdOucEnv spaceEnv(response->ToString().c_str());

    unsigned long long free_bytes = 0;
    unsigned long long used_bytes = 0;
    unsigned long long total_bytes = 0;
    unsigned long long max_file = 0;

    if (spaceEnv.Get("oss.free"))
    {
      free_bytes = strtoull(spaceEnv.Get("oss.free"), 0, 10);
    }
    else
    {
      errno = EINVAL;
      return errno;
    }

    if (spaceEnv.Get("oss.used"))
    {
      used_bytes = strtoull(spaceEnv.Get("oss.used"), 0, 10);
    }
    else
    {
      errno = EINVAL;
      return errno;
    }

    if (spaceEnv.Get("oss.maxf"))
    {
      max_file = strtoull(spaceEnv.Get("oss.maxf"), 0, 10);
    }
    else
    {
      errno = EINVAL;
      return errno;
    }

    if (spaceEnv.Get("oss.space"))
    {
      total_bytes = strtoull(spaceEnv.Get("oss.space"), 0, 10);
    }
    else
    {
      errno = EINVAL;
      return errno;
    }

    sfs->f_frsize = 4096;
    sfs->f_bsize = sfs->f_frsize;
    sfs->f_blocks = (fsblkcnt_t) (total_bytes / sfs->f_frsize);
    sfs->f_bavail = (fsblkcnt_t) (free_bytes / sfs->f_frsize);
    sfs->f_bfree = sfs->f_bavail;
    sfs->f_files = 1000000;
    sfs->f_ffree = 1000000;
    delete response;

    return 0;
  }
  else
  {

    errno = EREMOTEIO;
    return errno;
  }
}

//------------------------------------------------------------------------------
// Attribute Interface
//------------------------------------------------------------------------------


//----------------------------------------------------------------
//! Set a binary attribute (name has to start with 'user.' !!!)
// ------------------------------------------------------------------------

bool
XrdIo::Attr::Set (const char* name, const char* value, size_t len)
{
  std::string lBlob;
  // download
  if (!XrdIo::Download(mUrl, lBlob))
  {
    if (mFileMap.Load(lBlob))
    {
      std::string key = name;
      std::string val;
      val.assign(value, len);
      mFileMap.Set(key, val);
      std::string lMap = mFileMap.Trim();
      fprintf(stderr, "### %s", lMap.c_str());
      if (!XrdIo::Upload(mUrl, lMap))
      {
        return true;
      }
      else
      {
        eos_static_err("msg=\"unable to upload to remote file map\" url=\"%s\"",
                       mUrl.c_str());
      }
    }
    else
    {
      eos_static_err("msg=\"unable to parse remote file map\" url=\"%s\"",
                     mUrl.c_str());
      errno = EINVAL;
    }
  }
  else
  {

    eos_static_err("msg=\"unable to download remote file map\" url=\"%s\"",
                   mUrl.c_str());
  }

  return false;
}

// ------------------------------------------------------------------------
//! Set a string attribute (name has to start with 'user.' !!!)
// ------------------------------------------------------------------------

bool
XrdIo::Attr::Set (std::string key, std::string value)
{

  return Set(key.c_str(), value.c_str(), value.length());
}


// ------------------------------------------------------------------------
//! Get a binary attribute by name (name has to start with 'user.' !!!)
// ------------------------------------------------------------------------

bool
XrdIo::Attr::Get (const char* name, char* value, size_t &size)
{
  std::string lBlob;
  if (!XrdIo::Download(mUrl, lBlob))
  {
    if (mFileMap.Load(lBlob))
    {
      std::string val = mFileMap.Get(name);
      size_t len = val.length() + 1;
      if (len > size)
        len = size;
      memcpy(value, val.c_str(), len);
      eos_static_info("key=%s value=%s", name, value);
      return true;
    }
  }
  else
  {

    eos_static_err("msg=\"unable to download remote file map\" url=\"%s\"",
                   mUrl.c_str());
  }
  return false;
}

// ------------------------------------------------------------------------
//! Get a string attribute by name (name has to start with 'user.' !!!)
// ------------------------------------------------------------------------

std::string
XrdIo::Attr::Get (std::string name)
{
  std::string lBlob;
  if (!XrdIo::Download(mUrl, lBlob))
  {
    if (mFileMap.Load(lBlob))
    {
      return mFileMap.Get(name);
    }
  }
  else
  {

    eos_static_err("msg=\"unable to download remote file map\" url=\"%s\"",
                   mUrl.c_str());
  }
  return "";
}

// ------------------------------------------------------------------------
//! Factory function to create an attribute object
// ------------------------------------------------------------------------

XrdIo::Attr*
XrdIo::Attr::OpenAttr (const char* url)
{

  return new XrdIo::Attr(url);
}

// ------------------------------------------------------------------------
//! Non static Factory function to create an attribute object
// ------------------------------------------------------------------------

XrdIo::Attr*
XrdIo::Attr::OpenAttribute (const char* url)
{

  return OpenAttr(url);
}

// ------------------------------------------------------------------------
// Constructor
// ------------------------------------------------------------------------

XrdIo::Attr::Attr (const char* url)
{
  mUrl = url;
  size_t rfind = mUrl.rfind("/");
  if (rfind != std::string::npos)
  {

    mUrl.insert(rfind + 1, ".");
  }
  mUrl += ".xattr";
}


//--------------------------------------------------------------------------
//! traversing filesystem/storage routines
//--------------------------------------------------------------------------

//--------------------------------------------------------------------------
//! Open a curser to traverse a storage system
//--------------------------------------------------------------------------

FileIo::FtsHandle*
XrdIo::ftsOpen (std::string subtree)
{

  XrdCl::URL url(subtree);
  XrdCl::FileSystem fs(url);
  std::vector<std::string> files;
  std::vector<std::string> directories;

  XrdCl::XRootDStatus status =
          XrdIo::GetDirList(&fs,
                            url,
                            &files,
                            &directories);

  if (!status.IsOK())
  {
    eos_err("error=listing remote XrdClFile - %s", status.ToString().c_str());
    errno = status.errNo;
    mLastErrMsg = status.ToString().c_str();
    return 0;
  }


  FtsHandle* handle = new FtsHandle(subtree.c_str());
  if (!handle)
    return 0;

  for (auto it = files.begin(); it != files.end(); ++it)
  {
    XrdOucString fname = it->c_str();
    // skip attribute files
    if (fname.beginswith(".") && fname.endswith(".xattr"))
      continue;
    handle->found_files.push_back(subtree + *it);
  }

  for (auto it = directories.begin(); it != directories.end(); ++it)
  {
    eos_info("adding dir=%s deepness=%d", (subtree + *it + "/").c_str(), handle->deepness);
    handle->found_dirs[0].push_back(subtree + *it + "/");
  }

  return (FileIo::FtsHandle*) (handle);
}

//--------------------------------------------------------------------------
//! Return the next path related to a traversal cursor obtained with ftsOpen
//--------------------------------------------------------------------------

std::string
XrdIo::ftsRead (FileIo::FtsHandle* fts_handle)
{
  FtsHandle* handle = (FtsHandle*) fts_handle;
  if (!handle->found_files.size())
  {
    do
    {
      XrdCl::XRootDStatus status;
      std::vector<std::string> files;
      std::vector<std::string> directories;

      auto dit = handle->found_dirs[handle->deepness].begin();
      if (dit == handle->found_dirs[handle->deepness].end())
      {
        // move to next level
        handle->deepness++;
        handle->found_dirs.resize(handle->deepness + 1);
        if (!handle->found_dirs[handle->deepness].size())
          break;
      }

      eos_info("searching at deepness=%d directory=%s", handle->deepness, dit->c_str());
      XrdCl::URL url(*dit);
      XrdCl::FileSystem fs(url);

      status = XrdIo::GetDirList(&fs,
                                 url,
                                 &files,
                                 &directories);


      if (!status.IsOK())
      {
        eos_err("error=listing remote XrdClFile - %s", status.ToString().c_str());
        errno = status.errNo;
        mLastErrMsg = status.ToString().c_str();
        return "";
      }
      else
      {
        handle->found_dirs[handle->deepness].erase(dit);
      }

      for (auto it = files.begin(); it != files.end(); ++it)
      {
        XrdOucString fname = it->c_str();
        if (fname.beginswith(".") && fname.endswith(".xattr"))
          continue;
        eos_info("adding file=%s", (*dit + *it).c_str());
        handle->found_files.push_back(*dit + *it);
      }

      for (auto it = directories.begin(); it != directories.end(); ++it)
      {
        eos_info("adding dir=%s deepness=%d", (*dit + *it + "/").c_str(), handle->deepness + 1);
        handle->found_dirs[handle->deepness + 1].push_back(*dit + *it + "/");
      }
    }
    while (!handle->found_files.size());
  }
  if (handle->found_files.size())
  {
    std::string new_path = handle->found_files.front();
    handle->found_files.pop_front();
    return new_path;
  }
  return "";
}

//--------------------------------------------------------------------------
//! Close a traversal cursor
//--------------------------------------------------------------------------

int
XrdIo::ftsClose (FileIo::FtsHandle* fts_handle)
{
  FtsHandle* handle = (FtsHandle*) fts_handle;
  handle->found_files.clear();
  handle->found_dirs.resize(1);
  handle->found_dirs[0].resize(1);
  handle->deepness = 0;
  return 0;
}

//--------------------------------------------------------------------------
//! Download a remote file into a string object
//--------------------------------------------------------------------------

int
XrdIo::Download (std::string url, std::string& download)
{
  errno = 0;
  static int s_blocksize = 65536;
  XrdIo io;

  off_t offset = 0;
  std::string opaque;
  if (!io.Open(url.c_str(), 0, 0, opaque, 10))
  {
    ssize_t rbytes = 0;
    download.resize(s_blocksize);
    do
    {
      rbytes = io.Read(offset, (char*) download.c_str(), s_blocksize, 30);
      if (rbytes == s_blocksize)
      {
        download.resize(download.size() + 65536);
      }
      if (rbytes > 0)
      {
        offset += rbytes;
      }
    }
    while (rbytes == s_blocksize);
    io.Close();
    download.resize(offset);
    return 0;
  }

  if (errno == 3011)
    return 0;
  return -1;
}

//--------------------------------------------------------------------------
//! Upload a string object into a remote file
//--------------------------------------------------------------------------

int
XrdIo::Upload (std::string url, std::string& upload)
{
  errno = 0;
  XrdIo io;

  std::string opaque;
  int rc = 0;

  if (!io.Open(url.c_str(),
               SFS_O_WRONLY | SFS_O_CREAT, S_IRWXU | S_IRGRP | SFS_O_MKPTH,
               opaque,
               10))
  {
    eos_static_info("opened %s", url.c_str());
    if ((io.Write(0, upload.c_str(), upload.length(), 30)) != (ssize_t) upload.length())
    {
      eos_static_err("failed to write %d", upload.length());
      rc = -1;
    }
    else
    {
      eos_static_info("uploaded %d\n", upload.length());
    }
    io.Close();
  }
  else
  {

    eos_static_err("failed to open %s", url.c_str());
    rc = -1;
  }
  return rc;
}


//------------------------------------------------------------------------------
// Get a list of files and a list of directories inside a remote directory
//------------------------------------------------------------------------------

XrdCl::XRootDStatus
XrdIo::GetDirList (XrdCl::FileSystem *fs,
                   const XrdCl::URL &url,
                   std::vector<std::string> *files,
                   std::vector<std::string> *directories)
{
  eos_info("url=%s", url.GetURL().c_str());
  using namespace XrdCl;
  DirectoryList *list;
  XrdCl::XRootDStatus status;

  status = fs->DirList(url.GetPath(), DirListFlags::Stat, list);
  if (!status.IsOK())
  {
    return status;
  }
  for (DirectoryList::Iterator it = list->Begin(); it != list->End(); ++it)
  {
    if ((*it)->GetStatInfo()->TestFlags(StatInfo::IsDir))
    {
      std::string directory = (*it)->GetName();
      directories->push_back(directory);
    }
    else
    {
      std::string file = (*it)->GetName();
      files->push_back(file);
    }
  }
  return XRootDStatus();
}

EOSFSTNAMESPACE_END
<|MERGE_RESOLUTION|>--- conflicted
+++ resolved
@@ -27,12 +27,10 @@
 /*----------------------------------------------------------------------------*/
 #include "fst/io/XrdIo.hh"
 #include "fst/io/ChunkHandler.hh"
-<<<<<<< HEAD
 #include "fst/io/VectChunkHandler.hh"
-=======
 #include "common/FileMap.hh"
 #include "common/Logging.hh"
->>>>>>> fcacef68
+
 /*----------------------------------------------------------------------------*/
 #include "XrdCl/XrdClDefaultEnv.hh"
 #include "XrdCl/XrdClBuffer.hh"
@@ -41,22 +39,22 @@
 
 EOSFSTNAMESPACE_BEGIN
 
-        const uint64_t ReadaheadBlock::sDefaultBlocksize = 1 * 1024 * 1024; ///< 1MB default
+const uint64_t ReadaheadBlock::sDefaultBlocksize = 1 *1024 * 1024; ///< 1MB default
 const uint32_t XrdIo::sNumRdAheadBlocks = 2;
 
 //------------------------------------------------------------------------------
 // Constructor
 //------------------------------------------------------------------------------
 XrdIo::XrdIo () :
-FileIo (),
+FileIo(),
 mDoReadahead (false),
 mBlocksize (ReadaheadBlock::sDefaultBlocksize),
 mXrdFile (NULL),
-mMetaHandler (new AsyncMetaHandler ())
-{
-  // Set the TimeoutResolution to 1
+mMetaHandler(new AsyncMetaHandler())
+{
+  // Set the TimeoutResolution to 1 
   XrdCl::Env* env = XrdCl::DefaultEnv::GetEnv();
-  env->PutInt("TimeoutResolution", 1);
+  env->PutInt( "TimeoutResolution", 1 );
   mType = "XrdIo";
 }
 
@@ -82,8 +80,8 @@
     }
   }
 
-  delete mMetaHandler;
-
+  delete mMetaHandler;  
+  
   if (mXrdFile)
     delete mXrdFile;
 }
@@ -105,20 +103,11 @@
   size_t qpos = 0;
   mFilePath = path;
 
-<<<<<<< HEAD
   // Opaque info can be part of the 'path' 
   if ( ( (qpos = path.find("?")) != std::string::npos) ) {
     lOpaque = path.substr(qpos+1);
-=======
-  //............................................................................
-  // Opaque info can be part of the 'path'
-  //............................................................................
-  if (((qpos = path.find("?")) != std::string::npos))
-  {
-    lOpaque = path.substr(qpos + 1);
->>>>>>> fcacef68
     mFilePath.erase(qpos);
-  }
+  } 
   else
   {
     lOpaque = opaque;
@@ -151,7 +140,6 @@
   mXrdFile = new XrdCl::File();
 
   // Disable recovery on read and write
-<<<<<<< HEAD
   if (!mXrdFile->SetProperty("ReadRecovery", "false") ||
       !mXrdFile->SetProperty("WriteRecovery", "false"))
   {
@@ -159,11 +147,6 @@
                 "recovery to false");
   }
   
-=======
-  mXrdFile->EnableReadRecovery(false);
-  mXrdFile->EnableWriteRecovery(false);
-
->>>>>>> fcacef68
   XrdCl::OpenFlags::Flags flags_xrdcl = eos::common::LayoutId::MapFlagsSfs2XrdCl(flags);
   XrdCl::Access::Mode mode_xrdcl = eos::common::LayoutId::MapModeSfs2XrdCl(mode);
   XrdCl::XRootDStatus status = mXrdFile->Open(request, flags_xrdcl, mode_xrdcl, timeout);
@@ -180,17 +163,8 @@
     errno = 0;
   }
 
-<<<<<<< HEAD
   // Save the last URL we are connected after open
   mXrdFile->GetProperty("LastURL", mLastUrl);
-=======
-  //............................................................................
-  // store the last URL we are connected after open
-  //............................................................................
-
-  XrdCl::URL cUrl = mXrdFile->GetLastURL();
-  mLastUrl = cUrl.GetURL();
->>>>>>> fcacef68
   return SFS_OK;
 }
 
@@ -294,7 +268,6 @@
 //------------------------------------------------------------------------------
 // Read from file - async
 //------------------------------------------------------------------------------
-
 int64_t
 XrdIo::ReadAsync (XrdSfsFileOffset offset,
                   char* buffer,
@@ -325,15 +298,8 @@
     // If previous read requests failed with a timeout error then we won't
     // get a new handler and we return directly an error
     if (!handler)
-<<<<<<< HEAD
       return SFS_ERROR;    
     
-=======
-    {
-      return SFS_ERROR;
-    }
-
->>>>>>> fcacef68
     status = mXrdFile->Read(static_cast<uint64_t> (offset),
                             static_cast<uint32_t> (length),
                             buffer,
@@ -344,14 +310,10 @@
     {
       // TODO: for the time being we call this ourselves but this should be
       // dropped once XrdCl will call the handler for a request as it knows it
-<<<<<<< HEAD
       // has already failed 
-=======
-      // has already failed
-      //!!!!!!!!!!!!!!!!!!!!!!!!!!!!!!!!!!!!!!!!!!!!!!!!!!!!!!!!!!!!!!!!!!!!!!!!
->>>>>>> fcacef68
       mMetaHandler->HandleResponse(&status, handler);
     }
+    
     nread = length;
   }
   else
@@ -367,7 +329,7 @@
     while (length)
     {
       iter = FindBlock(offset);
-
+      
       if (iter != mMapBlocks.end())
       {
         // Block found in prefetched blocks
@@ -392,25 +354,25 @@
             break;
           }
         }
-
+        
         if (sh->WaitOK())
         {
           eos_debug("block in cache, blk_off=%lld, req_off= %lld", iter->first, offset);
-
+          
           if (sh->GetRespLength() == 0)
           {
             // The request got a response but it read 0 bytes
             eos_warning("response contains 0 bytes");
-            break;
+            break;           
           }
 
           aligned_length = sh->GetRespLength() - shift;
-          read_length = ((uint32_t) length < aligned_length) ? length : aligned_length;
+          read_length = ((uint32_t)length < aligned_length) ? length : aligned_length;
 
           // If prefetch block smaller than mBlocksize and current offset at end
           // of the prefetch block then we reached the end of file
           if ((sh->GetRespLength() != mBlocksize) &&
-              ((uint64_t) offset >= iter->first + sh->GetRespLength()))
+              ((uint64_t)offset >= iter->first + sh->GetRespLength()))
           {
             done_read = true;
             break;
@@ -436,8 +398,7 @@
       }
       else
       {
-        //......................................................................
-        // Remove all elements from map so that we can align with the new
+        // Remove all elements from map so that we can align with the new 
         // requests and prefetch a new block. But first we need to collect any
         // responses which are in-flight as otherwise these response might
         // arrive later on, when we are expecting replies for other blocks since
@@ -445,13 +406,13 @@
         while (!mMapBlocks.empty())
         {
           SimpleHandler* sh = mMapBlocks.begin()->second->handler;
-
+          
           if (sh->HasRequest())
           {
-            // Not interested in the result - discard it
+            // Not interested in the result - discard it 
             sh->WaitOK();
           }
-
+          
           mQueueBlocks.push(mMapBlocks.begin()->second);
           mMapBlocks.erase(mMapBlocks.begin());
         }
@@ -459,7 +420,7 @@
         if (!mQueueBlocks.empty())
         {
           eos_debug("prefetch new block(1)");
-
+          
           if (!PrefetchBlock(offset, false, timeout))
           {
             eos_err("error=failed to send prefetch request(1)");
@@ -481,10 +442,8 @@
       // If previous read requests failed then we won't get a new handler
       // and we return directly an error
       if (!handler)
-      {
-        return SFS_ERROR;
-      }
-
+        return SFS_ERROR;    
+      
       status = mXrdFile->Read(static_cast<uint64_t> (offset),
                               static_cast<uint32_t> (length),
                               pBuff,
@@ -494,12 +453,7 @@
       {
         // TODO: for the time being we call this ourselves but this should be
         // dropped once XrdCl will call the handler for a request as it knows it
-<<<<<<< HEAD
         // has already failed 
-=======
-        // has already failed
-        //!!!!!!!!!!!!!!!!!!!!!!!!!!!!!!!!!!!!!!!!!!!!!!!!!!!!!!!!!!!!!!!!!!!!!!
->>>>>>> fcacef68
         mMetaHandler->HandleResponse(&status, handler);
       }
 
@@ -514,15 +468,14 @@
 //------------------------------------------------------------------------------
 // Try to find a block in cache which contains the required offset
 //------------------------------------------------------------------------------
-
 PrefetchMap::iterator
-XrdIo::FindBlock (uint64_t offset)
+XrdIo::FindBlock(uint64_t offset)
 {
   if (mMapBlocks.empty())
   {
     return mMapBlocks.end();
   }
-
+  
   PrefetchMap::iterator iter = mMapBlocks.lower_bound(offset);
   if ((iter != mMapBlocks.end()) && (iter->first == offset))
   {
@@ -534,25 +487,19 @@
     if (iter == mMapBlocks.begin())
     {
       // Only blocks with bigger offsets, return pointer to end of the map
-      return mMapBlocks.end();
-    }
-    else
+      return mMapBlocks.end();      
+    }
+    else 
     {
       // Check if the previous block, we know the map is not empty
       iter--;
-<<<<<<< HEAD
       
       if ((iter->first <= offset) && ( offset < (iter->first + mBlocksize)))
-=======
-
-      if ((iter->first <= offset) && (offset < (iter->first + mBlocksize)))
-      {
->>>>>>> fcacef68
         return iter;
       else
         return mMapBlocks.end();
     }
-  }
+  }  
 }
 
 
@@ -588,35 +535,21 @@
 //------------------------------------------------------------------------------
 // Write to file - async
 //------------------------------------------------------------------------------
-
 int64_t
 XrdIo::WriteAsync (XrdSfsFileOffset offset,
                    const char* buffer,
                    XrdSfsXferSize length,
                    uint16_t timeout)
 {
-<<<<<<< HEAD
   eos_debug("offset=%llu length=%i", static_cast<uint64_t>(offset), length);
-=======
-  eos_debug("offset=%llu length=%i", static_cast<uint64_t> (offset), length);
-
-  ChunkHandler* handler;
->>>>>>> fcacef68
   XrdCl::XRootDStatus status;
   ChunkHandler* handler = mMetaHandler->Register(offset, length, (char*)buffer, true);
 
   // If previous write requests failed then we won't get a new handler
   // and we return directly an error
   if (!handler)
-<<<<<<< HEAD
     return SFS_ERROR;    
   
-=======
-  {
-    return SFS_ERROR;
-  }
-
->>>>>>> fcacef68
   // Obs: Use the handler buffer for write requests
   status = mXrdFile->Write(static_cast<uint64_t> (offset),
                            static_cast<uint32_t> (length),
@@ -631,11 +564,9 @@
 //------------------------------------------------------------------------------
 // Truncate file
 //------------------------------------------------------------------------------
-
 int
 XrdIo::Truncate (XrdSfsFileOffset offset, uint16_t timeout)
 {
-
   if (mExternalStorage)
   {
     if (offset == EOS_FST_DELETE_FLAG_VIA_TRUNCATE_LEN)
@@ -654,10 +585,9 @@
   }
   XrdCl::XRootDStatus status = mXrdFile->Truncate(static_cast<uint64_t> (offset),
                                                   timeout);
-
+  
   if (!status.IsOK())
   {
-
     errno = status.errNo;
     mLastErrMsg = status.ToString().c_str();
     return SFS_ERROR;
@@ -670,7 +600,6 @@
 //------------------------------------------------------------------------------
 // Sync file to disk
 //------------------------------------------------------------------------------
-
 int
 XrdIo::Sync (uint16_t timeout)
 {
@@ -678,7 +607,6 @@
 
   if (!status.IsOK())
   {
-
     errno = status.errNo;
     mLastErrMsg = status.ToString().c_str();
     return SFS_ERROR;
@@ -691,7 +619,6 @@
 //------------------------------------------------------------------------------
 // Get stats about the file
 //------------------------------------------------------------------------------
-
 int
 XrdIo::Stat (struct stat* buf, uint16_t timeout)
 {
@@ -709,13 +636,8 @@
   }
   else
   {
-<<<<<<< HEAD
     errno = status.errNo;
     mLastErrMsg = status.ToString().c_str();
-=======
-
-    delete stat;
->>>>>>> fcacef68
   }
   
   if (stat)
@@ -728,7 +650,6 @@
 //------------------------------------------------------------------------------
 // Close file
 //------------------------------------------------------------------------------
-
 int
 XrdIo::Close (uint16_t timeout)
 {
@@ -748,7 +669,7 @@
       mMapBlocks.erase(mMapBlocks.begin());
     }
   }
-
+  
   XrdCl::XRootDStatus status = mXrdFile->Close(timeout);
 
   // If close failed or any async errors then return error
@@ -759,8 +680,6 @@
     return SFS_ERROR;
   }
 
-<<<<<<< HEAD
-=======
   // If any of the async requests failed then we have an error
   if (!async_ok)
   {
@@ -768,7 +687,6 @@
     return SFS_ERROR;
   }
 
->>>>>>> fcacef68
   return SFS_OK;
 }
 
@@ -776,7 +694,6 @@
 //------------------------------------------------------------------------------
 // Remove file
 //------------------------------------------------------------------------------
-
 int
 XrdIo::Remove (uint16_t timeout)
 {
@@ -789,12 +706,7 @@
 
   if (!status.IsOK())
   {
-<<<<<<< HEAD
     eos_err("failed to mark the file for deletion:%s", mPath.c_str());
-=======
-
-    eos_err("error=failed to truncate file with deletion offset - %s", mPath.c_str());
->>>>>>> fcacef68
     mLastErrMsg = "failed to truncate file with deletion offset";
     return SFS_ERROR;
   }
@@ -802,10 +714,10 @@
   return SFS_OK;
 }
 
-//------------------------------------------------------------------------------
-// Check for existance
-//------------------------------------------------------------------------------
-
+
+//------------------------------------------------------------------------------
+// Prefetch block using the readahead mechanism
+//------------------------------------------------------------------------------
 int
 XrdIo::Exists (const char* url)
 {
@@ -868,18 +780,13 @@
   }
   return true;
 }
-
-
-//------------------------------------------------------------------------------
-// Prefetch block using the readahead mechanism
-//------------------------------------------------------------------------------
-
-bool
+bool 
 XrdIo::PrefetchBlock (int64_t offset, bool isWrite, uint16_t timeout)
 {
   bool done = true;
   XrdCl::XRootDStatus status;
   ReadaheadBlock* block = NULL;
+  
   eos_debug("try to prefetch with offset: %lli, length: %4u",
             offset, mBlocksize);
 
@@ -911,7 +818,6 @@
   }
   else
   {
-
     mMapBlocks.insert(std::make_pair(offset, block));
   }
 
@@ -920,14 +826,12 @@
 
 
 //------------------------------------------------------------------------------
-// Get pointer to async meta handler object
-//------------------------------------------------------------------------------
-
+// Get pointer to async meta handler object 
+//------------------------------------------------------------------------------
 void*
 XrdIo::GetAsyncHandler ()
 {
-
-  return static_cast<void*> (mMetaHandler);
+  return static_cast<void*>(mMetaHandler);
 }
 
 
