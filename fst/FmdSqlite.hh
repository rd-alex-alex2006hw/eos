// ----------------------------------------------------------------------
// File: FmdSqlite.hh
// Author: Andreas-Joachim Peters - CERN
// ----------------------------------------------------------------------

/************************************************************************
 * EOS - the CERN Disk Storage System                                   *
 * Copyright (C) 2011 CERN/Switzerland                                  *
 *                                                                      *
 * This program is free software: you can redistribute it and/or modify *
 * it under the terms of the GNU General Public License as published by *
 * the Free Software Foundation, either version 3 of the License, or    *
 * (at your option) any later version.                                  *
 *                                                                      *
 * This program is distributed in the hope that it will be useful,      *
 * but WITHOUT ANY WARRANTY; without even the implied warranty of       *
 * MERCHANTABILITY or FITNESS FOR A PARTICULAR PURPOSE.  See the        *
 * GNU General Public License for more details.                         *
 *                                                                      *
 * You should have received a copy of the GNU General Public License    *
 * along with this program.  If not, see <http://www.gnu.org/licenses/>.*
 ************************************************************************/

/**
 * @file   FmdSqlite.hh
 * 
 * @brief  Classes for FST File Meta Data Handling.
 * 
 * 
 */

#ifndef __EOSFST_FmdSQLITE_HH__
#define __EOSFST_FmdSQLITE_HH__

/*----------------------------------------------------------------------------*/
#include "fst/Namespace.hh"
#include "common/Logging.hh"
#include "common/SymKeys.hh"
#include "common/FileId.hh"
#include "common/FileSystem.hh"
#include "common/LayoutId.hh"
#include "common/sqlite/sqlite3.h"
#include "fst/FmdHandler.hh"
/*----------------------------------------------------------------------------*/
#include "XrdOuc/XrdOucString.hh"
#include "XrdSys/XrdSysPthread.hh"
/*----------------------------------------------------------------------------*/
// this is needed because of some openssl definition conflict!
#undef des_set_key
#include <google/dense_hash_map>
#include <google/sparse_hash_map>
#include <google/sparsehash/densehashtable.h>
#include <sys/time.h>
#include <string.h>
#include <sys/types.h>
#include <sys/stat.h>
#include <fcntl.h>
#include <dirent.h>
#include <zlib.h>
#include <openssl/sha.h>

#ifdef __APPLE__
#define ECOMM 70
#endif

EOSFSTNAMESPACE_BEGIN

<<<<<<< HEAD
// ---------------------------------------------------------------------------
//! Class implementing file meta data
// ---------------------------------------------------------------------------
class FmdSqlite : public eos::common::LogId
{
public:
  // ---------------------------------------------------------------------------
  //! File Metadata object 
  struct Fmd fMd;
  // ---------------------------------------------------------------------------

  // ---------------------------------------------------------------------------
  //! File meta data object replication function (copy constructor)
  // ---------------------------------------------------------------------------

  void
  Replicate (struct Fmd &fmd)
  {
    fMd = fmd;
  }

  // ---------------------------------------------------------------------------
  //! Compute layout error
  // ---------------------------------------------------------------------------

  static int
  LayoutError (eos::common::FileSystem::fsid_t fsid, eos::common::LayoutId::layoutid_t lid, std::string locations)
  {
    if (lid == 0)
    {
      // an orphans has not lid at the MGM e.g. lid=0
      return eos::common::LayoutId::kOrphan;
    }

    int lerror = 0;
    std::vector<std::string> location_vector;
    std::set<eos::common::FileSystem::fsid_t> location_set;
    eos::common::StringConversion::Tokenize(locations, location_vector, ",");
    size_t validreplicas = 0;
    for (size_t i = 0; i < location_vector.size(); i++)
    {
      if (location_vector[i].length())
      {
        // unlinked locates have a '!' infront of the fsid
        if (location_vector[i][0] == '!')
        {
          location_set.insert(strtoul(location_vector[i].c_str() + 1, 0, 10));
        }
        else
        {
          location_set.insert(strtoul(location_vector[i].c_str(), 0, 10));
          validreplicas++;
        }
      }
    }
    size_t nstripes = eos::common::LayoutId::GetStripeNumber(lid) + 1;
    if (nstripes != validreplicas)
    {
      lerror |= eos::common::LayoutId::kReplicaWrong;
    }
    if (!location_set.count(fsid))
    {
      lerror |= eos::common::LayoutId::kUnregistered;
    }
    return lerror;
  }

  // ---------------------------------------------------------------------------
  //! File meta data object reset function
  // ---------------------------------------------------------------------------

  static void
  Reset (struct Fmd &fmd)
  {
    fmd.fid = 0;
    fmd.cid = 0;
    fmd.ctime = 0;
    fmd.ctime_ns = 0;
    fmd.mtime = 0;
    fmd.mtime_ns = 0;
    fmd.atime = 0;
    fmd.atime_ns = 0;
    fmd.checktime = 0;
    fmd.size = 0xfffffff1ULL;
    fmd.disksize = 0xfffffff1ULL;
    fmd.mgmsize = 0xfffffff1ULL;
    fmd.checksum = "";
    fmd.diskchecksum = "";
    fmd.mgmchecksum = "";
    fmd.lid = 0;
    fmd.uid = 0;
    fmd.gid = 0;
    fmd.filecxerror = 0;
    fmd.blockcxerror = 0;
    fmd.layouterror = 0;
    fmd.locations = "";
  }

  // ---------------------------------------------------------------------------
  //! Retrieve a set with all fsid locations
  // ---------------------------------------------------------------------------
  static std::set<eos::common::FileSystem::fsid_t> GetLocations(struct Fmd &fmd)
  {
    std::vector<std::string> location_vector;
    std::set<eos::common::FileSystem::fsid_t> location_set;
    eos::common::StringConversion::Tokenize(fmd.locations, location_vector, ",");
    for (size_t i=0; i< location_vector.size(); i++)
    {
      if (location_vector[i].length())
      {
	// unlinked locates have a '!' infront of the fsid
	if (location_vector[i][0] == '!')
	{
	  location_set.insert(strtoul(location_vector[i].c_str() + 1, 0, 10));
	}
	else
	{
	  location_set.insert(strtoul(location_vector[i].c_str(), 0, 10));
	}
      }
    }
    return location_set;
  }

  // ---------------------------------------------------------------------------
  //! Dump Fmd
  // ---------------------------------------------------------------------------
  static void Dump (struct Fmd* fmd);

  // ---------------------------------------------------------------------------
  //! Convert Fmd into env representation
  // ---------------------------------------------------------------------------
  XrdOucEnv* FmdSqliteToEnv ();

  // ---------------------------------------------------------------------------
  //! Constructor
  // ---------------------------------------------------------------------------

  FmdSqlite (int fid = 0, int fsid = 0)
  {
    Reset(fMd);
    LogId();
    fMd.fid = fid;
    fMd.fsid = fsid;
  };

  // ---------------------------------------------------------------------------
  //! Destructor
  // ---------------------------------------------------------------------------

  ~FmdSqlite () { };
};
=======
>>>>>>> 20dc8f85

// ---------------------------------------------------------------------------
//! Class handling many Fmd changelog files at a time
// ---------------------------------------------------------------------------

class FmdSqliteHandler : public FmdHandler
{
public:
  typedef std::vector<std::map< std::string, XrdOucString > > qr_result_t;

  struct FsCallBackInfo
  {
    eos::common::FileSystem::fsid_t fsid;
    google::dense_hash_map<unsigned long long, struct Fmd >* fmdmap;
  };

  typedef struct FsCallBackInfo fs_callback_info_t;

  std::map<eos::common::FileSystem::fsid_t, sqlite3*> *
  GetDB ()
  {
    return &DB;
  }

  // ---------------------------------------------------------------------------
  //! Return's the syncing flag (if we sync, all files on disk are flagge as orphans until the MGM meta data has been verified and when this flag is set, we don't report orphans!
  // ---------------------------------------------------------------------------

  virtual bool
  IsSyncing (eos::common::FileSystem::fsid_t fsid)
  {
    return isSyncing[fsid];
  }

  // ---------------------------------------------------------------------------
  //! Return's the dirty flag indicating a non-clean shutdown
  // ---------------------------------------------------------------------------

  virtual bool
  IsDirty (eos::common::FileSystem::fsid_t fsid)
  {
    return isDirty[fsid];
  }

  // ---------------------------------------------------------------------------
  //! Set the stay dirty flag indicating a non completed bootup
  // ---------------------------------------------------------------------------

  virtual void
  StayDirty (eos::common::FileSystem::fsid_t fsid, bool dirty)
  {
    stayDirty[fsid] = dirty;
  }

  // ---------------------------------------------------------------------------
  //! Define a DB file for a filesystem id
  // ---------------------------------------------------------------------------
  virtual bool SetDBFile (const char* dbfile, int fsid, XrdOucString option = "");

  // ---------------------------------------------------------------------------
  //! Shutdown a DB for a filesystem
  // ---------------------------------------------------------------------------
  virtual bool ShutdownDB (eos::common::FileSystem::fsid_t fsid);

  // ---------------------------------------------------------------------------
  //! Read all Fmd entries from a DB file
  // ---------------------------------------------------------------------------
  virtual bool ReadDBFile (eos::common::FileSystem::fsid_t, XrdOucString option = "");

  // ---------------------------------------------------------------------------
  //! Trim a DB file
  // ---------------------------------------------------------------------------
  virtual bool TrimDBFile (eos::common::FileSystem::fsid_t fsid, XrdOucString option = "");
  virtual bool TrimDB ();

  // the meta data handling functions

  // ---------------------------------------------------------------------------
  //! attach or create a fmd record
  // ---------------------------------------------------------------------------
  virtual FmdHelper* GetFmd (eos::common::FileId::fileid_t fid, eos::common::FileSystem::fsid_t fsid, uid_t uid, gid_t gid, eos::common::LayoutId::layoutid_t layoutid, bool isRW = false, bool force = false);

  // ---------------------------------------------------------------------------
  //! Delete an fmd record
  // ---------------------------------------------------------------------------
  virtual bool DeleteFmd (eos::common::FileId::fileid_t fid, eos::common::FileSystem::fsid_t fsid);

  // ---------------------------------------------------------------------------
  //! Commit a modified fmd record
  // ---------------------------------------------------------------------------
  virtual bool Commit (FmdHelper* fmd, bool lockit = true);

  // ---------------------------------------------------------------------------
  //! Commit a modified fmd record without locks and change of modification time
  // ---------------------------------------------------------------------------
  virtual bool CommitFromMemory (eos::common::FileId::fileid_t fid, eos::common::FileSystem::fsid_t fsid);

  // ---------------------------------------------------------------------------
  //! Reset Disk Information
  // ---------------------------------------------------------------------------
  virtual bool ResetDiskInformation (eos::common::FileSystem::fsid_t fsid);

  // ---------------------------------------------------------------------------
  //! Reset Mgm Information
  // ---------------------------------------------------------------------------
  virtual bool ResetMgmInformation (eos::common::FileSystem::fsid_t fsid);

  // ---------------------------------------------------------------------------
  //! Update fmd from disk contents
  // ---------------------------------------------------------------------------
  virtual bool UpdateFromDisk (eos::common::FileSystem::fsid_t fsid, eos::common::FileId::fileid_t fid, unsigned long long disksize, std::string diskchecksum, unsigned long checktime, bool filecxerror, bool blockcxerror, bool flaglayouterror);


  // ---------------------------------------------------------------------------
  //! Update fmd from mgm contents
  // ---------------------------------------------------------------------------
  virtual bool UpdateFromMgm (eos::common::FileSystem::fsid_t fsid, eos::common::FileId::fileid_t fid, eos::common::FileId::fileid_t cid, eos::common::LayoutId::layoutid_t lid, unsigned long long mgmsize, std::string mgmchecksum, uid_t uid, gid_t gid, unsigned long long ctime, unsigned long long ctime_ns, unsigned long long mtime, unsigned long long mtime_ns, int layouterror, std::string locations);

  // ---------------------------------------------------------------------------
  //! Resync File meta data found under path
  // ---------------------------------------------------------------------------
  virtual bool ResyncAllDisk (const char* path, eos::common::FileSystem::fsid_t fsid, bool flaglayouterror);

  // ---------------------------------------------------------------------------
  //! Resync a single entry from Disk
  // ---------------------------------------------------------------------------
<<<<<<< HEAD
  bool ResyncDisk (const char* fstpath, eos::common::FileSystem::fsid_t fsid, bool flaglayouterror, bool callautorepair=false);
=======
  virtual bool ResyncDisk (const char* fstpath, eos::common::FileSystem::fsid_t fsid, bool flaglayouterror);
>>>>>>> 20dc8f85

  // ---------------------------------------------------------------------------
  //! Resync a single entry from Mgm
  // ---------------------------------------------------------------------------
  virtual bool ResyncMgm (eos::common::FileSystem::fsid_t fsid, eos::common::FileId::fileid_t fid, const char* manager);

  // ---------------------------------------------------------------------------
  //! Resync all entries from Mgm
  // ---------------------------------------------------------------------------
  virtual bool ResyncAllMgm (eos::common::FileSystem::fsid_t fsid, const char* manager);

  // ---------------------------------------------------------------------------
  //! Query list of fids
  // ---------------------------------------------------------------------------
  size_t Query (eos::common::FileSystem::fsid_t fsid, std::string query, std::vector<eos::common::FileId::fileid_t> &fidvector);

  // ---------------------------------------------------------------------------
  //! GetIncosistencyStatistics
  // ---------------------------------------------------------------------------
  virtual bool GetInconsistencyStatistics (eos::common::FileSystem::fsid_t fsid, std::map<std::string, size_t> &statistics, std::map<std::string, std::set < eos::common::FileId::fileid_t> > &fidset);

  // ---------------------------------------------------------------------------
  //! Initialize the changelog hash
  // ---------------------------------------------------------------------------

  virtual void
  Reset (eos::common::FileSystem::fsid_t fsid)
  {
    // you need to lock the RWMutex Mutex before calling this
    FmdMap[fsid].clear();
  }

  // ---------------------------------------------------------------------------
  //! Hash map pointing from fid to offset in changelog file
  // ---------------------------------------------------------------------------
  google::sparse_hash_map<eos::common::FileSystem::fsid_t, google::dense_hash_map<unsigned long long, struct Fmd > > FmdMap;

  // ---------------------------------------------------------------------------
  //! Initialize the SQL DB
  // ---------------------------------------------------------------------------
  virtual bool ResetDB (eos::common::FileSystem::fsid_t fsid);

  // ---------------------------------------------------------------------------
  //! Constructor
  // ---------------------------------------------------------------------------

  FmdSqliteHandler ()
  {
    SetLogId("CommonFmdSqliteHandler");
  }

  // ---------------------------------------------------------------------------
  //! Constructor
  // ---------------------------------------------------------------------------

  ~FmdSqliteHandler ()
  {
    Shutdown();
  }


  // ---------------------------------------------------------------------------
  //! Shutdown
  // ---------------------------------------------------------------------------

  void
  Shutdown ()
  {
    // clean-up all open DB handles
    std::map<eos::common::FileSystem::fsid_t, sqlite3*>::const_iterator it;
    for (it = DB.begin(); it != DB.end(); it++)
    {
      ShutdownDB(it->first);
    }
    {
      // remove all
      eos::common::RWMutexWriteLock lock(Mutex);
      DB.clear();
    }
  }

private:
  qr_result_t Qr;
  std::map<eos::common::FileSystem::fsid_t, sqlite3*> DB;
  std::map<eos::common::FileSystem::fsid_t, std::string> DBfilename;

  char* ErrMsg;
  static int CallBack (void * object, int argc, char **argv, char **ColName);
  static int ReadDBCallBack (void * object, int argc, char **argv, char **ColName);
};


// ---------------------------------------------------------------------------
extern FmdSqliteHandler gFmdSqliteHandler;

EOSFSTNAMESPACE_END

#endif<|MERGE_RESOLUTION|>--- conflicted
+++ resolved
@@ -65,161 +65,6 @@
 
 EOSFSTNAMESPACE_BEGIN
 
-<<<<<<< HEAD
-// ---------------------------------------------------------------------------
-//! Class implementing file meta data
-// ---------------------------------------------------------------------------
-class FmdSqlite : public eos::common::LogId
-{
-public:
-  // ---------------------------------------------------------------------------
-  //! File Metadata object 
-  struct Fmd fMd;
-  // ---------------------------------------------------------------------------
-
-  // ---------------------------------------------------------------------------
-  //! File meta data object replication function (copy constructor)
-  // ---------------------------------------------------------------------------
-
-  void
-  Replicate (struct Fmd &fmd)
-  {
-    fMd = fmd;
-  }
-
-  // ---------------------------------------------------------------------------
-  //! Compute layout error
-  // ---------------------------------------------------------------------------
-
-  static int
-  LayoutError (eos::common::FileSystem::fsid_t fsid, eos::common::LayoutId::layoutid_t lid, std::string locations)
-  {
-    if (lid == 0)
-    {
-      // an orphans has not lid at the MGM e.g. lid=0
-      return eos::common::LayoutId::kOrphan;
-    }
-
-    int lerror = 0;
-    std::vector<std::string> location_vector;
-    std::set<eos::common::FileSystem::fsid_t> location_set;
-    eos::common::StringConversion::Tokenize(locations, location_vector, ",");
-    size_t validreplicas = 0;
-    for (size_t i = 0; i < location_vector.size(); i++)
-    {
-      if (location_vector[i].length())
-      {
-        // unlinked locates have a '!' infront of the fsid
-        if (location_vector[i][0] == '!')
-        {
-          location_set.insert(strtoul(location_vector[i].c_str() + 1, 0, 10));
-        }
-        else
-        {
-          location_set.insert(strtoul(location_vector[i].c_str(), 0, 10));
-          validreplicas++;
-        }
-      }
-    }
-    size_t nstripes = eos::common::LayoutId::GetStripeNumber(lid) + 1;
-    if (nstripes != validreplicas)
-    {
-      lerror |= eos::common::LayoutId::kReplicaWrong;
-    }
-    if (!location_set.count(fsid))
-    {
-      lerror |= eos::common::LayoutId::kUnregistered;
-    }
-    return lerror;
-  }
-
-  // ---------------------------------------------------------------------------
-  //! File meta data object reset function
-  // ---------------------------------------------------------------------------
-
-  static void
-  Reset (struct Fmd &fmd)
-  {
-    fmd.fid = 0;
-    fmd.cid = 0;
-    fmd.ctime = 0;
-    fmd.ctime_ns = 0;
-    fmd.mtime = 0;
-    fmd.mtime_ns = 0;
-    fmd.atime = 0;
-    fmd.atime_ns = 0;
-    fmd.checktime = 0;
-    fmd.size = 0xfffffff1ULL;
-    fmd.disksize = 0xfffffff1ULL;
-    fmd.mgmsize = 0xfffffff1ULL;
-    fmd.checksum = "";
-    fmd.diskchecksum = "";
-    fmd.mgmchecksum = "";
-    fmd.lid = 0;
-    fmd.uid = 0;
-    fmd.gid = 0;
-    fmd.filecxerror = 0;
-    fmd.blockcxerror = 0;
-    fmd.layouterror = 0;
-    fmd.locations = "";
-  }
-
-  // ---------------------------------------------------------------------------
-  //! Retrieve a set with all fsid locations
-  // ---------------------------------------------------------------------------
-  static std::set<eos::common::FileSystem::fsid_t> GetLocations(struct Fmd &fmd)
-  {
-    std::vector<std::string> location_vector;
-    std::set<eos::common::FileSystem::fsid_t> location_set;
-    eos::common::StringConversion::Tokenize(fmd.locations, location_vector, ",");
-    for (size_t i=0; i< location_vector.size(); i++)
-    {
-      if (location_vector[i].length())
-      {
-	// unlinked locates have a '!' infront of the fsid
-	if (location_vector[i][0] == '!')
-	{
-	  location_set.insert(strtoul(location_vector[i].c_str() + 1, 0, 10));
-	}
-	else
-	{
-	  location_set.insert(strtoul(location_vector[i].c_str(), 0, 10));
-	}
-      }
-    }
-    return location_set;
-  }
-
-  // ---------------------------------------------------------------------------
-  //! Dump Fmd
-  // ---------------------------------------------------------------------------
-  static void Dump (struct Fmd* fmd);
-
-  // ---------------------------------------------------------------------------
-  //! Convert Fmd into env representation
-  // ---------------------------------------------------------------------------
-  XrdOucEnv* FmdSqliteToEnv ();
-
-  // ---------------------------------------------------------------------------
-  //! Constructor
-  // ---------------------------------------------------------------------------
-
-  FmdSqlite (int fid = 0, int fsid = 0)
-  {
-    Reset(fMd);
-    LogId();
-    fMd.fid = fid;
-    fMd.fsid = fsid;
-  };
-
-  // ---------------------------------------------------------------------------
-  //! Destructor
-  // ---------------------------------------------------------------------------
-
-  ~FmdSqlite () { };
-};
-=======
->>>>>>> 20dc8f85
 
 // ---------------------------------------------------------------------------
 //! Class handling many Fmd changelog files at a time
@@ -346,11 +191,7 @@
   // ---------------------------------------------------------------------------
   //! Resync a single entry from Disk
   // ---------------------------------------------------------------------------
-<<<<<<< HEAD
-  bool ResyncDisk (const char* fstpath, eos::common::FileSystem::fsid_t fsid, bool flaglayouterror, bool callautorepair=false);
-=======
-  virtual bool ResyncDisk (const char* fstpath, eos::common::FileSystem::fsid_t fsid, bool flaglayouterror);
->>>>>>> 20dc8f85
+  virtual bool ResyncDisk (const char* fstpath, eos::common::FileSystem::fsid_t fsid, bool flaglayouterror, bool callautorepair=false);
 
   // ---------------------------------------------------------------------------
   //! Resync a single entry from Mgm
@@ -410,7 +251,6 @@
   {
     Shutdown();
   }
-
 
   // ---------------------------------------------------------------------------
   //! Shutdown
