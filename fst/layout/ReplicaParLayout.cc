//------------------------------------------------------------------------------
// File: ReplicaParLayout.cc
// Author: Andreas-Joachim Peters - CERN
//------------------------------------------------------------------------------

/************************************************************************
 * EOS - the CERN Disk Storage System                                   *
 * Copyright (C) 2011 CERN/Switzerland                                  *
 *                                                                      *
 * This program is free software: you can redistribute it and/or modify *
 * it under the terms of the GNU General Public License as published by *
 * the Free Software Foundation, either version 3 of the License, or    *
 * (at your option) any later version.                                  *
 *                                                                      *
 * This program is distributed in the hope that it will be useful,      *
 * but WITHOUT ANY WARRANTY; without even the implied warranty of       *
 * MERCHANTABILITY or FITNESS FOR A PARTICULAR PURPOSE.  See the        *
 * GNU General Public License for more details.                         *
 *                                                                      *
 * You should have received a copy of the GNU General Public License    *
 * along with this program.  If not, see <http://www.gnu.org/licenses/>.*
 ************************************************************************/

/*----------------------------------------------------------------------------*/
#include "fst/layout/ReplicaParLayout.hh"
#include "fst/io/FileIoPlugin.hh"
#include "fst/io/AsyncMetaHandler.hh"
#include "fst/XrdFstOfs.hh"
/*----------------------------------------------------------------------------*/

EOSFSTNAMESPACE_BEGIN


//------------------------------------------------------------------------------
// Constructor
//------------------------------------------------------------------------------
ReplicaParLayout::ReplicaParLayout (XrdFstOfsFile* file,
                                    unsigned long lid,
                                    const XrdSecEntity* client,
                                    XrdOucErrInfo* outError,
                                    eos::common::LayoutId::eIoType io,
                                    uint16_t timeout) :
Layout (file, lid, client, outError, io, timeout)
{
 mNumReplicas = eos::common::LayoutId::GetStripeNumber(lid) + 1; // this 1=0x0 16=0xf :-)
 ioLocal = false;
}


//------------------------------------------------------------------------------
// Open file
//------------------------------------------------------------------------------
int
ReplicaParLayout::Open (const std::string& path,
                        XrdSfsFileOpenMode flags,
                        mode_t mode,
                        const char* opaque)
{
 // No replica index definition indicates that this is gateway access just
 // forwarding to another remote server
 int replica_index = -1;
 int replica_head = -1;
 bool is_gateway = false;
 bool is_head_server = false;
 const char* index = mOfsFile->openOpaque->Get("mgm.replicaindex");

 if (index)
 {
   replica_index = atoi(index);

   if ((replica_index < 0) ||
       (replica_index > eos::common::LayoutId::kSixteenStripe))
   {
     eos_err("illegal replica index %d", replica_index);
     return gOFS.Emsg("ReplicaPar::Open", *mError, EINVAL,
                      "open replica - illegal replica index found", index);
   }

   ioLocal = true;
 }
 else
 {
   ioLocal = false;
   is_gateway = true;
 }

 const char* head = mOfsFile->openOpaque->Get("mgm.replicahead");

 if (head)
 {
   replica_head = atoi(head);

   if ((replica_head < 0) ||
       (replica_head > eos::common::LayoutId::kSixteenStripe))
   {
     eos_err("illegal replica head %d", replica_head);
     return gOFS.Emsg("ReplicaParOpen", *mError, EINVAL,
                      "open replica - illegal replica head found", head);
   }
 }
 else
 {
   eos_err("replica head missing");
   return gOFS.Emsg("ReplicaPar::Open", *mError, EINVAL,
                    "open replica - no replica head defined");
 }

 // Define the replication head
 eos_info("replica_head=%i, replica_index = %i.", replica_head, replica_index);

 if (replica_index == replica_head)
 {
   is_head_server = true;
 }

 // Define if this is the first client contact point
 if (is_gateway || (!is_gateway && is_head_server))
 {
   mIsEntryServer = true;
 }

 int envlen;
 XrdOucString remoteOpenOpaque = mOfsFile->openOpaque->Env(envlen);
 XrdOucString remoteOpenPath = mOfsFile->openOpaque->Get("mgm.path");

 // Only a gateway or head server needs to contact others
 if (is_gateway || is_head_server)
 {
   // Assign stripe URLs
   std::string replica_url;

   for (int i = 0; i < mNumReplicas; i++)
   {
     XrdOucString reptag = "mgm.url";
     reptag += i;
     const char* rep = mOfsFile->capOpaque->Get(reptag.c_str());

     if (!rep)
     {
       eos_err("Failed to open replica - missing url for replica %s",
               reptag.c_str());
       return gOFS.Emsg("ReplicaParOpen", *mError, EINVAL,
                        "open stripes - missing url for replica ",
                        reptag.c_str());
     }

     // Check if the first replica is remote
     replica_url = rep;
     replica_url += remoteOpenPath.c_str();
     replica_url += "?";

     // Prepare the index for the next target
     remoteOpenOpaque = mOfsFile->openOpaque->Env(envlen);

     if (index)
     {
       XrdOucString oldindex = "mgm.replicaindex=";
       XrdOucString newindex = "mgm.replicaindex=";
       oldindex += index;
       newindex += i;
       remoteOpenOpaque.replace(oldindex.c_str(), newindex.c_str());
     }
     else
     {
       // This points now to the head
       remoteOpenOpaque += "&mgm.replicaindex=";
       remoteOpenOpaque += head;
     }

     replica_url += remoteOpenOpaque.c_str();
     mReplicaUrl.push_back(replica_url);
     eos_debug("added replica_url = %s, index = %i", replica_url.c_str(), i);
   }
 }

 // Open all the replicas needed
 for (int i = 0; i < mNumReplicas; i++)
 {
   if ((ioLocal) && (i == replica_index))
   {
     // Only the referenced entry URL does local IO
     mLocalPath = path;
     mReplicaUrl.push_back(mLocalPath);
     FileIo* file = FileIoPlugin::GetIoObject(eos::common::LayoutId::kLocal,
                                              mOfsFile, mSecEntity);

     if (file->Open(path, flags, mode, opaque, mTimeout))
     {
       eos_err("Failed to open replica - local open failed on path=%s errno=%d", path.c_str(), errno);
       return gOFS.Emsg("ReplicaOpen", *mError, errno,
                        "open replica - local open failed ", path.c_str());
     }

     mLastUrl = file->GetLastUrl();

     // Local replica is always on the first position in the vector
     mReplicaFile.insert(mReplicaFile.begin(), file);
   }
   else
   {
     // Gateway contacts the head, head contacts all
     if ((is_gateway && (i == replica_head)) ||
         (is_head_server && (i != replica_index)))
     {
       if (mOfsFile->isRW)
       {
         XrdOucString maskUrl = mReplicaUrl[i].c_str() ? mReplicaUrl[i].c_str() : "";
         // Mask some opaque parameters to shorten the logging
         eos::common::StringConversion::MaskTag(maskUrl, "cap.sym");
         eos::common::StringConversion::MaskTag(maskUrl, "cap.msg");
         eos::common::StringConversion::MaskTag(maskUrl, "authz");
         FileIo* file = FileIoPlugin::GetIoObject(eos::common::LayoutId::kXrdCl,
                                                  mOfsFile, mSecEntity);

         // Write case
         if (file->Open(mReplicaUrl[i], flags, mode, opaque, mTimeout))
         {
           eos_err("Failed to open stripes - remote open failed on %s",
                   maskUrl.c_str());
           return gOFS.Emsg("ReplicaParOpen", *mError, EREMOTEIO,
                            "open stripes - remote open failed ",
                            maskUrl.c_str());
         }
	 mLastUrl = file->GetLastUrl();
         mReplicaFile.push_back(file);
         eos_debug("Opened remote file for IO: %s.", maskUrl.c_str());
       }
       else
       {
         // Read case just uses one replica
         eos_debug("Read case uses just one replica.");
         continue;
       }
     }
   }
 }

 return SFS_OK;
}


//------------------------------------------------------------------------------
// Destructor
//------------------------------------------------------------------------------
ReplicaParLayout::~ReplicaParLayout ()
{
 while (!mReplicaFile.empty())
 {
   FileIo* file_io = mReplicaFile.back();
   mReplicaFile.pop_back();
   delete file_io;
 }
}


//------------------------------------------------------------------------------
// Read from file
//------------------------------------------------------------------------------
int64_t
ReplicaParLayout::Read (XrdSfsFileOffset offset, char* buffer,
                        XrdSfsXferSize length, bool readahead)
{
 int64_t rc = 0;

 for (unsigned int i = 0; i < mReplicaFile.size(); i++)
 {
   rc = mReplicaFile[i]->Read(offset, buffer, length, mTimeout);

   if (rc != length)
   {
     XrdOucString maskUrl = mReplicaUrl[i].c_str() ? mReplicaUrl[i].c_str() : "";
     // mask some opaque parameters to shorten the logging
     eos::common::StringConversion::MaskTag(maskUrl, "cap.sym");
     eos::common::StringConversion::MaskTag(maskUrl, "cap.msg");
     eos::common::StringConversion::MaskTag(maskUrl, "authz");
     eos_warning("Failed to read from replica off=%lld, lenght=%i, mask_url=%s",
                 offset, length, maskUrl.c_str());
     continue;
   }
   else
   {
<<<<<<< HEAD
     // Read was successful no need to read from another replica
=======
     // Read was scucessful no need to read from another replica
>>>>>>> 17590438
     break;
   }
 }

 if (rc == SFS_ERROR)
 {
   eos_err("Failed to read from any replica offset=%lld, lenght=%i",
           offset, length);
   return gOFS.Emsg("ReplicaParRead", *mError, EREMOTEIO,
                    "read replica - read failed");
 }

 return rc;
}



//------------------------------------------------------------------------------
// Vector read 
//------------------------------------------------------------------------------
int64_t
ReplicaParLayout::ReadV (XrdCl::ChunkList& chunkList, uint32_t len) 
{
 int64_t rc = 0;
 eos_debug("read count=%i", chunkList.size());

 for (unsigned int i = 0; i < mReplicaFile.size(); i++)
 {
   rc = mReplicaFile[i]->ReadV(chunkList, mTimeout);

   if (rc == SFS_ERROR)
   {
     XrdOucString maskUrl = mReplicaUrl[i].c_str() ? mReplicaUrl[i].c_str() : "";
     // Mask some opaque parameters to shorten the logging
     eos::common::StringConversion::MaskTag(maskUrl, "cap.sym");
     eos::common::StringConversion::MaskTag(maskUrl, "cap.msg");
     eos::common::StringConversion::MaskTag(maskUrl, "authz");
     eos_warning("Failed to readv from replica -%s", maskUrl.c_str());
     continue;
   }
   else
   {
     // Read was successful no need to read from another replica
     break;
   }
 }

 if (rc == SFS_ERROR)
 {
   eos_err("Failed to readv from any replica");
   return gOFS.Emsg("ReplicaParRead", *mError, EREMOTEIO, "readv replica failed");
 }

 return rc;
}


//------------------------------------------------------------------------------
// Write to file
//------------------------------------------------------------------------------
int64_t
ReplicaParLayout::Write (XrdSfsFileOffset offset,
                         const char* buffer,
                         XrdSfsXferSize length)
{
 int64_t rc;

 for (unsigned int i = 0; i < mReplicaFile.size(); i++)
 {
   rc = mReplicaFile[i]->WriteAsync(offset, buffer, length, mTimeout);

   if (rc != length)
   {
     XrdOucString maskUrl = mReplicaUrl[i].c_str() ? mReplicaUrl[i].c_str() : "";
     // mask some opaque parameters to shorten the logging
     eos::common::StringConversion::MaskTag(maskUrl, "cap.sym");
     eos::common::StringConversion::MaskTag(maskUrl, "cap.msg");
     eos::common::StringConversion::MaskTag(maskUrl, "authz");

     if (i != 0) errno = EREMOTEIO;

     eos_err("Failed to write replica %i - write failed - %llu %s",
             i, offset, maskUrl.c_str());
     return gOFS.Emsg("ReplicaWrite", *mError, errno, "write replica failed",
                      maskUrl.c_str());
   }
 }

 return length;
}


//------------------------------------------------------------------------------
// Truncate file
//------------------------------------------------------------------------------
int
ReplicaParLayout::Truncate (XrdSfsFileOffset offset)
{
 int rc = SFS_OK;

 for (unsigned int i = 0; i < mReplicaFile.size(); i++)
 {
   rc = mReplicaFile[i]->Truncate(offset, mTimeout);

   if (rc != SFS_OK)
   {
     if (i != 0) errno = EREMOTEIO;

     XrdOucString maskUrl = mReplicaUrl[i].c_str() ? mReplicaUrl[i].c_str() : "";
     // mask some opaque parameters to shorten the logging
     eos::common::StringConversion::MaskTag(maskUrl, "cap.sym");
     eos::common::StringConversion::MaskTag(maskUrl, "cap.msg");
     eos::common::StringConversion::MaskTag(maskUrl, "authz");
     eos_err("Failed to truncate replica %i", i);
     return gOFS.Emsg("ReplicaParTuncate", *mError, errno, "truncate failed",
                      maskUrl.c_str());
   }
 }

 return rc;
}


//------------------------------------------------------------------------------
// Get stats for file
//------------------------------------------------------------------------------
int
ReplicaParLayout::Stat (struct stat* buf)
{
  int rc = 0;
  for (unsigned int i = 0; i < mReplicaFile.size(); i++)
  {
    rc = mReplicaFile[i]->Stat(buf, mTimeout);
    // we stop with the first stat which works
    if (!rc) 
      break;
  }
  return rc;
}


//------------------------------------------------------------------------------
// Sync file to disk
//------------------------------------------------------------------------------
int
ReplicaParLayout::Sync ()
{
 int rc = 0;

 for (unsigned int i = 0; i < mReplicaFile.size(); i++)
 {
   XrdOucString maskUrl = mReplicaUrl[i].c_str() ? mReplicaUrl[i].c_str() : "";
   // mask some opaque parameters to shorten the logging
   eos::common::StringConversion::MaskTag(maskUrl, "cap.sym");
   eos::common::StringConversion::MaskTag(maskUrl, "cap.msg");
   eos::common::StringConversion::MaskTag(maskUrl, "authz");
   rc = mReplicaFile[i]->Sync(mTimeout);

   if (rc != SFS_OK)
   {
     if (i != 0) errno = EREMOTEIO;

     eos_err("error=failed to sync replica %i", i);
     return gOFS.Emsg("ReplicaParSync", *mError, errno, "sync failed",
                      maskUrl.c_str());
   }
 }

 return rc;
}


//------------------------------------------------------------------------------
// Remove file and all replicas
//------------------------------------------------------------------------------
int
ReplicaParLayout::Remove ()
{
 int rc = SFS_OK;
 bool got_error = false;

 for (unsigned int i = 0; i < mReplicaFile.size(); i++)
 {
   rc = mReplicaFile[i]->Remove();

   if (rc != SFS_OK)
   {
     XrdOucString maskUrl = mReplicaUrl[0].c_str() ? mReplicaUrl[i].c_str() : "";
     // mask some opaque parameters to shorten the logging
     eos::common::StringConversion::MaskTag(maskUrl, "cap.sym");
     eos::common::StringConversion::MaskTag(maskUrl, "cap.msg");
     eos::common::StringConversion::MaskTag(maskUrl, "authz");
     got_error = true;

     if (i != 0) errno = EREMOTEIO;

     eos_err("error=failed to remove replica %i", i);
   }
 }

 if (got_error)
 {
   return gOFS.Emsg("ReplicaParRemove", *mError, errno, "remove failed");
 }

 return rc;
}


//------------------------------------------------------------------------------
// Close file
//------------------------------------------------------------------------------
int
ReplicaParLayout::Close ()
{
 int rc = SFS_OK;
 int rc_close = SFS_OK;

 for (unsigned int i = 0; i < mReplicaFile.size(); i++)
 {
   // Wait for any async requests before closing 
   if (mReplicaFile[i])
   {
     AsyncMetaHandler* ptr_handler =
         static_cast<AsyncMetaHandler*>(mReplicaFile[i]->GetAsyncHandler());

     if (ptr_handler)
     {
       if (ptr_handler->WaitOK() != XrdCl::errNone)
       {
         eos_err("error=async requests failed for replica %s", mReplicaUrl[i].c_str());
         rc = SFS_ERROR;
       }
     }
   }
   
   rc_close = mReplicaFile[i]->Close(mTimeout);
   rc += rc_close;

   if (rc_close != SFS_OK)
   {
     if (i != 0) errno = EREMOTEIO;
     eos_err("error=failed to close replica %s", mReplicaUrl[i].c_str());
   }
 }

 if (rc != SFS_OK)
 {
   return gOFS.Emsg("ReplicaParClose", *mError, errno, "close failed", "");
 }
 
 return rc;
}


//------------------------------------------------------------------------------
// Reserve space for file
//------------------------------------------------------------------------------
int
ReplicaParLayout::Fallocate (XrdSfsFileOffset length)
{
 return mReplicaFile[0]->Fallocate(length);
}


//------------------------------------------------------------------------------
// Deallocate reserved space
//------------------------------------------------------------------------------
int
ReplicaParLayout::Fdeallocate (XrdSfsFileOffset fromOffset,
                               XrdSfsFileOffset toOffset)
{
 return mReplicaFile[0]->Fdeallocate(fromOffset, toOffset);
}


EOSFSTNAMESPACE_END
<|MERGE_RESOLUTION|>--- conflicted
+++ resolved
@@ -279,11 +279,7 @@
    }
    else
    {
-<<<<<<< HEAD
-     // Read was successful no need to read from another replica
-=======
      // Read was scucessful no need to read from another replica
->>>>>>> 17590438
      break;
    }
  }
