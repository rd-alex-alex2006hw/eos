--- conflicted
+++ resolved
@@ -78,33 +78,22 @@
   //! Redirect to new target
   //--------------------------------------------------------------------------
 
-<<<<<<< HEAD
-  //----------------------------------------------------------------------------
-=======
   virtual void Redirect(const char*);
-  
+
   //--------------------------------------------------------------------------
->>>>>>> e9f20629
   //! Open file using a gateway
   //!
-  //! @param path path to the file
   //! @param flags flags O_RDWR/O_RDONLY/O_WRONLY
   //! @param mode creation permissions
   //! @param opaque opaque information
   //!
   //! @return 0 if successful, -1 otherwise and error code is set
   //!
-<<<<<<< HEAD
-  //----------------------------------------------------------------------------
-  virtual int Open (const std::string& path,
+  //----------------------------------------------------------------------------
+  virtual int Open (
                     XrdSfsFileOpenMode flags,
                     mode_t mode,
                     const char* opaque);
-=======
-  //--------------------------------------------------------------------------
-  virtual int Open(XrdSfsFileOpenMode flags, mode_t mode, const char* opaque);
->>>>>>> e9f20629
-
 
   //----------------------------------------------------------------------------
   //! Open file using parallel IO
