//------------------------------------------------------------------------------
//! @file Layout.hh
//! @author Andreas-Joachim Peters - CERN
//! @brief Abstraction of the physical layout of a file
//------------------------------------------------------------------------------

/************************************************************************
 * EOS - the CERN Disk Storage System                                   *
 * Copyright (C) 2011 CERN/Switzerland                                  *
 *                                                                      *
 * This program is free software: you can redistribute it and/or modify *
 * it under the terms of the GNU General Public License as published by *
 * the Free Software Foundation, either version 3 of the License, or    *
 * (at your option) any later version.                                  *
 *                                                                      *
 * This program is distributed in the hope that it will be useful,      *
 * but WITHOUT ANY WARRANTY; without even the implied warranty of       *
 * MERCHANTABILITY or FITNESS FOR A PARTICULAR PURPOSE.  See the        *
 * GNU General Public License for more details.                         *
 *                                                                      *
 * You should have received a copy of the GNU General Public License    *
 * along with this program.  If not, see <http://www.gnu.org/licenses/>.*
 ************************************************************************/

#ifndef __EOSFST_LAYOUT_HH__
#define __EOSFST_LAYOUT_HH__

/*----------------------------------------------------------------------------*/
#include <sys/types.h>
/*----------------------------------------------------------------------------*/
#include "common/LayoutId.hh"
#include "common/Logging.hh"
#include "fst/Namespace.hh"
#include "fst/io/FileIoPlugin.hh"
/*----------------------------------------------------------------------------*/
#include "XrdOuc/XrdOucString.hh"
#include "XrdSfs/XrdSfsInterface.hh"
#include "XrdCl/XrdClXRootDResponses.hh"
/*----------------------------------------------------------------------------*/

EOSFSTNAMESPACE_BEGIN

//! Forward declaration
class XrdFstOfsFile;

//------------------------------------------------------------------------------
//! Class which abstracts the physical layout of the file
//------------------------------------------------------------------------------

class Layout : public eos::common::LogId {
public:

  //----------------------------------------------------------------------------
  //! Constructor
  //!
  //! @param file file handler
  //!
  //----------------------------------------------------------------------------
  Layout (XrdFstOfsFile* file);


  //----------------------------------------------------------------------------
  //! Constructor
  //!
  //! @param file handler to current file
  //! @param lid layout id
  //! @param client security information
  //! @param outError error information
  //! @param io access type informatio ( ofs/xrd )
  //! @param timeout timeout value
  //! @param timeout timeout value 
  //!
  //----------------------------------------------------------------------------
  Layout (XrdFstOfsFile* file,
          unsigned long lid,
          const XrdSecEntity* client,
          XrdOucErrInfo* outError,
          const char *path,
          uint16_t timeout = 0);


  //----------------------------------------------------------------------------
  //! Destructor
  //----------------------------------------------------------------------------
  virtual ~Layout ();


  //----------------------------------------------------------------------------
  //! Get the name of the layout
  //--------------------------------------------------------------------------

  const char*
  GetName ()
  {
    return mName.c_str();
  }


  //----------------------------------------------------------------------------
  //! Get path to the local replica
  //--------------------------------------------------------------------------

  const char*
  GetLocalReplicaPath ()
  {
    return mLocalPath.c_str();
  }


  //----------------------------------------------------------------------------
  //! Get layout id
  //--------------------------------------------------------------------------

  inline unsigned int
  GetLayoutId ()
  {
    return mLayoutId;
  }

  //--------------------------------------------------------------------------
  //! Get last remote URL (if available)
  //--------------------------------------------------------------------------

  const std::string&
  GetLastUrl ()
  {
    return mLastUrl;
  }

  //--------------------------------------------------------------------------
  //! Get last errCode
  //--------------------------------------------------------------------------
  const int&
  GetLastErrCode ()
  {
    return mLastErrCode;
  }

  //--------------------------------------------------------------------------
  //! Get last errCode
  //--------------------------------------------------------------------------
  const int&
  GetLastErrNo ()
  {
    return mLastErrNo;
  }

  //--------------------------------------------------------------------------
  //! Test if we are at the entry server
  //--------------------------------------------------------------------------

  virtual bool
  IsEntryServer ()
  {
    return mIsEntryServer;
  }


  //----------------------------------------------------------------------------
  //! Open a file of the current layout type
  //!
  //! @param flags open flags
  //! @param mode open mode
  //! @param opaque opaque information
  //!
  //! @return 0 if successful, -1 otherwise and error code is set
  //!
  //----------------------------------------------------------------------------
<<<<<<< HEAD
  virtual int Open (const std::string& path,
=======
  virtual int Open (
>>>>>>> 02c6173e
                    XrdSfsFileOpenMode flags,
                    mode_t mode,
                    const char* opaque) = 0;

<<<<<<< HEAD

=======
>>>>>>> 02c6173e
  //----------------------------------------------------------------------------
  //! Read from file
  //!
  //! @param offset offset
  //! @param buffer place to hold the read data
  //! @param length length
  //!
  //! @return number of bytes read or -1 if error
  //!
  //----------------------------------------------------------------------------
  virtual int64_t Read (XrdSfsFileOffset offset,
                        char* buffer,
                        XrdSfsXferSize length,
                        bool readahead = false) = 0;

  
  //----------------------------------------------------------------------------
  //! Vector read 
  //!
  //! @param chunkList list of chunks for the vector read
  //! @param len total length of the vector read
  //!
  //! @return number of bytes read of -1 if error
  //!
  //----------------------------------------------------------------------------
  virtual int64_t ReadV (XrdCl::ChunkList& chunkList,
                         uint32_t len) = 0;

  
  //----------------------------------------------------------------------------
  //! Write to file
  //!
  //! @param offset offset
  //! @param buffer data to be written
  //! @param length length
  //!
  //! @return number of bytes written or -1 if error
  //!
  //----------------------------------------------------------------------------
  virtual int64_t Write (XrdSfsFileOffset offset,
                         const char* buffer,
                         XrdSfsXferSize length) = 0;


  //----------------------------------------------------------------------------
  //! Truncate
  //!
  //! @param offset truncate file to this value
  //!
  //! @return 0 if successful, -1 otherwise and error code is set
  //!
  //----------------------------------------------------------------------------
  virtual int Truncate (XrdSfsFileOffset offset) = 0;


  //----------------------------------------------------------------------------
  //! Allocate file space
  //!
  //! @param length space to be allocated
  //!
  //! @return 0 if successful, -1 otherwise and error code is set
  //!
  //--------------------------------------------------------------------------

  virtual int
  Fallocate (XrdSfsFileOffset lenght)
  {
    return 0;
  }


  //----------------------------------------------------------------------------
  //! Deallocate file space
  //!
  //! @param fromOffset offset start
  //! @param toOffset offset end
  //!
  //! @return 0 if successful, -1 otherwise and error code is set
  //!
  //--------------------------------------------------------------------------

  virtual int
  Fdeallocate (XrdSfsFileOffset fromOffset,
               XrdSfsFileOffset toOffset)
  {
    return 0;
  }


  //----------------------------------------------------------------------------
  //! Remove file
  //!
  //! @return 0 if successful, -1 otherwise and error code is set
  //!
  //--------------------------------------------------------------------------

  virtual int
  Remove ()
  {
    return 0;
  }


  //----------------------------------------------------------------------------
  //! Sync file to disk
  //!
  //! @return 0 if successful, -1 otherwise and error code is set
  //!
  //----------------------------------------------------------------------------
  virtual int Sync () = 0;


  //----------------------------------------------------------------------------
  //! Close file
  //!
  //! @return 0 if successful, -1 otherwise and error code is set
  //!
  //----------------------------------------------------------------------------
  virtual int Close () = 0;


  //----------------------------------------------------------------------------
<<<<<<< HEAD
=======
  //! Get stats about the file
  //!
  //! @param buf stat buffer
  //!
  //! @return 0 if successful, -1 otherwise and error code is set
  //!
  //----------------------------------------------------------------------------
  virtual int Stat (struct stat* buf) = 0;

  //--------------------------------------------------------------------------
>>>>>>> 02c6173e
  //! Get stats about the file
  //!
  //! @param buf stat buffer
  //!
  //! @return 0 if successful, -1 otherwise and error code is set
  //!
<<<<<<< HEAD
  //----------------------------------------------------------------------------
  virtual int Stat (struct stat* buf) = 0;
=======
  //--------------------------------------------------------------------------

  FileIo* GetFileIo ()
  {
    return mFileIO;
  }

  virtual void Redirect(const char* path) 
  {
    if (mFileIO)
      delete mFileIO;
    mFileIO = FileIoPlugin::GetIoObject(path, mOfsFile, mSecEntity);
  }
>>>>>>> 02c6173e

  
protected:

  bool mIsEntryServer; ///< mark entry server
  unsigned long mLayoutId; ///< layout id
  XrdOucString mName; ///< layout name
  std::string mLastUrl; ///< last URL for remote files
  int mLastErrCode; ///< last errCode
  int mLastErrNo; ///< last errno
  XrdFstOfsFile* mOfsFile; ///< handler to logical file
  std::string mLocalPath; ///< path to local file
  XrdOucErrInfo* mError; ///< error information
  XrdSecEntity* mSecEntity; ///< security information
  eos::common::LayoutId::eIoType mIoType; ///< type of access ( ofs/xrd )
  uint16_t mTimeout; ///< timeout value used for all operations on this file
  XrdSysMutex mExclAccess; ///< mutex to ensure exclusive access

<<<<<<< HEAD
=======
  FileIo* mFileIO; //< IO object as entry server
>>>>>>> 02c6173e
};

EOSFSTNAMESPACE_END

#endif  // __EOSFST_LAYOUT_HH__<|MERGE_RESOLUTION|>--- conflicted
+++ resolved
@@ -47,7 +47,8 @@
 //! Class which abstracts the physical layout of the file
 //------------------------------------------------------------------------------
 
-class Layout : public eos::common::LogId {
+class Layout : public eos::common::LogId
+{
 public:
 
   //----------------------------------------------------------------------------
@@ -56,7 +57,7 @@
   //! @param file file handler
   //!
   //----------------------------------------------------------------------------
-  Layout (XrdFstOfsFile* file);
+  Layout(XrdFstOfsFile* file);
 
 
   //----------------------------------------------------------------------------
@@ -68,21 +69,21 @@
   //! @param outError error information
   //! @param io access type informatio ( ofs/xrd )
   //! @param timeout timeout value
-  //! @param timeout timeout value 
-  //!
-  //----------------------------------------------------------------------------
-  Layout (XrdFstOfsFile* file,
-          unsigned long lid,
-          const XrdSecEntity* client,
-          XrdOucErrInfo* outError,
-          const char *path,
-          uint16_t timeout = 0);
+  //! @param timeout timeout value
+  //!
+  //----------------------------------------------------------------------------
+  Layout(XrdFstOfsFile* file,
+         unsigned long lid,
+         const XrdSecEntity* client,
+         XrdOucErrInfo* outError,
+         const char* path,
+         uint16_t timeout = 0);
 
 
   //----------------------------------------------------------------------------
   //! Destructor
   //----------------------------------------------------------------------------
-  virtual ~Layout ();
+  virtual ~Layout();
 
 
   //----------------------------------------------------------------------------
@@ -90,7 +91,7 @@
   //--------------------------------------------------------------------------
 
   const char*
-  GetName ()
+  GetName()
   {
     return mName.c_str();
   }
@@ -101,7 +102,7 @@
   //--------------------------------------------------------------------------
 
   const char*
-  GetLocalReplicaPath ()
+  GetLocalReplicaPath()
   {
     return mLocalPath.c_str();
   }
@@ -112,7 +113,7 @@
   //--------------------------------------------------------------------------
 
   inline unsigned int
-  GetLayoutId ()
+  GetLayoutId()
   {
     return mLayoutId;
   }
@@ -122,7 +123,7 @@
   //--------------------------------------------------------------------------
 
   const std::string&
-  GetLastUrl ()
+  GetLastUrl()
   {
     return mLastUrl;
   }
@@ -131,7 +132,7 @@
   //! Get last errCode
   //--------------------------------------------------------------------------
   const int&
-  GetLastErrCode ()
+  GetLastErrCode()
   {
     return mLastErrCode;
   }
@@ -140,7 +141,7 @@
   //! Get last errCode
   //--------------------------------------------------------------------------
   const int&
-  GetLastErrNo ()
+  GetLastErrNo()
   {
     return mLastErrNo;
   }
@@ -150,7 +151,7 @@
   //--------------------------------------------------------------------------
 
   virtual bool
-  IsEntryServer ()
+  IsEntryServer()
   {
     return mIsEntryServer;
   }
@@ -166,19 +167,11 @@
   //! @return 0 if successful, -1 otherwise and error code is set
   //!
   //----------------------------------------------------------------------------
-<<<<<<< HEAD
-  virtual int Open (const std::string& path,
-=======
-  virtual int Open (
->>>>>>> 02c6173e
-                    XrdSfsFileOpenMode flags,
-                    mode_t mode,
-                    const char* opaque) = 0;
-
-<<<<<<< HEAD
-
-=======
->>>>>>> 02c6173e
+  virtual int Open(
+    XrdSfsFileOpenMode flags,
+    mode_t mode,
+    const char* opaque) = 0;
+
   //----------------------------------------------------------------------------
   //! Read from file
   //!
@@ -189,14 +182,14 @@
   //! @return number of bytes read or -1 if error
   //!
   //----------------------------------------------------------------------------
-  virtual int64_t Read (XrdSfsFileOffset offset,
-                        char* buffer,
-                        XrdSfsXferSize length,
-                        bool readahead = false) = 0;
-
-  
-  //----------------------------------------------------------------------------
-  //! Vector read 
+  virtual int64_t Read(XrdSfsFileOffset offset,
+                       char* buffer,
+                       XrdSfsXferSize length,
+                       bool readahead = false) = 0;
+
+
+  //----------------------------------------------------------------------------
+  //! Vector read
   //!
   //! @param chunkList list of chunks for the vector read
   //! @param len total length of the vector read
@@ -204,10 +197,10 @@
   //! @return number of bytes read of -1 if error
   //!
   //----------------------------------------------------------------------------
-  virtual int64_t ReadV (XrdCl::ChunkList& chunkList,
-                         uint32_t len) = 0;
-
-  
+  virtual int64_t ReadV(XrdCl::ChunkList& chunkList,
+                        uint32_t len) = 0;
+
+
   //----------------------------------------------------------------------------
   //! Write to file
   //!
@@ -218,9 +211,9 @@
   //! @return number of bytes written or -1 if error
   //!
   //----------------------------------------------------------------------------
-  virtual int64_t Write (XrdSfsFileOffset offset,
-                         const char* buffer,
-                         XrdSfsXferSize length) = 0;
+  virtual int64_t Write(XrdSfsFileOffset offset,
+                        const char* buffer,
+                        XrdSfsXferSize length) = 0;
 
 
   //----------------------------------------------------------------------------
@@ -231,7 +224,7 @@
   //! @return 0 if successful, -1 otherwise and error code is set
   //!
   //----------------------------------------------------------------------------
-  virtual int Truncate (XrdSfsFileOffset offset) = 0;
+  virtual int Truncate(XrdSfsFileOffset offset) = 0;
 
 
   //----------------------------------------------------------------------------
@@ -244,7 +237,7 @@
   //--------------------------------------------------------------------------
 
   virtual int
-  Fallocate (XrdSfsFileOffset lenght)
+  Fallocate(XrdSfsFileOffset lenght)
   {
     return 0;
   }
@@ -261,8 +254,8 @@
   //--------------------------------------------------------------------------
 
   virtual int
-  Fdeallocate (XrdSfsFileOffset fromOffset,
-               XrdSfsFileOffset toOffset)
+  Fdeallocate(XrdSfsFileOffset fromOffset,
+              XrdSfsFileOffset toOffset)
   {
     return 0;
   }
@@ -276,7 +269,7 @@
   //--------------------------------------------------------------------------
 
   virtual int
-  Remove ()
+  Remove()
   {
     return 0;
   }
@@ -288,7 +281,7 @@
   //! @return 0 if successful, -1 otherwise and error code is set
   //!
   //----------------------------------------------------------------------------
-  virtual int Sync () = 0;
+  virtual int Sync() = 0;
 
 
   //----------------------------------------------------------------------------
@@ -297,12 +290,10 @@
   //! @return 0 if successful, -1 otherwise and error code is set
   //!
   //----------------------------------------------------------------------------
-  virtual int Close () = 0;
-
-
-  //----------------------------------------------------------------------------
-<<<<<<< HEAD
-=======
+  virtual int Close() = 0;
+
+
+  //----------------------------------------------------------------------------
   //! Get stats about the file
   //!
   //! @param buf stat buffer
@@ -310,36 +301,31 @@
   //! @return 0 if successful, -1 otherwise and error code is set
   //!
   //----------------------------------------------------------------------------
-  virtual int Stat (struct stat* buf) = 0;
-
-  //--------------------------------------------------------------------------
->>>>>>> 02c6173e
+  virtual int Stat(struct stat* buf) = 0;
+
+  //--------------------------------------------------------------------------
   //! Get stats about the file
   //!
   //! @param buf stat buffer
   //!
   //! @return 0 if successful, -1 otherwise and error code is set
   //!
-<<<<<<< HEAD
-  //----------------------------------------------------------------------------
-  virtual int Stat (struct stat* buf) = 0;
-=======
-  //--------------------------------------------------------------------------
-
-  FileIo* GetFileIo ()
+  //--------------------------------------------------------------------------
+
+  FileIo* GetFileIo()
   {
     return mFileIO;
   }
 
-  virtual void Redirect(const char* path) 
-  {
-    if (mFileIO)
+  virtual void Redirect(const char* path)
+  {
+    if (mFileIO) {
       delete mFileIO;
+    }
+
     mFileIO = FileIoPlugin::GetIoObject(path, mOfsFile, mSecEntity);
   }
->>>>>>> 02c6173e
-
-  
+
 protected:
 
   bool mIsEntryServer; ///< mark entry server
@@ -356,10 +342,7 @@
   uint16_t mTimeout; ///< timeout value used for all operations on this file
   XrdSysMutex mExclAccess; ///< mutex to ensure exclusive access
 
-<<<<<<< HEAD
-=======
   FileIo* mFileIO; //< IO object as entry server
->>>>>>> 02c6173e
 };
 
 EOSFSTNAMESPACE_END
