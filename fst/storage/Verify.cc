// ----------------------------------------------------------------------
// File: Verify.cc
// Author: Andreas-Joachim Peters - CERN
// ----------------------------------------------------------------------

/************************************************************************
 * EOS - the CERN Disk Storage System                                   *
 * Copyright (C) 2011 CERN/Switzerland                                  *
 *                                                                      *
 * This program is free software: you can redistribute it and/or modify *
 * it under the terms of the GNU General Public License as published by *
 * the Free Software Foundation, either version 3 of the License, or    *
 * (at your option) any later version.                                  *
 *                                                                      *
 * This program is distributed in the hope that it will be useful,      *
 * but WITHOUT ANY WARRANTY; without even the implied warranty of       *
 * MERCHANTABILITY or FITNESS FOR A PARTICULAR PURPOSE.  See the        *
 * GNU General Public License for more details.                         *
 *                                                                      *
 * You should have received a copy of the GNU General Public License    *
 * along with this program.  If not, see <http://www.gnu.org/licenses/>.*
 ************************************************************************/

#define __STDC_FORMAT_MACROS
#include <inttypes.h>

/*----------------------------------------------------------------------------*/
#include "fst/storage/Storage.hh"
#include "fst/XrdFstOfs.hh"
#include "fst/XrdFstOss.hh"
#include "fst/io/FileIoPluginCommon.hh"
#include "common/Path.hh"
/*----------------------------------------------------------------------------*/

extern eos::fst::XrdFstOss *XrdOfsOss;

EOSFSTNAMESPACE_BEGIN

/*----------------------------------------------------------------------------*/
void
Storage::Verify ()
{
  // this thread unlinks stored files
  while (1)
  {
    verificationsMutex.Lock();
    if (!verifications.size())
    {
      verificationsMutex.UnLock();
      sleep(1);
      continue;
    }

    eos::fst::Verify* verifyfile = verifications.front();
    if (verifyfile)
    {
      eos_static_debug("got %llu\n", (unsigned long long) verifyfile);
      verifications.pop();
      runningVerify = verifyfile;

      {
        XrdSysMutexHelper wLock(gOFS.OpenFidMutex);
        if (gOFS.WOpenFid[verifyfile->fsId].count(verifyfile->fId))
        {
          if (gOFS.WOpenFid[verifyfile->fsId][verifyfile->fId] > 0)
          {
            eos_static_warning("file is currently opened for writing id=%x on fs=%u - skipping verification", verifyfile->fId, verifyfile->fsId);
            verifications.push(verifyfile);
            verificationsMutex.UnLock();
            continue;
          }
        }
      }
    }
    else
    {
      eos_static_debug("got nothing");
      verificationsMutex.UnLock();
      runningVerify = 0;
      continue;
    }
    verificationsMutex.UnLock();

    eos_static_debug("verifying File Id=%x on Fs=%u", verifyfile->fId, verifyfile->fsId);
    // verify the file
    XrdOucString hexfid = "";
    eos::common::FileId::Fid2Hex(verifyfile->fId, hexfid);
    XrdOucErrInfo error;

    XrdOucString fstPath = "";

    eos::common::FileId::FidPrefix2FullPath(hexfid.c_str(), verifyfile->localPrefix.c_str(), fstPath);

    {
      FmdHelper* fMd = 0;
      fMd = gFmdDbMapHandler.GetFmd(verifyfile->fId, verifyfile->fsId, 0, 0, 0, 0, true);
      if (fMd)
      {
        // force a resync of meta data from the MGM
        // e.g. store in the WrittenFilesQueue to have it done asynchronous
        gOFS.WrittenFilesQueueMutex.Lock();
        gOFS.WrittenFilesQueue.push(fMd->fMd);
        gOFS.WrittenFilesQueueMutex.UnLock();
        delete fMd;
      }
    }

    FileIo* io = eos::fst::FileIoPluginHelper::GetIoObject(fstPath.c_str());

    // get current size on disk
    struct stat statinfo;
    int open_rc = 0;
    if (!io || (open_rc = io->fileOpen(0, 0)) || io->fileStat(&statinfo))
    {
      eos_static_err("unable to verify file id=%x on fs=%u path=%s - stat on local disk failed", verifyfile->fId, verifyfile->fsId, fstPath.c_str());
      // if there is no file, we should not commit anything to the MGM
      verifyfile->commitSize = 0;
      verifyfile->commitChecksum = 0;
      statinfo.st_size = 0; // indicates the missing file - not perfect though
    }

    // even if the stat failed, we run this code to tag the file as is ...
    // attach meta data
    FmdHelper* fMd = 0;
    fMd = gFmdDbMapHandler.GetFmd(verifyfile->fId, verifyfile->fsId, 0, 0, 0, verifyfile->commitFmd, true);
    bool localUpdate = false;
    if (!fMd)
    {
      eos_static_err("unable to verify id=%x on fs=%u path=%s - no local MD stored", verifyfile->fId, verifyfile->fsId, fstPath.c_str());
    }
    else
    {
<<<<<<< HEAD
      if (fMd->fMd.size() != (unsigned long long) statinfo.st_size)
      {
        eos_static_err("updating file size: path=%s fid=%s fs value %llu - changelog value %llu", verifyfile->path.c_str(), hexfid.c_str(), statinfo.st_size, fMd->fMd.size());
=======
      if ( (fMd->fMd.size != (unsigned long long) statinfo.st_size)  ||
          (fMd->fMd.disksize != (unsigned long long) statinfo.st_size) )
      {
        eos_static_err("updating file size: path=%s fid=%s fs value %llu - changelog value %llu", verifyfile->path.c_str(), hexfid.c_str(), statinfo.st_size, fMd->fMd.size);
        fMd->fMd.disksize = statinfo.st_size;
>>>>>>> e9f20629
        localUpdate = true;
      }

      if (fMd->fMd.lid() != verifyfile->lId)
      {
        eos_static_err("updating layout id: path=%s fid=%s central value %u - changelog value %u", verifyfile->path.c_str(), hexfid.c_str(), verifyfile->lId, fMd->fMd.lid());
        localUpdate = true;
      }

      if (fMd->fMd.cid() != verifyfile->cId)
      {
        eos_static_err("updating container: path=%s fid=%s central value %llu - changelog value %llu", verifyfile->path.c_str(), hexfid.c_str(), verifyfile->cId, fMd->fMd.cid());
        localUpdate = true;
      }

      // update size
      fMd->fMd.set_size(statinfo.st_size);
      fMd->fMd.set_lid(verifyfile->lId);
      fMd->fMd.set_cid(verifyfile->cId);

      // if set recalculate the checksum
      CheckSum* checksummer = ChecksumPlugins::GetChecksumObject(fMd->fMd.lid());

      unsigned long long scansize = 0;
      float scantime = 0; // is ms

      eos::fst::CheckSum::ReadCallBack::callback_data_t cbd;
      cbd.caller = (void*) io;
      eos::fst::CheckSum::ReadCallBack cb(eos::fst::XrdFstOfsFile::FileIoReadCB, cbd);

      if ((checksummer) && verifyfile->computeChecksum && (!checksummer->ScanFile(cb, scansize, scantime, verifyfile->verifyRate)))
      {
        eos_static_crit("cannot scan file to recalculate the checksum id=%llu on fs=%u path=%s", verifyfile->fId, verifyfile->fsId, fstPath.c_str());
      }
      else
      {
        XrdOucString sizestring;
        if (checksummer && verifyfile->computeChecksum)
          eos_static_info("rescanned checksum - size=%s time=%.02fms rate=%.02f MB/s limit=%d MB/s", eos::common::StringConversion::GetReadableSizeString(sizestring, scansize, "B"), scantime, 1.0 * scansize / 1000 / (scantime ? scantime : 99999999999999LL), verifyfile->verifyRate);

        if (checksummer && verifyfile->computeChecksum)
        {
          int checksumlen = 0;
          checksummer->GetBinChecksum(checksumlen);

          // check if the computed checksum differs from the one in the change log
          bool cxError = false;
          std::string computedchecksum = checksummer->GetHexChecksum();

          if (fMd->fMd.checksum() != computedchecksum)
            cxError = true;

          // commit the disk checksum in case of differences between the in-memory value
          if (fMd->fMd.diskchecksum() != computedchecksum)
          {
            cxError = true;
            localUpdate = true;
          }

          if (cxError)
          {
            eos_static_err("checksum invalid   : path=%s fid=%s checksum=%s stored-checksum=%s", verifyfile->path.c_str(), hexfid.c_str(), checksummer->GetHexChecksum(), fMd->fMd.checksum().c_str());
            fMd->fMd.set_checksum(computedchecksum);
            fMd->fMd.set_diskchecksum(computedchecksum);
            fMd->fMd.set_disksize(fMd->fMd.size());
            if (verifyfile->commitSize)
            {
              fMd->fMd.set_mgmsize(fMd->fMd.size());
            }

            if (verifyfile->commitChecksum)
            {
              fMd->fMd.set_mgmchecksum(computedchecksum);
            }
            localUpdate = true;
          }
          else
          {
            eos_static_info("checksum OK        : path=%s fid=%s checksum=%s", verifyfile->path.c_str(), hexfid.c_str(), checksummer->GetHexChecksum());
          }

          if (io)
          {
            // update the extended attributes
            io->attrSet("user.eos.checksum", checksummer->GetBinChecksum(checksumlen), checksumlen);
            io->attrSet("user.eos.checksumtype", checksummer->GetName(), strlen(checksummer->GetName()));
            io->attrSet("user.eos.filecxerror", "0", 1);
          }
        }

        eos::common::Path cPath(verifyfile->path.c_str());

        // commit local
        if (localUpdate && (!gFmdDbMapHandler.Commit(fMd)))
        {
          eos_static_err("unable to verify file id=%llu on fs=%u path=%s - commit to local MD storage failed", verifyfile->fId, verifyfile->fsId, fstPath.c_str());
        }
        else
        {
          if (localUpdate) eos_static_info("commited verified meta data locally id=%llu on fs=%u path=%s", verifyfile->fId, verifyfile->fsId, fstPath.c_str());

          // commit to central mgm cache, only if commitSize or commitChecksum is set
          XrdOucString capOpaqueFile = "";
          XrdOucString mTimeString = "";
          capOpaqueFile += "/?";
          capOpaqueFile += "&mgm.pcmd=commit";
          capOpaqueFile += "&mgm.verify.checksum=1";
          capOpaqueFile += "&mgm.size=";
          char filesize[1024];
          sprintf(filesize, "%" PRIu64 "", fMd->fMd.size());
          capOpaqueFile += filesize;
          capOpaqueFile += "&mgm.fid=";
          capOpaqueFile += hexfid;
          capOpaqueFile += "&mgm.path=";
          capOpaqueFile += verifyfile->path.c_str();

          if (checksummer && verifyfile->computeChecksum)
          {
            capOpaqueFile += "&mgm.checksum=";
            capOpaqueFile += checksummer->GetHexChecksum();
            if (verifyfile->commitChecksum)
            {
              capOpaqueFile += "&mgm.commit.checksum=1";
            }
          }

          if (verifyfile->commitSize)
          {
            capOpaqueFile += "&mgm.commit.size=1";
          }

          capOpaqueFile += "&mgm.mtime=";
          capOpaqueFile += eos::common::StringConversion::GetSizeString(mTimeString, (unsigned long long) fMd->fMd.mtime());
          capOpaqueFile += "&mgm.mtime_ns=";
          capOpaqueFile += eos::common::StringConversion::GetSizeString(mTimeString, (unsigned long long) fMd->fMd.mtime_ns());

          capOpaqueFile += "&mgm.add.fsid=";
          capOpaqueFile += (int) fMd->fMd.fsid();

          if (verifyfile->commitSize || verifyfile->commitChecksum)
          {
            if (localUpdate) eos_static_info("commited verified meta data centrally id=%llu on fs=%u path=%s", verifyfile->fId, verifyfile->fsId, fstPath.c_str());
            int rc = gOFS.CallManager(&error, verifyfile->path.c_str(), 0, capOpaqueFile);
            if (rc)
            {
              eos_static_err("unable to verify file id=%s fs=%u at manager %s", hexfid.c_str(), verifyfile->fsId, verifyfile->managerId.c_str());
            }
          }
        }
      }
      if (checksummer)
      {
        delete checksummer;
      }
      if (fMd)
      {
        delete fMd;
      }
    }
    if (!open_rc)
    {
      io->fileClose();
    }
    runningVerify = 0;
    if (verifyfile) delete verifyfile;
  }
}

EOSFSTNAMESPACE_END

<|MERGE_RESOLUTION|>--- conflicted
+++ resolved
@@ -130,17 +130,11 @@
     }
     else
     {
-<<<<<<< HEAD
-      if (fMd->fMd.size() != (unsigned long long) statinfo.st_size)
-      {
-        eos_static_err("updating file size: path=%s fid=%s fs value %llu - changelog value %llu", verifyfile->path.c_str(), hexfid.c_str(), statinfo.st_size, fMd->fMd.size());
-=======
       if ( (fMd->fMd.size != (unsigned long long) statinfo.st_size)  ||
           (fMd->fMd.disksize != (unsigned long long) statinfo.st_size) )
       {
         eos_static_err("updating file size: path=%s fid=%s fs value %llu - changelog value %llu", verifyfile->path.c_str(), hexfid.c_str(), statinfo.st_size, fMd->fMd.size);
         fMd->fMd.disksize = statinfo.st_size;
->>>>>>> e9f20629
         localUpdate = true;
       }
 
