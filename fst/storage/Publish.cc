// ----------------------------------------------------------------------
// File: Publish.cc
// Author: Andreas-Joachim Peters - CERN
// ----------------------------------------------------------------------

/************************************************************************
 * EOS - the CERN Disk Storage System                                   *
 * Copyright (C) 2011 CERN/Switzerland                                  *
 *                                                                      *
 * This program is free software: you can redistribute it and/or modify *
 * it under the terms of the GNU General Public License as published by *
 * the Free Software Foundation, either version 3 of the License, or    *
 * (at your option) any later version.                                  *
 *                                                                      *
 * This program is distributed in the hope that it will be useful,      *
 * but WITHOUT ANY WARRANTY; without even the implied warranty of       *
 * MERCHANTABILITY or FITNESS FOR A PARTICULAR PURPOSE.  See the        *
 * GNU General Public License for more details.                         *
 *                                                                      *
 * You should have received a copy of the GNU General Public License    *
 * along with this program.  If not, see <http://www.gnu.org/licenses/>.*
 ************************************************************************/

/*----------------------------------------------------------------------------*/
#include "fst/storage/Storage.hh"
#include "fst/XrdFstOfs.hh"
#include "common/LinuxStat.hh"
#include "common/ShellCmd.hh"
/*----------------------------------------------------------------------------*/

EOSFSTNAMESPACE_BEGIN

/*----------------------------------------------------------------------------*/
void
Storage::Publish ()
{
  eos_static_info("Publisher activated ...");
  struct timeval tv1, tv2;
  struct timezone tz;
  unsigned long long netspeed = 1000000000;
  // ---------------------------------------------------------------------
  // get our network speed
  // ---------------------------------------------------------------------
  char* tmpname = tmpnam(NULL);
  XrdOucString getnetspeed = "ip route list | sed -ne '/^default/s/.*dev //p' | xargs ethtool | grep Speed | cut -d ':' -f2 | cut -d 'M' -f1 >> ";
  getnetspeed += tmpname;
  eos::common::ShellCmd scmd1(getnetspeed.c_str());
  eos::common::cmd_status rc = scmd1.wait(5);
  if (rc.exit_code) 
  {
    eos_static_err("ip route list call failed to get netspeed");
  }

  XrdOucString lNodeGeoTag = (getenv("EOS_GEOTAG") ? getenv("EOS_GEOTAG") : "");
  XrdOucString lEthernetDev = (getenv("EOS_FST_NETWORK_INTERFACE") ? getenv("EOS_FST_NETWORK_INTERFACE") : "eth0");

  FILE* fnetspeed = fopen(tmpname, "r");
  if (fnetspeed)
  {
    if ((fscanf(fnetspeed, "%llu", &netspeed)) == 1)
    {
      // we get MB as a number => convert into bytes
      netspeed *= 1000000;
      eos_static_info("ethtool:networkspeed=%.02f GB/s", 1.0 * netspeed / 1000000000.0);
    }
    fclose(fnetspeed);
  }

  eos_static_info("publishing:networkspeed=%.02f GB/s", 1.0 * netspeed / 1000000000.0);

  // ---------------------------------------------------------------------
  // give some time before publishing
  // ---------------------------------------------------------------------
  XrdSysTimer sleeper;
  sleeper.Snooze(3);

  while (!eos::fst::Config::gConfig.FstNodeConfigQueue.length())
  {
    XrdSysTimer sleeper;
    sleeper.Snooze(5);
    eos_static_info("Snoozing ...");
  }

  eos::common::FileSystem::fsid_t fsid = 0;
  std::string publish_uptime = "";
  std::string publish_sockets = "";

  while (1)
  {
    {
      // ---------------------------------------------------------------------
      // retrieve uptime information
      // ---------------------------------------------------------------------
      XrdOucString uptime = "uptime | tr -d \"\n\" > ";
      uptime += tmpname;

      eos::common::ShellCmd scmd2(uptime.c_str());
      rc = scmd2.wait(5);
      if (rc.exit_code)
      {
        eos_static_err("retrieve uptime call failed");
      }
      eos::common::StringConversion::LoadFileIntoString(tmpname, publish_uptime);
      XrdOucString sockets = "cat /proc/net/tcp | wc -l | tr -d \"\n\" >";
      sockets += tmpname;

      eos::common::ShellCmd scmd3(sockets.c_str());
      rc = scmd3.wait(5);
      if (rc.exit_code)
      {
        eos_static_err("retrieve #socket call failed");
      }
      eos::common::StringConversion::LoadFileIntoString(tmpname, publish_sockets);
    }

    time_t now = time(NULL);
    gettimeofday(&tv1, &tz);

    // TODO: derive this from a global variable
    // smear the publishing cycle around x +- x/2 seconds
    int PublishInterval = 10;
    {
      XrdSysMutexHelper lock(eos::fst::Config::gConfig.Mutex);
      PublishInterval = eos::fst::Config::gConfig.PublishInterval;
    }
    if ((PublishInterval < 2) || (PublishInterval > 3600))
    {
      // default to 10 +- 5 seconds
      PublishInterval = 10;
    }

    unsigned int lReportIntervalMilliSeconds = (PublishInterval * 500)+ (unsigned int) ((PublishInterval * 1000.0) * rand() / RAND_MAX);

    // retrieve the process memory and thread state

    eos::common::LinuxStat::linux_stat_t osstat;

    if (!eos::common::LinuxStat::GetStat(osstat))
    {
      eos_err("failed to get the memory usage information");
    }

    {
      // run through our defined filesystems and publish with a MuxTransaction all changes
      eos::common::RWMutexReadLock lock(fsMutex);
      static time_t last_consistency_stats = 0;
      static time_t next_consistency_stats = 0;

      if (!gOFS.ObjectManager.OpenMuxTransaction())
      {
        eos_static_err("cannot open mux transaction");
      }
      else
      {
        // copy out statfs info
        for (size_t i = 0; i < fileSystemsVector.size(); i++)
        {
          if (!fileSystemsVector[i])
          {
            eos_static_err("found 0 vector in filesystems vector %u", i);
            continue;
          }

          if (!(fsid = fileSystemsVector[i]->GetId()))
          {
            // during the boot phase we can find a filesystem without ID
            continue;
          }

          XrdOucString r_open_hotfiles;
          XrdOucString w_open_hotfiles;

          // make a top hotfile list or read open files
          {
            std::map<unsigned int, std::set<unsigned long long>> Rhotfiles;
            std::map<unsigned int, std::set<unsigned long long>> Whotfiles;
	    
	    {
	      XrdSysMutexHelper fLock(gOFS.OpenFidMutex);
	      if (gOFS.ROpenFid.count(fsid))
	      {
		for ( auto it = gOFS.ROpenFid[fsid].begin(); it != gOFS.ROpenFid[fsid].end(); ++it )
		{
		  Rhotfiles[it->second].insert(it->first);
		}
	      }
	      if (gOFS.WOpenFid.count(fsid))
	      {
		for ( auto it = gOFS.WOpenFid[fsid].begin(); it != gOFS.WOpenFid[fsid].end(); ++it )
		{
		  Whotfiles[it->second].insert(it->first);
		}
	      }
	    }

            size_t cnt=0;
            for ( auto it = Rhotfiles.rbegin(); it != Rhotfiles.rend(); ++it)
            {
              XrdOucString hexfid;
              for ( auto fit = it->second.begin(); fit != it->second.end(); ++fit)
              {
                eos::common::FileId::Fid2Hex(*fit, hexfid);
                r_open_hotfiles += (int) it->first;
                r_open_hotfiles += ":";
                r_open_hotfiles += hexfid.c_str();
                r_open_hotfiles += " ";
                if (cnt==10)
                  break;
              }
            }

            cnt=0;
            for ( auto it = Whotfiles.rbegin(); it != Whotfiles.rend(); ++it)
            {
              XrdOucString hexfid;
              for ( auto fit = it->second.begin(); fit != it->second.end(); ++fit)
              {
                eos::common::FileId::Fid2Hex(*fit, hexfid);
                w_open_hotfiles += (int) it->first;
                w_open_hotfiles += ":";
                w_open_hotfiles += hexfid.c_str();
                w_open_hotfiles += " ";
                if (cnt==10)
                  break;
              }
            }
          }

          // Retrieve Statistics from the SQLITE DB
          std::map<std::string, size_t>::const_iterator isit;


          bool success = true;
          if (fileSystemsVector[i]->GetStatus() == eos::common::FileSystem::kBooted)
          {
            if (next_consistency_stats < now)
            {
              eos_static_debug("msg=\"publish consistency stats\"");
              last_consistency_stats = now;
              XrdSysMutexHelper ISLock(fileSystemsVector[i]->InconsistencyStatsMutex);
              gFmdDbMapHandler.GetInconsistencyStatistics(fsid,
                 *fileSystemsVector[i]->GetInconsistencyStats(),
                 *fileSystemsVector[i]->GetInconsistencySets());

              for (isit = fileSystemsVector[i]->GetInconsistencyStats()->begin();
                   isit != fileSystemsVector[i]->GetInconsistencyStats()->end(); isit++)
              {
                //eos_static_debug("%-24s => %lu", isit->first.c_str(), isit->second);
                std::string sname = "stat.fsck.";
                sname += isit->first;
                success &= fileSystemsVector[i]->SetLongLong(sname.c_str(), isit->second);
              }
            }
          }

          eos::common::Statfs* statfs = 0;
          if ((statfs = fileSystemsVector[i]->GetStatfs()))
          {
            // call the update function which stores into the filesystem shared hash
            if (!fileSystemsVector[i]->SetStatfs(statfs->GetStatfs()))
            {
              eos_static_err("cannot SetStatfs on filesystem %s", fileSystemsVector[i]->GetPath().c_str());
            }
          }

          // copy out net info 
          success &= fileSystemsVector[i]->SetDouble("stat.net.ethratemib", netspeed / (8 * 1024 * 1024));
          success &= fileSystemsVector[i]->SetDouble("stat.net.inratemib", fstLoad.GetNetRate(lEthernetDev.c_str(), "rxbytes") / 1024.0 / 1024.0);
          success &= fileSystemsVector[i]->SetDouble("stat.net.outratemib", fstLoad.GetNetRate(lEthernetDev.c_str(), "txbytes") / 1024.0 / 1024.0);
          //          eos_static_debug("Path is %s %f\n", fileSystemsVector[i]->GetPath().c_str(), fstLoad.GetDiskRate(fileSystemsVector[i]->GetPath().c_str(),"writeSectors")*512.0/1000000.0);

	  std::map<std::string, std::string> iostats;
	  if (fileSystemsVector[i]->getFileIOStats(iostats)) 
	  {
	    double readratemb  = strtod(iostats["read-mb-second"].c_str(),0);
	    double writeratemb = strtod(iostats["write-mb-second"].c_str(),0);
	    double diskload    = strtod(iostats["load"].c_str(),0);
	    success &= fileSystemsVector[i]->SetDouble("stat.disk.readratemb", readratemb);
	    success &= fileSystemsVector[i]->SetDouble("stat.disk.writeratemb", writeratemb);
	    success &= fileSystemsVector[i]->SetDouble("stat.disk.load", diskload);
	  }
	  else
	  {
	    success &= fileSystemsVector[i]->SetDouble("stat.disk.readratemb", fstLoad.GetDiskRate(fileSystemsVector[i]->GetPath().c_str(), "readSectors")*512.0 / 1000000.0);
	    success &= fileSystemsVector[i]->SetDouble("stat.disk.writeratemb", fstLoad.GetDiskRate(fileSystemsVector[i]->GetPath().c_str(), "writeSectors")*512.0 / 1000000.0);
	    success &= fileSystemsVector[i]->SetDouble("stat.disk.load", fstLoad.GetDiskRate(fileSystemsVector[i]->GetPath().c_str(), "millisIO") / 1000.0);
	  }

	  long long r_open = 0;
	  long long w_open = 0;
	  {
	    XrdSysMutexHelper fLock(gOFS.OpenFidMutex);
	    r_open =  (long long) gOFS.ROpenFid[fsid].size();
	    w_open =  (long long) gOFS.WOpenFid[fsid].size();
	  }

	  success &= fileSystemsVector[i]->SetLongLong("stat.ropen", r_open);
	  success &= fileSystemsVector[i]->SetLongLong("stat.wopen", w_open);

          success &= fileSystemsVector[i]->SetLongLong("stat.statfs.freebytes", fileSystemsVector[i]->GetLongLong("stat.statfs.bfree") * fileSystemsVector[i]->GetLongLong("stat.statfs.bsize"));
          success &= fileSystemsVector[i]->SetLongLong("stat.statfs.usedbytes", (fileSystemsVector[i]->GetLongLong("stat.statfs.blocks") - fileSystemsVector[i]->GetLongLong("stat.statfs.bfree")) * fileSystemsVector[i]->GetLongLong("stat.statfs.bsize"));
          success &= fileSystemsVector[i]->SetDouble("stat.statfs.filled", 100.0 * ((fileSystemsVector[i]->GetLongLong("stat.statfs.blocks") - fileSystemsVector[i]->GetLongLong("stat.statfs.bfree"))) / (1 + fileSystemsVector[i]->GetLongLong("stat.statfs.blocks")));
          success &= fileSystemsVector[i]->SetLongLong("stat.statfs.capacity", fileSystemsVector[i]->GetLongLong("stat.statfs.blocks") * fileSystemsVector[i]->GetLongLong("stat.statfs.bsize"));
          success &= fileSystemsVector[i]->SetLongLong("stat.statfs.fused", (fileSystemsVector[i]->GetLongLong("stat.statfs.files") - fileSystemsVector[i]->GetLongLong("stat.statfs.ffree")) * fileSystemsVector[i]->GetLongLong("stat.statfs.bsize"));
	  
	  long long used_files=0;
          {
<<<<<<< HEAD
            eos::common::RWMutexReadLock lock(gFmdDbMapHandler.Mutex);
            success &= fileSystemsVector[i]->SetLongLong("stat.usedfiles", (long long) (gFmdDbMapHandler.FmdMap.count(fsid) ? gFmdDbMapHandler.FmdMap[fsid]->size() : 0));
          }
=======
            eos::common::RWMutexReadLock lock(gFmdSqliteHandler.Mutex);
	    used_files = 0;
	    if (gFmdSqliteHandler.FmdSqliteMap.count(fsid))
	    {
	      eos::common::RWMutexReadLock flock(gFmdSqliteHandler.FmdSqliteMutexMap[fsid]);
	      used_files = (long long) (gFmdSqliteHandler.FmdSqliteMap[fsid].size());
	    }
	  }

	  success &= fileSystemsVector[i]->SetLongLong("stat.usedfiles", used_files);
>>>>>>> 406d977e

          success &= fileSystemsVector[i]->SetString("stat.boot", fileSystemsVector[i]->GetString("stat.boot").c_str());
          success &= fileSystemsVector[i]->SetString("stat.geotag", lNodeGeoTag.c_str());
          struct timeval tvfs;
          gettimeofday(&tvfs, &tz);
          size_t nowms = tvfs.tv_sec*1000 + tvfs.tv_usec/1000;
          success &= fileSystemsVector[i]->SetLongLong("stat.publishtimestamp", nowms);
          success &= fileSystemsVector[i]->SetLongLong("stat.drainer.running", fileSystemsVector[i]->GetDrainQueue()->GetRunningAndQueued());
          success &= fileSystemsVector[i]->SetLongLong("stat.balancer.running", fileSystemsVector[i]->GetBalanceQueue()->GetRunningAndQueued());

          // copy out IOPS + bandwidth measurement
          success &= fileSystemsVector[i]->SetLongLong("stat.disk.iops", fileSystemsVector[i]->getIOPS());
          success &= fileSystemsVector[i]->SetDouble("stat.disk.bw", fileSystemsVector[i]->getSeqBandwidth()); // in MB

	  {
            // we have to set something which is not empty to update the value
            if (!r_open_hotfiles.length())
	    {
	      r_open_hotfiles=" ";
            }
            if (!w_open_hotfiles.length())
	    {
              w_open_hotfiles=" ";
	    }
            // copy out hot file list
            success &= fileSystemsVector[i]->SetString("stat.ropen.hotfiles", r_open_hotfiles.c_str());
            success &= fileSystemsVector[i]->SetString("stat.wopen.hotfiles", w_open_hotfiles.c_str());
	  }

          {
            long long fbytes = fileSystemsVector[i]->GetLongLong("stat.statfs.freebytes");

            XrdSysMutexHelper(fileSystemFullMapMutex);
            // stop the writers if it get's critical under 5 GB space

	    int full_gb = 5;
	    if (getenv("EOS_FS_FULL_SIZE_IN_GB"))
	    {
	      full_gb = atoi(getenv("EOS_FS_FULL_SIZE_IN_GB"));
	    }

            if ((fbytes < full_gb * 1024ll * 1024ll * 1024ll))
            {
              fileSystemFullMap[fsid] = true;
            }
            else
            {
              fileSystemFullMap[fsid] = false;
            }

            if ((fbytes < 1024ll * 1024ll * 1024ll) || (fbytes <= fileSystemsVector[i]->GetLongLong("headroom")))
            {
              fileSystemFullWarnMap[fsid] = true;
            }
            else
            {
              fileSystemFullWarnMap[fsid] = false;
            }
          }

          if (!success)
          {
            eos_static_err("cannot set net parameters on filesystem %s", fileSystemsVector[i]->GetPath().c_str());
          }
        }

        {
          // set node status values
          gOFS.ObjectManager.HashMutex.LockRead();
          // we received a new symkey 
          XrdMqSharedHash* hash = gOFS.ObjectManager.GetObject(Config::gConfig.FstNodeConfigQueue.c_str(), "hash");
          if (hash)
          {
            hash->Set("stat.sys.kernel", eos::fst::Config::gConfig.KernelVersion.c_str());
            hash->SetLongLong("stat.sys.vsize", osstat.vsize);
            hash->SetLongLong("stat.sys.rss", osstat.rss);
            hash->SetLongLong("stat.sys.threads", osstat.threads);
            hash->Set("stat.sys.eos.version", VERSION);
            hash->Set("stat.sys.keytab", eos::fst::Config::gConfig.KeyTabAdler.c_str());
            hash->Set("stat.sys.uptime", publish_uptime.c_str());
            hash->Set("stat.sys.sockets", publish_sockets.c_str());
            hash->Set("stat.sys.eos.start", eos::fst::Config::gConfig.StartDate.c_str());
	    hash->Set("stat.geotag", lNodeGeoTag.c_str());
	    hash->Set("debug.state", LC_STRING(eos::common::Logging::GetPriorityString(eos::common::Logging::gPriorityLevel)));
          }
          gOFS.ObjectManager.HashMutex.UnLockRead();
        }
        gOFS.ObjectManager.CloseMuxTransaction();
        next_consistency_stats = last_consistency_stats + 60; // report the consistency only once per minute
      }
    }
    gettimeofday(&tv2, &tz);
    int lCycleDuration = (int) ((tv2.tv_sec * 1000.0)-(tv1.tv_sec * 1000.0) + (tv2.tv_usec / 1000.0) - (tv1.tv_usec / 1000.0));
    int lSleepTime = lReportIntervalMilliSeconds - lCycleDuration;
    eos_static_debug("msg=\"publish interval\" %d %d", lReportIntervalMilliSeconds, lCycleDuration);
    if (lSleepTime < 0)
    {
      eos_static_warning("Publisher cycle exceeded %d millisecons - took %d milliseconds", lReportIntervalMilliSeconds, lCycleDuration);
    }
    else
    {
      XrdSysTimer sleeper;
      sleeper.Snooze(lSleepTime / 1000);
    }
  }
}

EOSFSTNAMESPACE_END

<|MERGE_RESOLUTION|>--- conflicted
+++ resolved
@@ -302,14 +302,12 @@
           success &= fileSystemsVector[i]->SetDouble("stat.statfs.filled", 100.0 * ((fileSystemsVector[i]->GetLongLong("stat.statfs.blocks") - fileSystemsVector[i]->GetLongLong("stat.statfs.bfree"))) / (1 + fileSystemsVector[i]->GetLongLong("stat.statfs.blocks")));
           success &= fileSystemsVector[i]->SetLongLong("stat.statfs.capacity", fileSystemsVector[i]->GetLongLong("stat.statfs.blocks") * fileSystemsVector[i]->GetLongLong("stat.statfs.bsize"));
           success &= fileSystemsVector[i]->SetLongLong("stat.statfs.fused", (fileSystemsVector[i]->GetLongLong("stat.statfs.files") - fileSystemsVector[i]->GetLongLong("stat.statfs.ffree")) * fileSystemsVector[i]->GetLongLong("stat.statfs.bsize"));
-	  
-	  long long used_files=0;
-          {
-<<<<<<< HEAD
+          {
             eos::common::RWMutexReadLock lock(gFmdDbMapHandler.Mutex);
             success &= fileSystemsVector[i]->SetLongLong("stat.usedfiles", (long long) (gFmdDbMapHandler.FmdMap.count(fsid) ? gFmdDbMapHandler.FmdMap[fsid]->size() : 0));
           }
-=======
+
+          {
             eos::common::RWMutexReadLock lock(gFmdSqliteHandler.Mutex);
 	    used_files = 0;
 	    if (gFmdSqliteHandler.FmdSqliteMap.count(fsid))
@@ -320,7 +318,6 @@
 	  }
 
 	  success &= fileSystemsVector[i]->SetLongLong("stat.usedfiles", used_files);
->>>>>>> 406d977e
 
           success &= fileSystemsVector[i]->SetString("stat.boot", fileSystemsVector[i]->GetString("stat.boot").c_str());
           success &= fileSystemsVector[i]->SetString("stat.geotag", lNodeGeoTag.c_str());
