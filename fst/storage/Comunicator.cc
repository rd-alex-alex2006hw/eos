--- conflicted
+++ resolved
@@ -34,10 +34,9 @@
 
 /*----------------------------------------------------------------------------*/
 void
-Storage::Communicator ()
+Storage::Communicator()
 {
   eos_static_info("Communicator activated ...");
-
   std::string watch_id = "id";
   std::string watch_bootsenttime = "bootsenttime";
   std::string watch_scaninterval = "scaninterval";
@@ -49,140 +48,135 @@
   std::string watch_gateway_rate = "gw.rate";
   std::string watch_gateway_ntx = "gw.ntx";
   std::string watch_error_simulation = "error.simulation";
-<<<<<<< HEAD
-=======
   std::string watch_kinetic_reload = "kinetic.reload";
->>>>>>> 02c6173e
   std::string watch_regex = ".*";
-
   bool ok = true;
-  ok &= gOFS.ObjectNotifier.SubscribesToKey("communicator",watch_id,XrdMqSharedObjectChangeNotifier::kMqSubjectModification);
-  ok &= gOFS.ObjectNotifier.SubscribesToKey("communicator",watch_bootsenttime,XrdMqSharedObjectChangeNotifier::kMqSubjectModification);
-  ok &= gOFS.ObjectNotifier.SubscribesToKey("communicator",watch_scaninterval,XrdMqSharedObjectChangeNotifier::kMqSubjectModification);
-  ok &= gOFS.ObjectNotifier.SubscribesToKey("communicator",watch_symkey,XrdMqSharedObjectChangeNotifier::kMqSubjectModification);
-  ok &= gOFS.ObjectNotifier.SubscribesToKey("communicator",watch_manager,XrdMqSharedObjectChangeNotifier::kMqSubjectModification);
-  ok &= gOFS.ObjectNotifier.SubscribesToKey("communicator",watch_publishinterval,XrdMqSharedObjectChangeNotifier::kMqSubjectModification);
-  ok &= gOFS.ObjectNotifier.SubscribesToKey("communicator",watch_debuglevel,XrdMqSharedObjectChangeNotifier::kMqSubjectModification);
-  ok &= gOFS.ObjectNotifier.SubscribesToKey("communicator",watch_gateway,XrdMqSharedObjectChangeNotifier::kMqSubjectModification);
-  ok &= gOFS.ObjectNotifier.SubscribesToKey("communicator",watch_gateway_rate,XrdMqSharedObjectChangeNotifier::kMqSubjectModification);
-  ok &= gOFS.ObjectNotifier.SubscribesToKey("communicator",watch_gateway_ntx,XrdMqSharedObjectChangeNotifier::kMqSubjectModification);
-  ok &= gOFS.ObjectNotifier.SubscribesToKey("communicator",watch_error_simulation,XrdMqSharedObjectChangeNotifier::kMqSubjectModification);
-<<<<<<< HEAD
-=======
-  ok &= gOFS.ObjectNotifier.SubscribesToKey("communicator",watch_kinetic_reload,XrdMqSharedObjectChangeNotifier::kMqSubjectModification);
->>>>>>> 02c6173e
-
-  ok &= gOFS.ObjectNotifier.SubscribesToSubjectRegex("communicator",watch_regex,XrdMqSharedObjectChangeNotifier::kMqSubjectCreation);
-  if(!ok)
+  ok &= gOFS.ObjectNotifier.SubscribesToKey("communicator", watch_id,
+        XrdMqSharedObjectChangeNotifier::kMqSubjectModification);
+  ok &= gOFS.ObjectNotifier.SubscribesToKey("communicator", watch_bootsenttime,
+        XrdMqSharedObjectChangeNotifier::kMqSubjectModification);
+  ok &= gOFS.ObjectNotifier.SubscribesToKey("communicator", watch_scaninterval,
+        XrdMqSharedObjectChangeNotifier::kMqSubjectModification);
+  ok &= gOFS.ObjectNotifier.SubscribesToKey("communicator", watch_symkey,
+        XrdMqSharedObjectChangeNotifier::kMqSubjectModification);
+  ok &= gOFS.ObjectNotifier.SubscribesToKey("communicator", watch_manager,
+        XrdMqSharedObjectChangeNotifier::kMqSubjectModification);
+  ok &= gOFS.ObjectNotifier.SubscribesToKey("communicator", watch_publishinterval,
+        XrdMqSharedObjectChangeNotifier::kMqSubjectModification);
+  ok &= gOFS.ObjectNotifier.SubscribesToKey("communicator", watch_debuglevel,
+        XrdMqSharedObjectChangeNotifier::kMqSubjectModification);
+  ok &= gOFS.ObjectNotifier.SubscribesToKey("communicator", watch_gateway,
+        XrdMqSharedObjectChangeNotifier::kMqSubjectModification);
+  ok &= gOFS.ObjectNotifier.SubscribesToKey("communicator", watch_gateway_rate,
+        XrdMqSharedObjectChangeNotifier::kMqSubjectModification);
+  ok &= gOFS.ObjectNotifier.SubscribesToKey("communicator", watch_gateway_ntx,
+        XrdMqSharedObjectChangeNotifier::kMqSubjectModification);
+  ok &= gOFS.ObjectNotifier.SubscribesToKey("communicator",
+        watch_error_simulation,
+        XrdMqSharedObjectChangeNotifier::kMqSubjectModification);
+  ok &= gOFS.ObjectNotifier.SubscribesToKey("communicator", watch_kinetic_reload,
+        XrdMqSharedObjectChangeNotifier::kMqSubjectModification);
+  ok &= gOFS.ObjectNotifier.SubscribesToSubjectRegex("communicator", watch_regex,
+        XrdMqSharedObjectChangeNotifier::kMqSubjectCreation);
+
+  if (!ok) {
     eos_crit("error subscribing to shared objects change notifications");
+  }
 
   gOFS.ObjectNotifier.BindCurrentThread("communicator");
 
-  if(!gOFS.ObjectNotifier.StartNotifyCurrentThread())
+  if (!gOFS.ObjectNotifier.StartNotifyCurrentThread()) {
     eos_crit("error starting shared objects change notifications");
-
-  while (1)
-  {
+  }
+
+  while (1) {
     // wait for new filesystem definitions
     gOFS.ObjectNotifier.tlSubscriber->SubjectsSem.Wait();
-
     XrdSysThread::SetCancelOff();
-
     eos_static_debug("received shared object notification ...");
-
     // we always take a lock to take something from the queue and then release it
     gOFS.ObjectNotifier.tlSubscriber->SubjectsMutex.Lock();
 
-    while (gOFS.ObjectNotifier.tlSubscriber->NotificationSubjects.size())
-    {
+    while (gOFS.ObjectNotifier.tlSubscriber->NotificationSubjects.size()) {
       XrdMqSharedObjectManager::Notification event;
       event = gOFS.ObjectNotifier.tlSubscriber->NotificationSubjects.front();
       gOFS.ObjectNotifier.tlSubscriber->NotificationSubjects.pop_front();
       gOFS.ObjectNotifier.tlSubscriber->SubjectsMutex.UnLock();
-
-      eos_static_info("FST shared object notification subject is %s",event.mSubject.c_str());
-
+      eos_static_info("FST shared object notification subject is %s",
+                      event.mSubject.c_str());
       XrdOucString queue = event.mSubject.c_str();
 
-      if (event.mType == XrdMqSharedObjectManager::kMqSubjectCreation)
-      {
+      if (event.mType == XrdMqSharedObjectManager::kMqSubjectCreation) {
         // ---------------------------------------------------------------------
         // handle subject creation
         // ---------------------------------------------------------------------
-
-        if (queue == Config::gConfig.FstQueueWildcard)
-        {
+        if (queue == Config::gConfig.FstQueueWildcard) {
           gOFS.ObjectNotifier.tlSubscriber->SubjectsMutex.Lock();
           continue;
         }
 
-        if ((queue.find("/txqueue/") != STR_NPOS))
-        {
+        if ((queue.find("/txqueue/") != STR_NPOS)) {
           // this is a transfer queue we, don't need to take action
           gOFS.ObjectNotifier.tlSubscriber->SubjectsMutex.Lock();
           continue;
         }
 
-        if (!queue.beginswith(Config::gConfig.FstQueue))
-        {
+        if (!queue.beginswith(Config::gConfig.FstQueue)) {
           // ! endswith seems to be buggy if the comparable suffix is longer than the string !
-          if (queue.beginswith("/config/") && (queue.length() > Config::gConfig.FstHostPort.length()) && queue.endswith(Config::gConfig.FstHostPort))
-          {
+          if (queue.beginswith("/config/") &&
+              (queue.length() > Config::gConfig.FstHostPort.length()) &&
+              queue.endswith(Config::gConfig.FstHostPort)) {
             // this is the configuration entry and we should store it to have access to it since it's name depends on the instance name and we don't know (yet)
             Config::gConfig.FstNodeConfigQueue = queue;
-            eos_static_info("storing config queue name <%s>", Config::gConfig.FstNodeConfigQueue.c_str());
-          }
-          else
-          {
-            eos_static_info("no action on creation of subject <%s> - we are <%s>", event.mSubject.c_str(), Config::gConfig.FstQueue.c_str());
-          }
+            eos_static_info("storing config queue name <%s>",
+                            Config::gConfig.FstNodeConfigQueue.c_str());
+          } else {
+            eos_static_info("no action on creation of subject <%s> - we are <%s>",
+                            event.mSubject.c_str(), Config::gConfig.FstQueue.c_str());
+          }
+
           gOFS.ObjectNotifier.tlSubscriber->SubjectsMutex.Lock();
           continue;
-        }
-        else
-        {
-          eos_static_info("received creation notification of subject <%s> - we are <%s>", event.mSubject.c_str(), Config::gConfig.FstQueue.c_str());
+        } else {
+          eos_static_info("received creation notification of subject <%s> - we are <%s>",
+                          event.mSubject.c_str(), Config::gConfig.FstQueue.c_str());
         }
 
         eos::common::RWMutexWriteLock lock(fsMutex);
         FileSystem* fs = 0;
 
-        if (!(fileSystems.count(queue.c_str())))
-        {
-          fs = new FileSystem(queue.c_str(), Config::gConfig.FstQueue.c_str(), &gOFS.ObjectManager);
+        if (!(fileSystems.count(queue.c_str()))) {
+          fs = new FileSystem(queue.c_str(), Config::gConfig.FstQueue.c_str(),
+                              &gOFS.ObjectManager);
           fileSystems[queue.c_str()] = fs;
           fileSystemsVector.push_back(fs);
           fileSystemsMap[fs->GetId()] = fs;
           eos_static_info("setting up filesystem %s", queue.c_str());
           fs->SetStatus(eos::common::FileSystem::kDown);
         }
+
         gOFS.ObjectNotifier.tlSubscriber->SubjectsMutex.Lock();
         continue;
       }
 
-
-      if (event.mType == XrdMqSharedObjectManager::kMqSubjectDeletion)
-      {
+      if (event.mType == XrdMqSharedObjectManager::kMqSubjectDeletion) {
         // ---------------------------------------------------------------------
         // handle subject deletion
         // ---------------------------------------------------------------------
-
-        if ((queue.find("/txqueue/") != STR_NPOS))
-        {
+        if ((queue.find("/txqueue/") != STR_NPOS)) {
           // this is a transfer queue we, don't need to take action
           gOFS.ObjectNotifier.tlSubscriber->SubjectsMutex.Lock();
           continue;
         }
 
-        if (!queue.beginswith(Config::gConfig.FstQueue))
-        {
-          eos_static_err("illegal subject found in deletion list <%s> - we are <%s>", event.mSubject.c_str(), Config::gConfig.FstQueue.c_str());
+        if (!queue.beginswith(Config::gConfig.FstQueue)) {
+          eos_static_err("illegal subject found in deletion list <%s> - we are <%s>",
+                         event.mSubject.c_str(), Config::gConfig.FstQueue.c_str());
           gOFS.ObjectNotifier.tlSubscriber->SubjectsMutex.Lock();
           continue;
-        }
-        else
-        {
-          eos_static_info("received deletion notification of subject <%s> - we are <%s>", event.mSubject.c_str(), Config::gConfig.FstQueue.c_str());
+        } else {
+          eos_static_info("received deletion notification of subject <%s> - we are <%s>",
+                          event.mSubject.c_str(), Config::gConfig.FstQueue.c_str());
         }
 
         // we don't delete filesystem objects anymore ...
@@ -190,178 +184,163 @@
         continue;
       }
 
-      if (event.mType == XrdMqSharedObjectManager::kMqSubjectModification)
-      {
+      if (event.mType == XrdMqSharedObjectManager::kMqSubjectModification) {
         // ---------------------------------------------------------------------
         // handle subject modification
         // ---------------------------------------------------------------------
-
         // seperate <path> from <key>
         XrdOucString key = queue;
         int dpos = 0;
-        if ((dpos = queue.find(";")) != STR_NPOS)
-        {
+
+        if ((dpos = queue.find(";")) != STR_NPOS) {
           key.erase(0, dpos + 1);
           queue.erase(dpos);
         }
 
-        if (queue == Config::gConfig.FstNodeConfigQueue)
-        {
-          if (key == "symkey")
-          {
+        if (queue == Config::gConfig.FstNodeConfigQueue) {
+          if (key == "symkey") {
             gOFS.ObjectManager.HashMutex.LockRead();
             // we received a new symkey
             XrdMqSharedHash* hash = gOFS.ObjectManager.GetObject(queue.c_str(), "hash");
-            if (hash)
-            {
+
+            if (hash) {
               std::string symkey = hash->Get("symkey");
               eos_static_info("symkey=%s", symkey.c_str());
               eos::common::gSymKeyStore.SetKey64(symkey.c_str(), 0);
             }
-            gOFS.ObjectManager.HashMutex.UnLockRead();
-          }
-
-          if (key == "manager")
-          {
+
+            gOFS.ObjectManager.HashMutex.UnLockRead();
+          }
+
+          if (key == "manager") {
             gOFS.ObjectManager.HashMutex.LockRead();
             // we received a manager
             XrdMqSharedHash* hash = gOFS.ObjectManager.GetObject(queue.c_str(), "hash");
-            if (hash)
-            {
+
+            if (hash) {
               std::string manager = hash->Get("manager");
               eos_static_info("manager=%s", manager.c_str());
               XrdSysMutexHelper lock(Config::gConfig.Mutex);
               Config::gConfig.Manager = manager.c_str();
             }
-            gOFS.ObjectManager.HashMutex.UnLockRead();
-          }
-
-          if (key == "publish.interval")
-          {
+
+            gOFS.ObjectManager.HashMutex.UnLockRead();
+          }
+
+          if (key == "publish.interval") {
             gOFS.ObjectManager.HashMutex.LockRead();
             // we received a manager
             XrdMqSharedHash* hash = gOFS.ObjectManager.GetObject(queue.c_str(), "hash");
-            if (hash)
-            {
+
+            if (hash) {
               std::string publishinterval = hash->Get("publish.interval");
               eos_static_info("publish.interval=%s", publishinterval.c_str());
               XrdSysMutexHelper lock(Config::gConfig.Mutex);
               Config::gConfig.PublishInterval = atoi(publishinterval.c_str());
             }
-            gOFS.ObjectManager.HashMutex.UnLockRead();
-          }
-
-          if (key == "debug.level")
-          {
+
+            gOFS.ObjectManager.HashMutex.UnLockRead();
+          }
+
+          if (key == "debug.level") {
             gOFS.ObjectManager.HashMutex.LockRead();
             // we received a manager
             XrdMqSharedHash* hash = gOFS.ObjectManager.GetObject(queue.c_str(), "hash");
-            if (hash)
-            {
+
+            if (hash) {
               std::string debuglevel = hash->Get("debug.level");
               int debugval = eos::common::Logging::GetPriorityByString(debuglevel.c_str());
-              if (debugval < 0)
-              {
+
+              if (debugval < 0) {
                 eos_static_err("debug level %s is not known!", debuglevel.c_str());
-              }
-              else
-              {
+              } else {
                 // we set the shared hash debug for the lowest 'debug' level
-                if (debuglevel == "debug")
-                {
+                if (debuglevel == "debug") {
                   gOFS.ObjectManager.SetDebug(true);
-                }
-                else
-                {
+                } else {
                   gOFS.ObjectManager.SetDebug(false);
                 }
 
                 eos::common::Logging::SetLogPriority(debugval);
               }
             }
+
             gOFS.ObjectManager.HashMutex.UnLockRead();
           }
 
           // creation/deletion of gateway transfer queue
-          if (key == "txgw")
-          {
-            gOFS.ObjectManager.HashMutex.LockRead();
-            XrdMqSharedHash* hash = gOFS.ObjectManager.GetObject(queue.c_str(), "hash");
-            if (hash)
-            {
+          if (key == "txgw") {
+            gOFS.ObjectManager.HashMutex.LockRead();
+            XrdMqSharedHash* hash = gOFS.ObjectManager.GetObject(queue.c_str(), "hash");
+
+            if (hash) {
               std::string gw = hash->Get("txgw");
               eos_static_info("txgw=%s", gw.c_str());
-
               gOFS.ObjectManager.HashMutex.UnLockRead();
 
-              if (gw == "off")
-              {
+              if (gw == "off") {
                 // just stop the multiplexer
                 mGwMultiplexer.Stop();
                 eos_static_info("Stopping transfer multiplexer on %s", queue.c_str());
               }
 
-              if (gw == "on")
-              {
+              if (gw == "on") {
                 mGwMultiplexer.Run();
                 eos_static_info("Starting transfer multiplexer on %s", queue.c_str());
               }
-            }
-            else
-            {
+            } else {
               gOFS.ObjectManager.HashMutex.UnLockRead();
               eos_static_warning("Cannot get hash(queue)");
             }
           }
 
-          if (key == "gw.rate")
-          {
+          if (key == "gw.rate") {
             // modify the rate settings of the gw multiplexer
             gOFS.ObjectManager.HashMutex.LockRead();
             XrdMqSharedHash* hash = gOFS.ObjectManager.GetObject(queue.c_str(), "hash");
-            if (hash)
-            {
+
+            if (hash) {
               std::string rate = hash->Get("gw.rate");
               eos_static_info("cmd=set gw.rate=%s", rate.c_str());
               mGwMultiplexer.SetBandwidth(atoi(rate.c_str()));
             }
-            gOFS.ObjectManager.HashMutex.UnLockRead();
-          }
-
-          if (key == "gw.ntx")
-          {
+
+            gOFS.ObjectManager.HashMutex.UnLockRead();
+          }
+
+          if (key == "gw.ntx") {
             // modify the parallel transfer settings of the gw multiplexer
             gOFS.ObjectManager.HashMutex.LockRead();
             XrdMqSharedHash* hash = gOFS.ObjectManager.GetObject(queue.c_str(), "hash");
-            if (hash)
-            {
+
+            if (hash) {
               std::string ntx = hash->Get("gw.ntx");
               eos_static_info("cmd=set gw.ntx=%s", ntx.c_str());
               mGwMultiplexer.SetSlots(atoi(ntx.c_str()));
             }
-            gOFS.ObjectManager.HashMutex.UnLockRead();
-          }
-
-          if (key == "error.simulation")
-          {
-            gOFS.ObjectManager.HashMutex.LockRead();
-            XrdMqSharedHash* hash = gOFS.ObjectManager.GetObject(queue.c_str(), "hash");
-            if (hash)
-            {
+
+            gOFS.ObjectManager.HashMutex.UnLockRead();
+          }
+
+          if (key == "error.simulation") {
+            gOFS.ObjectManager.HashMutex.LockRead();
+            XrdMqSharedHash* hash = gOFS.ObjectManager.GetObject(queue.c_str(), "hash");
+
+            if (hash) {
               std::string value = hash->Get("error.simulation");
               eos_static_info("cmd=set error.simulation=%s", value.c_str());
               gOFS.SetSimulationError(value.c_str());
             }
-            gOFS.ObjectManager.HashMutex.UnLockRead();
-          }
-
-          if (key == "kinetic.reload")
-          {
+
+            gOFS.ObjectManager.HashMutex.UnLockRead();
+          }
+
+          if (key == "kinetic.reload") {
             bool do_reload = false;
             gOFS.ObjectManager.HashMutex.LockRead();
             XrdMqSharedHash* hash = gOFS.ObjectManager.GetObject(queue.c_str(), "hash");
-            if (hash)
-            {
+
+            if (hash) {
               // retrieve new keys
               std::string space = hash->Get("kinetic.reload");
               eos_static_info("cmd=set kinetic.reload=%s", space.c_str());
@@ -371,7 +350,6 @@
               kinetic_location_key += space;
               std::string kinetic_security_key = "kinetic.security.";
               kinetic_security_key += space;
-
               // base64 decode new keys
               XrdOucString k_cluster_64 = hash->Get(kinetic_cluster_key).c_str();
               XrdOucString k_location_64 = hash->Get(kinetic_location_key).c_str();
@@ -379,14 +357,13 @@
               XrdOucString k_cluster;
               XrdOucString k_location;
               XrdOucString k_security;
-
               eos::common::SymKey::DeBase64(k_cluster_64, k_cluster);
               eos::common::SymKey::DeBase64(k_location_64, k_location);
               eos::common::SymKey::DeBase64(k_security_64, k_security);
 
-              if (k_cluster.length() && k_location.length() && k_security.length())
-              {
-                eos_static_info("msg=\"reloading kinetic configuration\" space=%s", space.c_str());
+              if (k_cluster.length() && k_location.length() && k_security.length()) {
+                eos_static_info("msg=\"reloading kinetic configuration\" space=%s",
+                                space.c_str());
                 eos_static_debug("\n%s", k_cluster.c_str());
                 eos_static_debug("\n%s", k_location.c_str());
                 eos_static_debug("'\n%s", k_security.c_str());
@@ -397,127 +374,117 @@
                 do_reload = true;
               }
             }
-            gOFS.ObjectManager.HashMutex.UnLockRead();
-
+
+            gOFS.ObjectManager.HashMutex.UnLockRead();
 #ifdef KINETICIO_FOUND
-            if (do_reload)
-            {
-              try
-              {
+
+            if (do_reload) {
+              try {
                 kio::KineticIoFactory::reloadConfiguration();
-              }
-              catch (const std::exception& e)
-              {
-                eos_static_crit("msg=\"reload of kinetic configuration failed\" exception=\"%s\"", e.what());
-              }
-            }
+              } catch (const std::exception& e) {
+                eos_static_crit("msg=\"reload of kinetic configuration failed\" exception=\"%s\"",
+                                e.what());
+              }
+            }
+
 #endif
           }
-        }
-        else
-        {
+        } else {
           fsMutex.LockRead();
-          if ((fileSystems.count(queue.c_str())))
-          {
-            eos_static_info("got modification on <subqueue>=%s <key>=%s", queue.c_str(), key.c_str());
-
-            gOFS.ObjectManager.HashMutex.LockRead();
-
-            XrdMqSharedHash* hash = gOFS.ObjectManager.GetObject(queue.c_str(), "hash");
-            if (hash)
-            {
-              if (key == "id")
-              {
+
+          if ((fileSystems.count(queue.c_str()))) {
+            eos_static_info("got modification on <subqueue>=%s <key>=%s", queue.c_str(),
+                            key.c_str());
+            gOFS.ObjectManager.HashMutex.LockRead();
+            XrdMqSharedHash* hash = gOFS.ObjectManager.GetObject(queue.c_str(), "hash");
+
+            if (hash) {
+              if (key == "id") {
                 unsigned int fsid = hash->GetUInt(key.c_str());
                 gOFS.ObjectManager.HashMutex.UnLockRead();
 
-                if ((!fileSystemsMap.count(fsid)) || (fileSystemsMap[fsid] != fileSystems[queue.c_str()]))
-                {
+                if ((!fileSystemsMap.count(fsid)) ||
+                    (fileSystemsMap[fsid] != fileSystems[queue.c_str()])) {
                   fsMutex.UnLockRead();
                   fsMutex.LockWrite();
                   // setup the reverse lookup by id
-
                   fileSystemsMap[fsid] = fileSystems[queue.c_str()];
                   eos_static_info("setting reverse lookup for fsid %u", fsid);
                   fsMutex.UnLockWrite();
                   fsMutex.LockRead();
                 }
+
                 // check if we are autobooting
-                if (eos::fst::Config::gConfig.autoBoot && (fileSystems[queue.c_str()]->GetStatus() <= eos::common::FileSystem::kDown) && (fileSystems[queue.c_str()]->GetConfigStatus() > eos::common::FileSystem::kOff))
-                {
+                if (eos::fst::Config::gConfig.autoBoot &&
+                    (fileSystems[queue.c_str()]->GetStatus() <= eos::common::FileSystem::kDown) &&
+                    (fileSystems[queue.c_str()]->GetConfigStatus() >
+                     eos::common::FileSystem::kOff)) {
                   // start a boot thread
                   RunBootThread(fileSystems[queue.c_str()]);
                 }
-              }
-              else
-              {
-                if (key == "bootsenttime")
-                {
+              } else {
+                if (key == "bootsenttime") {
                   gOFS.ObjectManager.HashMutex.UnLockRead();
+
                   // this is a request to (re-)boot a filesystem
-                  if (fileSystems.count(queue.c_str()))
-                  {
-                    if ((fileSystems[queue.c_str()]->GetInternalBootStatus() == eos::common::FileSystem::kBooted))
-                    {
-                      if (fileSystems[queue.c_str()]->GetLongLong("bootcheck"))
-                      {
-                        eos_static_info("queue=%s status=%d check=%lld msg='boot enforced'", queue.c_str(), fileSystems[queue.c_str()]->GetStatus(), fileSystems[queue.c_str()]->GetLongLong("bootcheck"));
+                  if (fileSystems.count(queue.c_str())) {
+                    if ((fileSystems[queue.c_str()]->GetInternalBootStatus() ==
+                         eos::common::FileSystem::kBooted)) {
+                      if (fileSystems[queue.c_str()]->GetLongLong("bootcheck")) {
+                        eos_static_info("queue=%s status=%d check=%lld msg='boot enforced'",
+                                        queue.c_str(), fileSystems[queue.c_str()]->GetStatus(),
+                                        fileSystems[queue.c_str()]->GetLongLong("bootcheck"));
                         RunBootThread(fileSystems[queue.c_str()]);
-                      }
-                      else
-                      {
-                        eos_static_info("queue=%s status=%d check=%lld msg='skip boot - we are already booted'", queue.c_str(), fileSystems[queue.c_str()]->GetStatus(), fileSystems[queue.c_str()]->GetLongLong("bootcheck"));
+                      } else {
+                        eos_static_info("queue=%s status=%d check=%lld msg='skip boot - we are already booted'",
+                                        queue.c_str(), fileSystems[queue.c_str()]->GetStatus(),
+                                        fileSystems[queue.c_str()]->GetLongLong("bootcheck"));
                         fileSystems[queue.c_str()]->SetStatus(eos::common::FileSystem::kBooted);
                       }
-                    }
-                    else
-                    {
-                      eos_static_info("queue=%s status=%d check=%lld msg='booting - we are not booted yet'", queue.c_str(), fileSystems[queue.c_str()]->GetStatus(), fileSystems[queue.c_str()]->GetLongLong("bootcheck"));
+                    } else {
+                      eos_static_info("queue=%s status=%d check=%lld msg='booting - we are not booted yet'",
+                                      queue.c_str(), fileSystems[queue.c_str()]->GetStatus(),
+                                      fileSystems[queue.c_str()]->GetLongLong("bootcheck"));
                       // start a boot thread;
                       RunBootThread(fileSystems[queue.c_str()]);
                     }
+                  } else {
+                    eos_static_err("got boot time update on not existant filesystem %s",
+                                   queue.c_str());
                   }
-                  else
-                  {
-                    eos_static_err("got boot time update on not existant filesystem %s", queue.c_str());
-                  }
-                }
-                else
-                {
-                  if (key == "scaninterval")
-                  {
+                } else {
+                  if (key == "scaninterval") {
                     gOFS.ObjectManager.HashMutex.UnLockRead();
-                    if (fileSystems.count(queue.c_str()))
-                    {
-                      time_t interval = (time_t) fileSystems[queue.c_str()]->GetLongLong("scaninterval");
-                      if (interval > 0)
-                      {
+
+                    if (fileSystems.count(queue.c_str())) {
+                      time_t interval = (time_t)
+                                        fileSystems[queue.c_str()]->GetLongLong("scaninterval");
+
+                      if (interval > 0) {
                         fileSystems[queue.c_str()]->RunScanner(&fstLoad, interval);
                       }
                     }
-                  }
-                  else
-                  {
+                  } else {
                     gOFS.ObjectManager.HashMutex.UnLockRead();
                   }
                 }
               }
-            }
-            else
-            {
+            } else {
               gOFS.ObjectManager.HashMutex.UnLockRead();
             }
-          }
-          else
-          {
-            eos_static_err("illegal subject found - no filesystem object existing for modification %s;%s", queue.c_str(), key.c_str());
-          }
+          } else {
+            eos_static_err("illegal subject found - no filesystem object existing for modification %s;%s",
+                           queue.c_str(), key.c_str());
+          }
+
           fsMutex.UnLockRead();
         }
+
         gOFS.ObjectNotifier.tlSubscriber->SubjectsMutex.Lock();
         continue;
       }
     }
+
     gOFS.ObjectNotifier.tlSubscriber->SubjectsMutex.UnLock();
     XrdSysThread::SetCancelOn();
   }
