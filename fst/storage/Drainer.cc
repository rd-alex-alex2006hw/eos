// ----------------------------------------------------------------------
// File: Drainer.cc
// Author: Andreas-Joachim Peters - CERN
// ----------------------------------------------------------------------

/************************************************************************
 * EOS - the CERN Disk Storage System                                   *
 * Copyright (C) 2011 CERN/Switzerland                                  *
 *                                                                      *
 * This program is free software: you can redistribute it and/or modify *
 * it under the terms of the GNU General Public License as published by *
 * the Free Software Foundation, either version 3 of the License, or    *
 * (at your option) any later version.                                  *
 *                                                                      *
 * This program is distributed in the hope that it will be useful,      *
 * but WITHOUT ANY WARRANTY; without even the implied warranty of       *
 * MERCHANTABILITY or FITNESS FOR A PARTICULAR PURPOSE.  See the        *
 * GNU General Public License for more details.                         *
 *                                                                      *
 * You should have received a copy of the GNU General Public License    *
 * along with this program.  If not, see <http://www.gnu.org/licenses/>.*
 ************************************************************************/

/*----------------------------------------------------------------------------*/
#include "fst/storage/Storage.hh"
#include "fst/XrdFstOfs.hh"

/*----------------------------------------------------------------------------*/

EOSFSTNAMESPACE_BEGIN

/*----------------------------------------------------------------------------*/
void
Storage::WaitConfigQueue (std::string & nodeconfigqueue)
/*----------------------------------------------------------------------------*/
/**
 * @brief wait until the configuration queue is defined
 * @param nodeconfigqueue configuration queue for our FST
 */
/*----------------------------------------------------------------------------*/
{
  const char* val = 0;

  while (!(val = eos::fst::Config::gConfig.FstNodeConfigQueue.c_str()))
  {
    XrdSysTimer sleeper;
    sleeper.Snooze(5);
    eos_static_info("Snoozing ...");
  }

  nodeconfigqueue = eos::fst::Config::gConfig.FstNodeConfigQueue.c_str();
}

/*----------------------------------------------------------------------------*/
void
Storage::GetDrainSlotVariables (unsigned long long &nparalleltx,
                                unsigned long long &ratetx,
                                std::string nodeconfigqueue
                                )
/*----------------------------------------------------------------------------*/
/**
 * @brief get the parallel transfer and transfer rate settings
 * @param nparalleltx number of parallel transfers to run
 * @param ratex rate per transfer
 * @param nodeconfigqueue config queue to use
 */
/*----------------------------------------------------------------------------*/
{
  gOFS.ObjectManager.HashMutex.LockRead();

  XrdMqSharedHash* confighash = gOFS.ObjectManager.GetHash(nodeconfigqueue.c_str());
  std::string manager = confighash ? confighash->Get("manager") : "unknown";
  nparalleltx = confighash ? confighash->GetLongLong("stat.drain.ntx") : 0;
  ratetx = confighash ? confighash->GetLongLong("stat.drain.rate") : 0;

  if (nparalleltx == 0) nparalleltx = 0;
  if (ratetx == 0) ratetx = 25;

  eos_static_debug("manager=%s nparalleltransfers=%llu transferrate=%llu",
                   manager.c_str(),
                   nparalleltx,
                   ratetx);
  gOFS.ObjectManager.HashMutex.UnLockRead();
}

/*----------------------------------------------------------------------------*/
unsigned long long
Storage::GetScheduledDrainJobs (unsigned long long totalscheduled,
                                unsigned long long &totalexecuted)
/*----------------------------------------------------------------------------*/
/**
 * @brief return the number of already scheduled jobs
 * @param totalscheduled the total number of scheduled jobs
 * @param totalexecuted the total number of executed jobs
 * @return number of scheduled jobs
 *
 * The time delay from scheduling on MGM and appearing in the queue on the FST
 * creates an accounting problem. The returned value is the currently known
 * value on the FST which can be wrong e.g. too small!
 */
/*----------------------------------------------------------------------------*/
{
  unsigned int nfs = 0;
  unsigned long long nscheduled = 0;
  {
    eos::common::RWMutexReadLock lock(fsMutex);
    nfs = fileSystemsVector.size();
    totalexecuted = 0;

    // sum up the current execution state e.g. number of jobs taken from the queue
    for (unsigned int s = 0; s < nfs; s++)
    {
      if (s < fileSystemsVector.size())
      {
        totalexecuted += fileSystemsVector[s]->GetDrainQueue()->GetDone();
      }
    }
    if (totalscheduled < totalexecuted)
      nscheduled = 0;

    else
      nscheduled = totalscheduled - totalexecuted;
  }

  eos_static_debug("nscheduled=%llu totalscheduled=%llu totalexecuted=%llu", nscheduled, totalscheduled, totalexecuted);
  return nscheduled;
}

/*----------------------------------------------------------------------------*/
unsigned long long
Storage::WaitFreeDrainSlot (unsigned long long &nparalleltx,
                            unsigned long long &totalscheduled,
                            unsigned long long &totalexecuted)
/*----------------------------------------------------------------------------*/
/**
 * @brief wait that there is a free slot to schedule a new drain
 * @param nparalleltx number of parallel transfers
 * @param totalscheduled number of total scheduled transfers
 * @param totalexecuted number of total executed transfers
 * @return number of used drain slots
 */
/*----------------------------------------------------------------------------*/
{
  size_t sleep_count = 0;
  unsigned long long nscheduled = 0;
  XrdSysTimer sleeper;

  while (1)
  {
    nscheduled = GetScheduledDrainJobs(totalscheduled, totalexecuted);
    if (nscheduled < nparalleltx)
      break;
    sleep_count++;
    sleeper.Snooze(1);
    if (sleep_count > 3600)
    {

      eos_static_warning(
                         "msg=\"reset the total scheduled counter\""
                         " oldvalue=%llu newvalue=%llu",
                         totalscheduled,
                         totalexecuted
                         );
      // reset the accounting
      totalscheduled = totalexecuted;
      sleep_count = 0;
    }
  }
  eos_static_debug("nscheduled=%llu totalscheduled=%llu totalexecuted=%llu", nscheduled, totalscheduled, totalexecuted);
  return nscheduled;
}

/*----------------------------------------------------------------------------*/
bool
Storage::GetFileSystemInDrainMode (std::vector<unsigned int> &drainfsvector,
                                   unsigned int &cycler,
                                   unsigned long long nparalleltx,
                                   unsigned long long ratetx)
/*----------------------------------------------------------------------------*/
/**
 * @brief return a filesystem vector which should ask for a drain job now
 * @param drainfsvector result vector with the indices of draining filesystems
 * @param cycler cyclic index guaranteeing round-robin selection
 * @return true if there is any filesystem in drain mode
 */
/*----------------------------------------------------------------------------*/
{
  unsigned int nfs = 0;
  {
    eos::common::RWMutexReadLock lock(fsMutex);
    nfs = fileSystemsVector.size();
  }

  for (unsigned int i = 0; i < nfs; i++)
  {
    unsigned int index = (i + cycler) % nfs;
    eos::common::RWMutexReadLock lock(fsMutex);
    if (index < fileSystemsVector.size())
    {
      std::string path = fileSystemsVector[index]->GetPath();
      unsigned long id = fileSystemsVector[index]->GetId();
      eos_static_debug("FileSystem %lu |%s|", id, fileSystemsVector[index]->GetString("stat.drainer").c_str());

      // check if this filesystem has to 'schedule2drain'
      if (fileSystemsVector[index]->GetString("stat.drainer") != "on")
      {
        // nothing to do here
        continue;
      }

      // store our notification condition variable
      fileSystemsVector[index]->
              GetDrainQueue()->SetJobEndCallback(&drainJobNotification);

      // configure the proper rates and slots
      if (fileSystemsVector[index]->GetDrainQueue()->GetBandwidth() != ratetx)
      {
        // modify the bandwidth setting for this queue
        fileSystemsVector[index]->GetDrainQueue()->SetBandwidth(ratetx);
      }

      if (fileSystemsVector[index]->GetDrainQueue()->GetSlots() != nparalleltx)
      {
        // modify slot settings for this queue
        fileSystemsVector[index]->GetDrainQueue()->SetSlots(nparalleltx);
      }

      eos::common::FileSystem::fsstatus_t bootstatus =
              fileSystemsVector[index]->GetStatus();
      eos::common::FileSystem::fsstatus_t configstatus =
              fileSystemsVector[index]->GetConfigStatus();

      // check if the filesystem is full
      bool full = false;
      {
        XrdSysMutexHelper(fileSystemFullMapMutex);
        full = fileSystemFullWarnMap[id];
      }

      if ((bootstatus != eos::common::FileSystem::kBooted) ||
          (configstatus <= eos::common::FileSystem::kRO) ||
          (full))
      {
        // skip this one in bad state

        eos_static_debug("FileSystem %lu status=%u configstatus=%s", id, bootstatus, configstatus);
        continue;
      }

      eos_static_debug("id=%u nparalleltx=%llu",
                       id,
                       nparalleltx
                       );

      // add this filesystem to the vector of draining filesystems
      drainfsvector.push_back(index);
    }
  }
  cycler++;
  return (bool) drainfsvector.size();
}

/*----------------------------------------------------------------------------*/
bool
Storage::GetDrainJob (unsigned int index)
/*----------------------------------------------------------------------------*/
/**
 * @brief get a drain job for the filesystem in the filesystem vector with index
 * @param index index in the filesystem vector
 * @return true if scheduled otherwise false
 */
/*----------------------------------------------------------------------------*/
{
  unsigned long long freebytes =
          fileSystemsVector[index]->GetLongLong("stat.statfs.freebytes");
  unsigned long id = fileSystemsVector[index]->GetId();

  XrdOucErrInfo error;
  XrdOucString managerQuery = "/?";
  managerQuery += "mgm.pcmd=schedule2drain";
  managerQuery += "&mgm.target.fsid=";
  char sid[1024];
  snprintf(sid, sizeof (sid) - 1, "%lu", id);
  managerQuery += sid;
  managerQuery += "&mgm.target.freebytes=";
  char sfree[1024];
  snprintf(sfree, sizeof (sfree) - 1, "%llu", freebytes);
  managerQuery += sfree;
  managerQuery += "&mgm.logid=";
  managerQuery += logId;

  XrdOucString response = "";
  int rc = gOFS.CallManager(&error,
                            "/",
                            0,
                            managerQuery,
                            &response);

  eos_static_debug("job-response=%s", response.c_str());
  if (rc)
  {
    eos_static_err("manager returned errno=%d for schedule2drain on fsid=%u",
                   rc, id);
  }
  else
  {
    if (response == "submitted")
    {
      eos_static_info("msg=\"new transfer job\" fsid=%u", id);
      return true;
    }
    else
    {

      eos_static_debug("manager returned no file to schedule [ENODATA]");
    }
  }
  return false;
}

/*----------------------------------------------------------------------------*/
void
Storage::Drainer ()
/*----------------------------------------------------------------------------*/
/**
 * @brief eternal thread loop pulling drain jobs
 */
/*----------------------------------------------------------------------------*/

{
  eos_static_info("Start Drainer ...");

  std::string nodeconfigqueue = "";
  unsigned long long nparalleltx = 0;
  unsigned long long ratetx = 0;
  unsigned long long nscheduled = 0;
  unsigned long long totalscheduled = 0;
  unsigned long long totalexecuted = 0;
  unsigned int cycler = 0;
  bool noDrainer = false;
  time_t last_config_update = 0;

  XrdSysTimer sleeper;

  // ---------------------------------------------------------------------------
  // wait for our configuration queue to be set
  // ---------------------------------------------------------------------------

  WaitConfigQueue(nodeconfigqueue);

  while (1)
  {
    time_t now = time(NULL);

    // -------------------------------------------------------------------------
    // -- 1 --
    // a drain round
    // -------------------------------------------------------------------------

    if (noDrainer)
    {
      // we can lay back for a minute if we have no drainer in our group
      sleeper.Snooze(60);
    }

    // -------------------------------------------------------------------------
    // -- W --
    // wait that we have a drain slot configured
    // -------------------------------------------------------------------------

<<<<<<< HEAD
    while (!nparalleltx) 
    {      
=======
    while (!nparalleltx)
    {
>>>>>>> f7c3c053
      GetDrainSlotVariables(nparalleltx, ratetx, nodeconfigqueue);
      last_config_update = time(NULL);
      XrdSysTimer sleeper;
      sleeper.Snooze(10);
    }

    // -------------------------------------------------------------------------
    // -- U --
    // update the config atlast every minute
    // -------------------------------------------------------------------------
    if (!last_config_update || (((long long) now - (long long) last_config_update) > 60))
    {
      GetDrainSlotVariables(nparalleltx, ratetx, nodeconfigqueue);
      last_config_update = now;
    }

    // -------------------------------------------------------------------------
    // -- 2 --
    // wait that drain slots are free
    // -------------------------------------------------------------------------

    nscheduled = WaitFreeDrainSlot(nparalleltx, totalscheduled, totalexecuted);

    // -------------------------------------------------------------------------
    // -- 3 --
    // get the filesystems which are in drain mode and get their configuration
    // exclude filesystems which couldn't be scheduled for 1 minute
    // -------------------------------------------------------------------------
    std::vector<unsigned int> drainfsindex;
    std::vector<bool> drainfsindexSchedulingFailed;
    std::map<unsigned int, time_t> drainfsindexSchedulingTime;

    // ************************************************************************>
    // read lock the file system vector from now on
    {
      eos::common::RWMutexReadLock lock(fsMutex);

      if (!GetFileSystemInDrainMode(drainfsindex,
                                    cycler,
                                    nparalleltx,
                                    ratetx))
      {
        noDrainer = true;
        continue;
      }
      else
      {
        noDrainer = false;
      }

      drainfsindexSchedulingFailed.resize(drainfsindex.size());

      // -------------------------------------------------------------------------
      // -- 4 --
      // cycle over all filesystems in drain mode until all slots are filled or
      // none can schedule anymore
      // -------------------------------------------------------------------------

      size_t slotstofill = ((nparalleltx - nscheduled) > 0) ?
              (nparalleltx - nscheduled) : 0;

      bool stillGotOneScheduled;

      eos_static_debug("slotstofill=%u nparalleltx=%u nscheduled=%u totalscheduled=%llu totalexecuted=%llu",
                       slotstofill,
                       nparalleltx,
                       nscheduled,
                       totalscheduled,
                       totalexecuted);

      if (slotstofill)
      {
        do
        {
          stillGotOneScheduled = false;
          for (size_t i = 0; i < drainfsindex.size(); i++)
          {
            // ---------------------------------------------------------------------
            // skip indices where we know we couldn't schedule
            // ---------------------------------------------------------------------
            if (drainfsindexSchedulingFailed[i])
              continue;

            // ---------------------------------------------------------------------
            // skip filesystems where we scheduling has been blocked for some time
            // ---------------------------------------------------------------------
            if ((drainfsindexSchedulingTime.count(drainfsindex[i])) &&
                (drainfsindexSchedulingTime[drainfsindex[i]] > time(NULL)))
              continue;


            // ---------------------------------------------------------------------
            // try to get a drainjob for the indexed filesystem
            // ---------------------------------------------------------------------
            if (GetDrainJob(drainfsindex[i]))
            {
              eos_static_debug("got scheduled totalscheduled=%llu slotstofill=%llu", totalscheduled, slotstofill);
              drainfsindexSchedulingTime[drainfsindex[i]] = 0;
              totalscheduled++;
              stillGotOneScheduled = true;
              slotstofill--;
            }
            else
            {
              drainfsindexSchedulingFailed[i] = true;
              drainfsindexSchedulingTime[drainfsindex[i]] = time(NULL) + 60;
            }
            // we stop if we have all slots full
            if (!slotstofill)
              break;
          }
        }
        while (slotstofill && stillGotOneScheduled);

        // reset the failed vector, otherwise we starve forever
        for (size_t i = 0; i < drainfsindex.size(); i++)
        {
          drainfsindexSchedulingFailed[i] = false;
        }
      }
    }
    // ************************************************************************>
    drainJobNotification.WaitMS(1000);
  }
}

EOSFSTNAMESPACE_END

<|MERGE_RESOLUTION|>--- conflicted
+++ resolved
@@ -368,13 +368,8 @@
     // wait that we have a drain slot configured
     // -------------------------------------------------------------------------
 
-<<<<<<< HEAD
     while (!nparalleltx) 
     {      
-=======
-    while (!nparalleltx)
-    {
->>>>>>> f7c3c053
       GetDrainSlotVariables(nparalleltx, ratetx, nodeconfigqueue);
       last_config_update = time(NULL);
       XrdSysTimer sleeper;
