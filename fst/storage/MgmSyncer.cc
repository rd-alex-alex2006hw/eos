--- conflicted
+++ resolved
@@ -31,63 +31,60 @@
 
 /*----------------------------------------------------------------------------*/
 void
-Storage::MgmSyncer ()
+Storage::MgmSyncer()
 {
   // this thread checks the synchronization between the local MD after a file
   // modification/write against the MGM server
   bool knowmanager = false;
 
-  while (1)
-  {
+  while (1) {
     XrdOucString manager = "";
     size_t cnt = 0;
+
     // get the currently active manager
-    do
-    {
+    do {
       cnt++;
       {
         XrdSysMutexHelper lock(eos::fst::Config::gConfig.Mutex);
         manager = eos::fst::Config::gConfig.Manager.c_str();
       }
-      if (manager != "")
-      {
-        if (!knowmanager)
-        {
+
+      if (manager != "") {
+        if (!knowmanager) {
           eos_info("msg=\"manager known\" manager=\"%s\"", manager.c_str());
           knowmanager = true;
         }
+
         break;
       }
 
       XrdSysTimer sleeper;
       sleeper.Snooze(5);
       eos_info("msg=\"waiting to know manager\"");
-      if (cnt > 20)
-      {
+
+      if (cnt > 20) {
         eos_static_alert("didn't receive manager name, aborting");
         XrdSysTimer sleeper;
         sleeper.Snooze(10);
         XrdFstOfs::xrdfstofs_shutdown(1);
       }
-    }
-    while (1);
+    } while (1);
+
     bool failure = false;
+    gOFS.WrittenFilesQueueMutex.Lock();
 
-    gOFS.WrittenFilesQueueMutex.Lock();
-    while (gOFS.WrittenFilesQueue.size() > 0)
-    {
+    while (gOFS.WrittenFilesQueue.size() > 0) {
       // we enter this loop with the WrittenFilesQueueMutex locked
       time_t now = time(NULL);
       struct Fmd fmd = gOFS.WrittenFilesQueue.front();
       gOFS.WrittenFilesQueueMutex.UnLock();
-
       eos_static_info("fid=%llx mtime=%llu", fmd.fid(), fmd.ctime());
 
       // guarantee that we delay the check by atleast 60 seconds to wait for the commit of all recplias
 
-      if ((time_t) (fmd.mtime() + 60) > now)
-      {
-        eos_static_debug("msg=\"postpone mgm sync\" delay=%d", (fmd.mtime() + 60) - now);
+      if ((time_t)(fmd.mtime() + 60) > now) {
+        eos_static_debug("msg=\"postpone mgm sync\" delay=%d",
+                         (fmd.mtime() + 60) - now);
         XrdSysTimer sleeper;
         sleeper.Snooze(((fmd.mtime() + 60) - now));
         gOFS.WrittenFilesQueueMutex.Lock();
@@ -95,62 +92,45 @@
       }
 
       bool isopenforwrite = false;
+      {
+        // Check if someone is still writing on that file
+        XrdSysMutexHelper scope_lock(gOFS.OpenFidMutex);
 
-<<<<<<< HEAD
-      // check if someone is still writing on that file
-      gOFS.OpenFidMutex.Lock();
-      if (gOFS.WOpenFid[fmd.fsid()].count(fmd.fid()))
-      {
-        if (gOFS.WOpenFid[fmd.fsid()][fmd.fid()] > 0)
-        {
-          isopenforwrite = true;
+        if (gOFS.WOpenFid[fmd.fsid()].count(fmd.fid())) {
+          if (gOFS.WOpenFid[fmd.fsid()][fmd.fid()] > 0) {
+            isopenforwrite = true;
+          }
         }
-=======
-      {
-	// Check if someone is still writing on that file
-	XrdSysMutexHelper scope_lock(gOFS.OpenFidMutex);
-	if (gOFS.WOpenFid[fmd.fsid].count(fmd.fid)) {
-	  if (gOFS.WOpenFid[fmd.fsid][fmd.fid] > 0) {
-	    isopenforwrite = true;
-	  }
-	}
->>>>>>> 474cc806
       }
 
-      if (!isopenforwrite)
-      {
+      if (!isopenforwrite) {
         // now do the consistency check
-        if (gFmdDbMapHandler.ResyncMgm(fmd.fsid(), fmd.fid(), manager.c_str()))
-        {
-          eos_static_debug("msg=\"resync ok\" fsid=%lu fid=%llx", (unsigned long) fmd.fsid(), fmd.fid());
+        if (gFmdDbMapHandler.ResyncMgm(fmd.fsid(), fmd.fid(), manager.c_str())) {
+          eos_static_debug("msg=\"resync ok\" fsid=%lu fid=%llx",
+                           (unsigned long) fmd.fsid(), fmd.fid());
           gOFS.WrittenFilesQueueMutex.Lock();
           gOFS.WrittenFilesQueue.pop();
-        }
-        else
-        {
-          eos_static_err("msg=\"resync failed\" fsid=%lu fid=%llx", (unsigned long) fmd.fsid(), fmd.fid());
+        } else {
+          eos_static_err("msg=\"resync failed\" fsid=%lu fid=%llx",
+                         (unsigned long) fmd.fsid(), fmd.fid());
           failure = true;
           gOFS.WrittenFilesQueueMutex.Lock(); // put back the lock
           break;
         }
-      }
-      else
-      {
+      } else {
         // if there was still a reference, we can just discard this check since the other write open will trigger a new entry in the queue
         gOFS.WrittenFilesQueueMutex.Lock(); // put back the lock
         gOFS.WrittenFilesQueue.pop();
       }
     }
+
     gOFS.WrittenFilesQueueMutex.UnLock();
 
-    if (failure)
-    {
+    if (failure) {
       // the last synchronization to the MGM failed, we wait longer
       XrdSysTimer sleeper;
       sleeper.Snooze(10);
-    }
-    else
-    {
+    } else {
       // the queue was empty
       XrdSysTimer sleeper;
       sleeper.Snooze(1);
