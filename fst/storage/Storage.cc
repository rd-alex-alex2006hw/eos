// ----------------------------------------------------------------------
// File: Storage.cc
// Author: Andreas-Joachim Peters - CERN
// ----------------------------------------------------------------------

/************************************************************************
 * EOS - the CERN Disk Storage System                                   *
 * Copyright (C) 2011 CERN/Switzerland                                  *
 *                                                                      *
 * This program is free software: you can redistribute it and/or modify *
 * it under the terms of the GNU General Public License as published by *
 * the Free Software Foundation, either version 3 of the License, or    *
 * (at your option) any later version.                                  *
 *                                                                      *
 * This program is distributed in the hope that it will be useful,      *
 * but WITHOUT ANY WARRANTY; without even the implied warranty of       *
 * MERCHANTABILITY or FITNESS FOR A PARTICULAR PURPOSE.  See the        *
 * GNU General Public License for more details.                         *
 *                                                                      *
 * You should have received a copy of the GNU General Public License    *
 * along with this program.  If not, see <http://www.gnu.org/licenses/>.*
 ************************************************************************/

/*----------------------------------------------------------------------------*/
#include "fst/Config.hh"
#include "fst/storage/Storage.hh"
#include "fst/XrdFstOfs.hh"
#include "fst/FmdDbMap.hh"
#include "common/Fmd.hh"
#include "common/FileSystem.hh"
#include "common/Path.hh"
#include "common/StringConversion.hh"
#include "common/LinuxStat.hh"
#include "common/ShellCmd.hh"
#include "mq/XrdMqMessaging.hh"
/*----------------------------------------------------------------------------*/
#include <google/dense_hash_map>
#include <math.h>
/*----------------------------------------------------------------------------*/
#include "fst/XrdFstOss.hh"
#include "XrdSys/XrdSysTimer.hh"
/*----------------------------------------------------------------------------*/

extern eos::fst::XrdFstOss *XrdOfsOss;

EOSFSTNAMESPACE_BEGIN

/*----------------------------------------------------------------------------*/
Storage::Storage (const char* metadirectory)
{
  SetLogId("FstOfsStorage");

  // make metadir
  XrdOucString mkmetalogdir = "mkdir -p ";
  mkmetalogdir += metadirectory;
  mkmetalogdir += " >& /dev/null";
  int rc = system(mkmetalogdir.c_str());
  if (rc) rc = 0;
  // own the directory
  mkmetalogdir = "chown -R daemon.daemon ";
  mkmetalogdir += metadirectory;
  mkmetalogdir += " >& /dev/null";

  rc = system(mkmetalogdir.c_str());
  if (rc) rc = 0;
  metaDirectory = metadirectory;

  // check if the meta directory is accessible
  if (access(metadirectory, R_OK | W_OK | X_OK))
  {
    eos_crit("cannot access meta data directory %s", metadirectory);
    zombie = true;
  }

  zombie = false;
  // start threads
  pthread_t tid;

  // we need page aligned addresses for direct IO
  long pageval = sysconf(_SC_PAGESIZE);
  if (pageval < 0)
  {
    eos_crit("cannot get page size");
    exit(-1);
  }

  if (posix_memalign((void**) &scrubPattern[0], pageval, 1024 * 1024) ||
      posix_memalign((void**) &scrubPattern[1], pageval, 1024 * 1024) ||
      posix_memalign((void**) &scrubPatternVerify, pageval, 1024 * 1024))
  {
    eos_crit("cannot allocate memory aligned scrub buffer");
    exit(-1);
  }

  eos_info("starting scrubbing thread");
  if ((rc = XrdSysThread::Run(&tid, Storage::StartFsScrub,
                              static_cast<void *> (this),
                              0, "Scrubber")))
  {
    eos_crit("cannot start scrubber thread");
    zombie = true;
  }

  XrdSysMutexHelper tsLock(ThreadSetMutex);
  ThreadSet.insert(tid);

  eos_info("starting trim thread");
  if ((rc = XrdSysThread::Run(&tid, Storage::StartFsTrim,
                              static_cast<void *> (this),
                              0, "Meta Store Trim")))
  {
    eos_crit("cannot start trimming theread");
    zombie = true;
  }

  ThreadSet.insert(tid);

  eos_info("starting deletion thread");
  if ((rc = XrdSysThread::Run(&tid, Storage::StartFsRemover,
                              static_cast<void *> (this),
                              0, "Data Store Remover")))
  {
    eos_crit("cannot start deletion theread");
    zombie = true;
  }

  ThreadSet.insert(tid);

  eos_info("starting report thread");
  if ((rc = XrdSysThread::Run(&tid, Storage::StartFsReport,
                              static_cast<void *> (this),
                              0, "Report Thread")))
  {
    eos_crit("cannot start report thread");
    zombie = true;
  }

  ThreadSet.insert(tid);

  eos_info("starting error report thread");
  if ((rc = XrdSysThread::Run(&tid, Storage::StartFsErrorReport,
                              static_cast<void *> (this),
                              0, "Error Report Thread")))
  {
    eos_crit("cannot start error report thread");
    zombie = true;
  }

  ThreadSet.insert(tid);

  eos_info("starting verification thread");
  if ((rc = XrdSysThread::Run(&tid, Storage::StartFsVerify,
                              static_cast<void *> (this),
                              0, "Verify Thread")))
  {
    eos_crit("cannot start verify thread");
    zombie = true;
  }

  ThreadSet.insert(tid);

  eos_info("starting filesystem communication thread");
  if ((rc = XrdSysThread::Run(&tid, Storage::StartFsCommunicator,
                              static_cast<void *> (this),
                              0, "Communicator Thread")))
  {
    eos_crit("cannot start communicator thread");
    zombie = true;
  }

  ThreadSet.insert(tid);

  eos_info("starting daemon supervisor thread");
  if ((rc = XrdSysThread::Run(&tid, Storage::StartDaemonSupervisor,
                              static_cast<void *> (this),
                              0, "Supervisor Thread")))
  {
    eos_crit("cannot start supervisor thread");
    zombie = true;
  }

  ThreadSet.insert(tid);

  eos_info("starting filesystem publishing thread");
  if ((rc = XrdSysThread::Run(&tid, Storage::StartFsPublisher,
                              static_cast<void *> (this),
                              0, "Publisher Thread")))
  {
    eos_crit("cannot start publisher thread");
    zombie = true;
  }

  ThreadSet.insert(tid);

  eos_info("starting filesystem balancer thread");
  if ((rc = XrdSysThread::Run(&tid, Storage::StartFsBalancer,
                              static_cast<void *> (this),
                              0, "Balancer Thread")))
  {
    eos_crit("cannot start balancer thread");
    zombie = true;
  }

  ThreadSet.insert(tid);

  eos_info("starting filesystem drainer thread");
  if ((rc = XrdSysThread::Run(&tid, Storage::StartFsDrainer,
                              static_cast<void *> (this),
                              0, "Drainer Thread")))
  {
    eos_crit("cannot start drainer thread");
    zombie = true;
  }

  ThreadSet.insert(tid);


  eos_info("starting filesystem transaction cleaner thread");
  if ((rc = XrdSysThread::Run(&tid, Storage::StartFsCleaner,
                              static_cast<void *> (this),
                              0, "Cleaner Thread")))
  {
    eos_crit("cannot start cleaner thread");
    zombie = true;
  }

  ThreadSet.insert(tid);



  eos_info("starting mgm synchronization thread");
  if ((rc = XrdSysThread::Run(&tid, Storage::StartMgmSyncer,
                              static_cast<void *> (this),
                              0, "MgmSyncer Thread")))
  {
    eos_crit("cannot start mgm syncer thread");
    zombie = true;
  }

  ThreadSet.insert(tid);

  eos_info("enabling net/io load monitor");
  fstLoad.Monitor();

  // create gw queue
  XrdSysMutexHelper lock(eos::fst::Config::gConfig.Mutex);
  std::string n = eos::fst::Config::gConfig.FstQueue.c_str();
  n += "/gw";
  mGwQueue = new eos::common::TransferQueue(eos::fst::Config::gConfig.FstQueue.c_str(),
                                            n.c_str(), "txq",
                                            (eos::common::FileSystem*)0,
                                            &gOFS.ObjectManager, true);
  n += "/txqueue";
  mTxGwQueue = new TransferQueue(&mGwQueue, n.c_str());
  if (mTxGwQueue)
  {
    mGwMultiplexer.Add(mTxGwQueue);
  }
  else
  {
    eos_err("unable to create transfer queue");
  }
}

/*----------------------------------------------------------------------------*/
Storage*
Storage::Create (const char* metadirectory)
{
  Storage* storage = new Storage(metadirectory);
  if (storage->IsZombie())
  {
    delete storage;
    return 0;
  }
  return storage;
}

/*----------------------------------------------------------------------------*/
void
Storage::Boot (FileSystem *fs)
{
  fs->SetStatus(eos::common::FileSystem::kBooting);

  if (!fs)
  {
    return;
  }

  // we have to wait that we know who is our manager
  std::string manager = "";
  size_t cnt = 0;
  do
  {
    cnt++;
    {
      XrdSysMutexHelper lock(eos::fst::Config::gConfig.Mutex);
      manager = eos::fst::Config::gConfig.Manager.c_str();
    }
    if (manager != "")
      break;

    XrdSysTimer sleeper;
    sleeper.Snooze(5);
    eos_info("msg=\"waiting to know manager\"");
    if (cnt > 20)
    {
      eos_static_alert("didn't receive manager name, aborting");
      XrdSysTimer sleeper;
      sleeper.Snooze(10);
      XrdFstOfs::xrdfstofs_shutdown(1);
    }
  }
  while (1);

  eos_info("msg=\"manager known\" manager=\"%s\"", manager.c_str());

  eos::common::FileSystem::fsid_t fsid = fs->GetId();
  std::string uuid = fs->GetString("uuid");

  eos_info("booting filesystem %s id=%u uuid=%s", fs->GetQueuePath().c_str(),
           (unsigned int) fsid, uuid.c_str());

  if (!fsid)
    return;

  // try to statfs the filesystem
  eos::common::Statfs* statfs = fs->GetStatfs();
  if (!statfs)
  {
    fs->SetStatus(eos::common::FileSystem::kBootFailure);
    fs->SetError(errno ? errno : EIO, "cannot statfs filesystem");
    return;
  }

  // --------------------
  // exclude remote disks
  // --------------------
  if (fs->GetPath()[0] == '/')
  {
    // test if we have rw access
    struct stat buf;
    if (::stat(fs->GetPath().c_str(), &buf) ||
        (buf.st_uid != DAEMONUID) ||
        ((buf.st_mode & S_IRWXU) != S_IRWXU))
    {

      if (buf.st_uid != DAEMONUID)
      {
	errno = ENOTCONN;
      }
      if ((buf.st_mode & S_IRWXU) != S_IRWXU)
      {
        errno = EPERM;
      }

      fs->SetStatus(eos::common::FileSystem::kBootFailure);
      fs->SetError(errno ? errno : EIO, "cannot have <rw> access");
      return;
    }

    // test if we are on the root partition
    struct stat root_buf;
    if (::stat("/", &root_buf))
    {
      fs->SetStatus(eos::common::FileSystem::kBootFailure);
      fs->SetError(errno ? errno : EIO, "cannot stat root / filesystems");
      return;
    }

    if (root_buf.st_dev == buf.st_dev)
    {
      // this filesystem is on the ROOT partition
      if (!CheckLabel(fs->GetPath(), fsid, uuid, false, true))
      {
        fs->SetStatus(eos::common::FileSystem::kBootFailure);
        fs->SetError(EIO, "filesystem is on the root partition without or wrong <uuid> label file .eosfsuuid");
        return;
      }
    }
  }

  gOFS.OpenFidMutex.Lock();
  gOFS.ROpenFid.clear_deleted_key();
  gOFS.ROpenFid[fsid].clear_deleted_key();
  gOFS.WOpenFid[fsid].clear_deleted_key();
  gOFS.ROpenFid.set_deleted_key(0);
  gOFS.ROpenFid[fsid].set_deleted_key(0);
  gOFS.WOpenFid[fsid].set_deleted_key(0);
  gOFS.OpenFidMutex.UnLock();

  XrdOucString dbfilename;
  gFmdDbMapHandler.CreateDBFileName(metaDirectory.c_str(), dbfilename);

  // attach to the SQLITE DB
  if (!gFmdDbMapHandler.SetDBFile(dbfilename.c_str(), fsid))
  {
    fs->SetStatus(eos::common::FileSystem::kBootFailure);
    fs->SetError(EFAULT, "cannot set DB filename - see the fst logfile for details");
    return;
  }

  bool is_dirty = gFmdDbMapHandler.IsDirty(fsid);
  bool fast_boot = (!getenv("EOS_FST_NO_FAST_BOOT")) || (strcmp(getenv("EOS_FST_NO_FAST_BOOT"),"1"));
  bool resyncmgm = ( (is_dirty) ||
                      (fs->GetLongLong("bootcheck") == eos::common::FileSystem::kBootResync));
  bool resyncdisk = ( (is_dirty) ||
                     (fs->GetLongLong("bootcheck") >= eos::common::FileSystem::kBootForced));
  eos_info("msg=\"start disk synchronisation\"");
<<<<<<< HEAD
  // resync the DB 
  gFmdDbMapHandler.StayDirty(fsid, true); // indicate the flag to keep the DP dirty
=======
  // resync the SQLITE DB
  gFmdSqliteHandler.StayDirty(fsid, true); // indicate the flag to keep the DP dirty
>>>>>>> e9f20629

  // sync only local disks
  if (resyncdisk && (fs->GetPath()[0] == '/'))
  {
    if (resyncmgm)
    {
      // clean-up the DB
      if (!gFmdDbMapHandler.ResetDB(fsid))
      {
        fs->SetStatus(eos::common::FileSystem::kBootFailure);
        fs->SetError(EFAULT, "cannot clean SQLITE DB on local disk");
        return;
      }
    }
    if (!gFmdDbMapHandler.ResyncAllDisk(fs->GetPath().c_str(), fsid, resyncmgm))
    {
      fs->SetStatus(eos::common::FileSystem::kBootFailure);
      fs->SetError(EFAULT, "cannot resync the SQLITE DB from local disk");
      return;
    }
    eos_info("msg=\"finished disk synchronisation\" fsid=%lu",
             (unsigned long) fsid);
  }
  else
  {
    eos_info("msg=\"skipped disk synchronisization\" fsid=%lu",
             (unsigned long) fsid);
  }

  // if we detect an unclean shutdown, we resync with the MGM
  // if we see the stat.bootcheck resyncflag for the filesystem, we also resync

  // remove the bootcheck flag
  fs->SetLongLong("bootcheck", 0);

  if (resyncmgm)
  {
    eos_info("msg=\"start mgm synchronisation\" fsid=%lu", (unsigned long) fsid);
    // resync the MGM meta data
    if (!gFmdDbMapHandler.ResyncAllMgm(fsid, manager.c_str()))
    {
      fs->SetStatus(eos::common::FileSystem::kBootFailure);
      fs->SetError(EFAULT, "cannot resync the mgm meta data");
      return;
    }
    eos_info("msg=\"finished mgm synchronization\" fsid=%lu", (unsigned long) fsid);
  }
  else
  {
    eos_info("msg=\"skip mgm resynchronization - had clean shutdown\" fsid=%lu",
             (unsigned long) fsid);
  }

  gFmdDbMapHandler.StayDirty(fsid, false); // indicate the flag to unset the DB dirty flag at shutdown
  // allows fast boot the next time
  if (fast_boot)
    gFmdDbMapHandler.MarkCleanDB(fsid);

  // check if there is a lable on the disk and if the configuration shows the same fsid + uuid
  if (!CheckLabel(fs->GetPath(), fsid, uuid))
  {
    fs->SetStatus(eos::common::FileSystem::kBootFailure);
    fs->SetError(EFAULT, "the filesystem has a different label (fsid+uuid) than the configuration");
    return;
  }

  if (!FsLabel(fs->GetPath(), fsid, uuid))
  {
    fs->SetStatus(eos::common::FileSystem::kBootFailure);
    fs->SetError(EFAULT, "cannot write the filesystem label (fsid+uuid) - please check filesystem state/permissions");
    return;
  }

  // create FS transaction directory
  std::string transactionDirectory = fs->GetPath();

  if (fs->GetPath()[0] != '/')
  {
    transactionDirectory = metaDirectory.c_str();
    transactionDirectory += "/.eostransaction";
    transactionDirectory += "-";
    transactionDirectory += (int) fs->GetId();
  }
  else
  {
    transactionDirectory += "/.eostransaction";
  }

  if (mkdir(transactionDirectory.c_str(),
            S_IRWXU | S_IRGRP | S_IXGRP | S_IROTH | S_IXOTH))
  {
    if (errno != EEXIST)
    {
      fs->SetStatus(eos::common::FileSystem::kBootFailure);
      fs->SetError(errno ? errno : EIO, "cannot create transactiondirectory");
      return;
    }
  }

  if (chown(transactionDirectory.c_str(), 2, 2))
  {
    fs->SetStatus(eos::common::FileSystem::kBootFailure);
    fs->SetError(errno ? errno : EIO, "cannot change ownership of transactiondirectory");
    return;
  }

  fs->SetTransactionDirectory(transactionDirectory.c_str());
  if (fs->SyncTransactions(manager.c_str()))
    fs->CleanTransactions();
  fs->SetLongLong("stat.bootdonetime", (unsigned long long) time(NULL));
  fs->IoPing();
  fs->SetStatus(eos::common::FileSystem::kBooted);
  fs->SetError(0, "");
  eos_info("msg=\"finished boot procedure\" fsid=%lu", (unsigned long) fsid);

  return;
}

bool
Storage::FsLabel (std::string path,
                  eos::common::FileSystem::fsid_t fsid, std::string uuid)
{
  //----------------------------------------------------------------
  //! writes file system label files .eosfsid .eosuuid according to config (if they didn't exist!)
  //----------------------------------------------------------------

  // --------------------
  // exclude remote disks
  // --------------------
  if (path[0] != '/')
    return true;

  XrdOucString fsidfile = path.c_str();
  fsidfile += "/.eosfsid";

  struct stat buf;

  if (stat(fsidfile.c_str(), &buf))
  {
    int fd = open(fsidfile.c_str(),
                  O_TRUNC | O_CREAT | O_RDWR, S_IRWXU | S_IRWXG | S_IRWXO);
    if (fd < 0)
    {
      return false;
    }
    else
    {
      char ssfid[32];
      snprintf(ssfid, 32, "%u", fsid);
      if ((write(fd, ssfid, strlen(ssfid))) != (int) strlen(ssfid))
      {
        close(fd);
        return false;
      }
    }
    close(fd);
  }

  std::string uuidfile = path;
  uuidfile += "/.eosfsuuid";

  if (stat(uuidfile.c_str(), &buf))
  {
    int fd = open(uuidfile.c_str(),
                  O_TRUNC | O_CREAT | O_RDWR, S_IRWXU | S_IRWXG | S_IRWXO);
    if (fd < 0)
    {
      return false;
    }
    else
    {
      if ((write(fd, uuid.c_str(), strlen(uuid.c_str()) + 1))
          != (int) (strlen(uuid.c_str()) + 1))
      {
        close(fd);
        return false;
      }
    }
    close(fd);
  }
  return true;
}

/*----------------------------------------------------------------------------*/
bool
Storage::CheckLabel (std::string path,
                     eos::common::FileSystem::fsid_t fsid,
                     std::string uuid, bool failenoid, bool failenouuid)
{
  //----------------------------------------------------------------------------
  //! checks that the label on the filesystem is the same as the configuration
  //----------------------------------------------------------------------------

  // --------------------
  // exclude remote disks
  // --------------------
  if (path[0] != '/')
    return true;

  XrdOucString fsidfile = path.c_str();
  fsidfile += "/.eosfsid";

  struct stat buf;

  std::string ckuuid = uuid;
  eos::common::FileSystem::fsid_t ckfsid = fsid;

  if (!stat(fsidfile.c_str(), &buf))
  {
    int fd = open(fsidfile.c_str(), O_RDONLY);
    if (fd < 0)
    {
      return false;
    }
    else
    {
      char ssfid[32];
      memset(ssfid, 0, sizeof (ssfid));
      int nread = read(fd, ssfid, sizeof (ssfid) - 1);
      if (nread < 0)
      {
        close(fd);
        return false;
      }
      close(fd);
      // for safety
      if (nread < (int) (sizeof (ssfid) - 1))
        ssfid[nread] = 0;
      else
        ssfid[31] = 0;
      if (ssfid[strnlen(ssfid, sizeof (ssfid)) - 1] == '\n')
      {
        ssfid[strnlen(ssfid, sizeof (ssfid)) - 1] = 0;
      }
      ckfsid = atoi(ssfid);
    }
  }
  else
  {
    if (failenoid)
      return false;
  }

  // read FS uuid file
  std::string uuidfile = path;
  uuidfile += "/.eosfsuuid";

  if (!stat(uuidfile.c_str(), &buf))
  {
    int fd = open(uuidfile.c_str(), O_RDONLY);
    if (fd < 0)
    {
      return false;
    }
    else
    {
      char suuid[4096];
      memset(suuid, 0, sizeof (suuid));
      int nread = read(fd, suuid, sizeof (suuid));
      if (nread < 0)
      {
        close(fd);
        return false;
      }
      close(fd);
      // for protection
      suuid[4095] = 0;
      // remove \n
      if (suuid[strnlen(suuid, sizeof (suuid)) - 1] == '\n')
        suuid[strnlen(suuid, sizeof (suuid)) - 1] = 0;

      ckuuid = suuid;
    }
  }
  else
  {
    if (failenouuid)
      return false;
  }

  //  fprintf(stderr,"%d <=> %d %s <=> %s\n", fsid, ckfsid, ckuuid.c_str(), uuid.c_str());
  if ((fsid != ckfsid) || (ckuuid != uuid))
  {
    return false;
  }

  return true;
}

/*----------------------------------------------------------------------------*/
bool
Storage::GetFsidFromLabel (std::string path,
                           eos::common::FileSystem::fsid_t &fsid)
{
  //----------------------------------------------------------------
  //! return the file system id from the filesystem fsid label file
  //----------------------------------------------------------------

  XrdOucString fsidfile = path.c_str();
  fsidfile += "/.eosfsid";

  struct stat buf;
  fsid = 0;

  if (!stat(fsidfile.c_str(), &buf))
  {
    int fd = open(fsidfile.c_str(), O_RDONLY);
    if (fd < 0)
    {
      return false;
    }
    else
    {
      char ssfid[32];
      memset(ssfid, 0, sizeof (ssfid));
      int nread = read(fd, ssfid, sizeof (ssfid) - 1);
      if (nread < 0)
      {
        close(fd);
        return false;
      }
      close(fd);
      // for safety
      if (nread < (int) (sizeof (ssfid) - 1))
        ssfid[nread] = 0;
      else
        ssfid[31] = 0;
      if (ssfid[strnlen(ssfid, sizeof (ssfid)) - 1] == '\n')
      {
        ssfid[strnlen(ssfid, sizeof (ssfid)) - 1] = 0;
      }
      fsid = atoi(ssfid);
    }
  }
  if (fsid)
    return true;
  else
    return false;
}

/*----------------------------------------------------------------------------*/
bool
Storage::GetFsidFromPath (std::string path, eos::common::FileSystem::fsid_t &fsid)
{
  //----------------------------------------------------------------
  //! return the file system id from the configured filesystem vector
  //----------------------------------------------------------------

  eos::common::RWMutexReadLock lock(fsMutex);
  fsid = 0;

  for (unsigned int i = 0; i < fileSystemsVector.size(); i++)
  {
    if (fileSystemsVector[i]->GetPath() == path)
    {
      fsid = fileSystemsVector[i]->GetId();
      break;
    }
  }
  if (fsid)
    return true;
  else
    return false;
}

/*----------------------------------------------------------------------------*/
void*
Storage::StartFsScrub (void * pp)
{
  Storage* storage = (Storage*) pp;
  storage->Scrub();
  return 0;
}

/*----------------------------------------------------------------------------*/
void*
Storage::StartFsTrim (void * pp)
{
  Storage* storage = (Storage*) pp;
  storage->Trim();
  return 0;
}

/*----------------------------------------------------------------------------*/
void*
Storage::StartFsRemover (void * pp)
{
  Storage* storage = (Storage*) pp;
  storage->Remover();
  return 0;
}

/*----------------------------------------------------------------------------*/
void*
Storage::StartFsReport (void * pp)
{
  Storage* storage = (Storage*) pp;
  storage->Report();
  return 0;
}

/*----------------------------------------------------------------------------*/
void*
Storage::StartFsErrorReport (void * pp)
{
  Storage* storage = (Storage*) pp;
  storage->ErrorReport();
  return 0;
}

/*----------------------------------------------------------------------------*/
void*
Storage::StartFsVerify (void * pp)
{
  Storage* storage = (Storage*) pp;
  storage->Verify();
  return 0;
}

/*----------------------------------------------------------------------------*/
void*
Storage::StartFsCommunicator (void * pp)
{
  Storage* storage = (Storage*) pp;
  storage->Communicator();
  return 0;
}

/*----------------------------------------------------------------------------*/
void*
Storage::StartDaemonSupervisor (void * pp)
{
  Storage* storage = (Storage*) pp;
  storage->Supervisor();
  return 0;
}

/*----------------------------------------------------------------------------*/
void*
Storage::StartFsPublisher (void * pp)
{
  Storage* storage = (Storage*) pp;
  storage->Publish();
  return 0;
}

/*----------------------------------------------------------------------------*/
void*
Storage::StartFsBalancer (void * pp)
{
  Storage* storage = (Storage*) pp;
  storage->Balancer();
  return 0;
}

/*----------------------------------------------------------------------------*/
void*
Storage::StartFsDrainer (void * pp)
{
  Storage* storage = (Storage*) pp;
  storage->Drainer();
  return 0;
}

/*----------------------------------------------------------------------------*/
void*
Storage::StartFsCleaner (void * pp)
{
  Storage* storage = (Storage*) pp;
  storage->Cleaner();
  return 0;
}

/*----------------------------------------------------------------------------*/
void*
Storage::StartMgmSyncer (void * pp)
{
  Storage* storage = (Storage*) pp;
  storage->MgmSyncer();
  return 0;
}

/*----------------------------------------------------------------------------*/
void*
Storage::StartBoot (void * pp)
{
  if (pp)
  {
    BootThreadInfo* info = (BootThreadInfo*) pp;
    info->storage->Boot(info->filesystem);
    // remove from the set containing the ids of booting filesystems
    XrdSysMutexHelper bootLock(info->storage->BootSetMutex);
    info->storage->BootSet.erase(info->filesystem->GetId());
    XrdSysMutexHelper tsLock(info->storage->ThreadSetMutex);
    info->storage->ThreadSet.erase(XrdSysThread::ID());
    delete info;
  }
  return 0;
}

/*----------------------------------------------------------------------------*/
bool
Storage::RunBootThread (FileSystem* fs)
{
  bool retc = false;
  if (fs)
  {
    XrdSysMutexHelper bootLock(BootSetMutex);
    // check if this filesystem is currently already booting
    if (BootSet.count(fs->GetId()))
    {
      eos_warning("discard boot request: filesytem fsid=%lu is currently booting", (unsigned long) fs->GetId());
      return false;
    }
    else
    {
      // insert into the set of booting filesystems
      BootSet.insert(fs->GetId());
    }

    BootThreadInfo* info = new BootThreadInfo;
    if (info)
    {
      info->storage = this;
      info->filesystem = fs;
      pthread_t tid;
      if ((XrdSysThread::Run(&tid, Storage::StartBoot, static_cast<void *> (info),
                             0, "Booter")))
      {
        eos_crit("cannot start boot thread");
        retc = false;
        BootSet.erase(fs->GetId());
      }
      else
      {
        retc = true;
        XrdSysMutexHelper tsLock(ThreadSetMutex);
        ThreadSet.insert(tid);
        eos_notice("msg=\"started boot thread\" fsid=%ld", (unsigned long) info->filesystem->GetId());
      }
    }
  }
  return retc;
}

/*----------------------------------------------------------------------------*/
bool
Storage::OpenTransaction (unsigned int fsid, unsigned long long fid)
{
  FileSystem* fs = fileSystemsMap[fsid];
  if (fs)
  {
    return fs->OpenTransaction(fid);
  }
  return false;
}

/*----------------------------------------------------------------------------*/
bool
Storage::CloseTransaction (unsigned int fsid, unsigned long long fid)
{
  FileSystem* fs = fileSystemsMap[fsid];
  if (fs)
  {
    return fs->CloseTransaction(fid);
  }
  return false;
}

EOSFSTNAMESPACE_END<|MERGE_RESOLUTION|>--- conflicted
+++ resolved
@@ -406,13 +406,9 @@
   bool resyncdisk = ( (is_dirty) ||
                      (fs->GetLongLong("bootcheck") >= eos::common::FileSystem::kBootForced));
   eos_info("msg=\"start disk synchronisation\"");
-<<<<<<< HEAD
+
   // resync the DB 
   gFmdDbMapHandler.StayDirty(fsid, true); // indicate the flag to keep the DP dirty
-=======
-  // resync the SQLITE DB
-  gFmdSqliteHandler.StayDirty(fsid, true); // indicate the flag to keep the DP dirty
->>>>>>> e9f20629
 
   // sync only local disks
   if (resyncdisk && (fs->GetPath()[0] == '/'))
