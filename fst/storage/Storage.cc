// ----------------------------------------------------------------------
// File: Storage.cc
// Author: Andreas-Joachim Peters - CERN
// ----------------------------------------------------------------------

/************************************************************************
 * EOS - the CERN Disk Storage System                                   *
 * Copyright (C) 2011 CERN/Switzerland                                  *
 *                                                                      *
 * This program is free software: you can redistribute it and/or modify *
 * it under the terms of the GNU General Public License as published by *
 * the Free Software Foundation, either version 3 of the License, or    *
 * (at your option) any later version.                                  *
 *                                                                      *
 * This program is distributed in the hope that it will be useful,      *
 * but WITHOUT ANY WARRANTY; without even the implied warranty of       *
 * MERCHANTABILITY or FITNESS FOR A PARTICULAR PURPOSE.  See the        *
 * GNU General Public License for more details.                         *
 *                                                                      *
 * You should have received a copy of the GNU General Public License    *
 * along with this program.  If not, see <http://www.gnu.org/licenses/>.*
 ************************************************************************/

/*----------------------------------------------------------------------------*/
#include "fst/Config.hh"
#include "fst/storage/Storage.hh"
#include "fst/XrdFstOfs.hh"
#include "fst/FmdSqlite.hh"
#include "common/Fmd.hh"
#include "common/FileSystem.hh"
#include "common/Path.hh"
#include "common/StringConversion.hh"
#include "common/LinuxStat.hh"
#include "mq/XrdMqMessaging.hh"
/*----------------------------------------------------------------------------*/
#include <google/dense_hash_map>
#include <math.h>
/*----------------------------------------------------------------------------*/
#include "fst/XrdFstOss.hh"
#include "XrdSys/XrdSysTimer.hh"
/*----------------------------------------------------------------------------*/

extern eos::fst::XrdFstOss *XrdOfsOss;

EOSFSTNAMESPACE_BEGIN

/*----------------------------------------------------------------------------*/
Storage::Storage (const char* metadirectory)
{
  SetLogId("FstOfsStorage");

  // make metadir
  XrdOucString mkmetalogdir = "mkdir -p ";
  mkmetalogdir += metadirectory;
  mkmetalogdir += " >& /dev/null";
  int rc = system(mkmetalogdir.c_str());
  if (rc) rc = 0;
  // own the directory
  mkmetalogdir = "chown -R daemon.daemon ";
  mkmetalogdir += metadirectory;
  mkmetalogdir += " >& /dev/null";

  rc = system(mkmetalogdir.c_str());
  if (rc) rc = 0;
  metaDirectory = metadirectory;

  // check if the meta directory is accessible
  if (access(metadirectory, R_OK | W_OK | X_OK))
  {
    eos_crit("cannot access meta data directory %s", metadirectory);
    zombie = true;
  }

  zombie = false;
  // start threads
  pthread_t tid;

  // we need page aligned addresses for direct IO
  long pageval = sysconf(_SC_PAGESIZE);
  if (pageval < 0)
  {
    eos_crit("cannot get page size");
    exit(-1);
  }

  if (posix_memalign((void**) &scrubPattern[0], pageval, 1024 * 1024) ||
      posix_memalign((void**) &scrubPattern[1], pageval, 1024 * 1024) ||
      posix_memalign((void**) &scrubPatternVerify, pageval, 1024 * 1024))
  {
    eos_crit("cannot allocate memory aligned scrub buffer");
    exit(-1);
  }

  eos_info("starting scrubbing thread");
  if ((rc = XrdSysThread::Run(&tid, Storage::StartFsScrub,
                              static_cast<void *> (this),
                              0, "Scrubber")))
  {
    eos_crit("cannot start scrubber thread");
    zombie = true;
  }

  XrdSysMutexHelper tsLock(ThreadSetMutex);
  ThreadSet.insert(tid);

  eos_info("starting trim thread");
  if ((rc = XrdSysThread::Run(&tid, Storage::StartFsTrim,
                              static_cast<void *> (this),
                              0, "Meta Store Trim")))
  {
    eos_crit("cannot start trimming theread");
    zombie = true;
  }

  ThreadSet.insert(tid);

  eos_info("starting deletion thread");
  if ((rc = XrdSysThread::Run(&tid, Storage::StartFsRemover,
                              static_cast<void *> (this),
                              0, "Data Store Remover")))
  {
    eos_crit("cannot start deletion theread");
    zombie = true;
  }

  ThreadSet.insert(tid);

  eos_info("starting report thread");
  if ((rc = XrdSysThread::Run(&tid, Storage::StartFsReport,
                              static_cast<void *> (this),
                              0, "Report Thread")))
  {
    eos_crit("cannot start report thread");
    zombie = true;
  }

  ThreadSet.insert(tid);

  eos_info("starting error report thread");
  if ((rc = XrdSysThread::Run(&tid, Storage::StartFsErrorReport,
                              static_cast<void *> (this),
                              0, "Error Report Thread")))
  {
    eos_crit("cannot start error report thread");
    zombie = true;
  }

  ThreadSet.insert(tid);

  eos_info("starting verification thread");
  if ((rc = XrdSysThread::Run(&tid, Storage::StartFsVerify,
                              static_cast<void *> (this),
                              0, "Verify Thread")))
  {
    eos_crit("cannot start verify thread");
    zombie = true;
  }

  ThreadSet.insert(tid);

  eos_info("starting filesystem communication thread");
  if ((rc = XrdSysThread::Run(&tid, Storage::StartFsCommunicator,
                              static_cast<void *> (this),
                              0, "Communicator Thread")))
  {
    eos_crit("cannot start communicator thread");
    zombie = true;
  }

  ThreadSet.insert(tid);

  eos_info("starting daemon supervisor thread");
  if ((rc = XrdSysThread::Run(&tid, Storage::StartDaemonSupervisor,
                              static_cast<void *> (this),
                              0, "Supervisor Thread")))
  {
    eos_crit("cannot start supervisor thread");
    zombie = true;
  }

  ThreadSet.insert(tid);

  eos_info("starting filesystem publishing thread");
  if ((rc = XrdSysThread::Run(&tid, Storage::StartFsPublisher,
                              static_cast<void *> (this),
                              0, "Publisher Thread")))
  {
    eos_crit("cannot start publisher thread");
    zombie = true;
  }

  ThreadSet.insert(tid);

  eos_info("starting filesystem balancer thread");
  if ((rc = XrdSysThread::Run(&tid, Storage::StartFsBalancer,
                              static_cast<void *> (this),
                              0, "Balancer Thread")))
  {
    eos_crit("cannot start balancer thread");
    zombie = true;
  }

  ThreadSet.insert(tid);

  eos_info("starting filesystem drainer thread");
  if ((rc = XrdSysThread::Run(&tid, Storage::StartFsDrainer,
                              static_cast<void *> (this),
                              0, "Drainer Thread")))
  {
    eos_crit("cannot start drainer thread");
    zombie = true;
  }

  ThreadSet.insert(tid);


  eos_info("starting filesystem transaction cleaner thread");
  if ((rc = XrdSysThread::Run(&tid, Storage::StartFsCleaner,
                              static_cast<void *> (this),
                              0, "Cleaner Thread")))
  {
    eos_crit("cannot start cleaner thread");
    zombie = true;
  }

  ThreadSet.insert(tid);



  eos_info("starting mgm synchronization thread");
  if ((rc = XrdSysThread::Run(&tid, Storage::StartMgmSyncer,
                              static_cast<void *> (this),
                              0, "MgmSyncer Thread")))
  {
    eos_crit("cannot start mgm syncer thread");
    zombie = true;
  }

  ThreadSet.insert(tid);

  eos_info("enabling net/io load monitor");
  fstLoad.Monitor();

  // create gw queue
  XrdSysMutexHelper lock(eos::fst::Config::gConfig.Mutex);
  std::string n = eos::fst::Config::gConfig.FstQueue.c_str();
  n += "/gw";
  mGwQueue = new eos::common::TransferQueue(eos::fst::Config::gConfig.FstQueue.c_str(),
                                            n.c_str(), "txq",
                                            (eos::common::FileSystem*)0,
                                            &gOFS.ObjectManager, true);
  n += "/txqueue";
  mTxGwQueue = new TransferQueue(&mGwQueue, n.c_str());
  if (mTxGwQueue)
  {
    mGwMultiplexer.Add(mTxGwQueue);
  }
  else
  {
    eos_err("unable to create transfer queue");
  }
}

/*----------------------------------------------------------------------------*/
Storage*
Storage::Create (const char* metadirectory)
{
  Storage* storage = new Storage(metadirectory);
  if (storage->IsZombie())
  {
    delete storage;
    return 0;
  }
  return storage;
}

/*----------------------------------------------------------------------------*/
void
Storage::Boot (FileSystem *fs)
{
  fs->SetStatus(eos::common::FileSystem::kBooting);

  if (!fs)
  {
    return;
  }

  // we have to wait that we know who is our manager
  std::string manager = "";
  size_t cnt = 0;
  do
  {
    cnt++;
    {
      XrdSysMutexHelper lock(eos::fst::Config::gConfig.Mutex);
      manager = eos::fst::Config::gConfig.Manager.c_str();
    }
    if (manager != "")
      break;

    XrdSysTimer sleeper;
    sleeper.Snooze(5);
    eos_info("msg=\"waiting to know manager\"");
    if (cnt > 20)
    {
      eos_static_alert("didn't receive manager name, aborting");
      XrdSysTimer sleeper;
      sleeper.Snooze(10);
      XrdFstOfs::xrdfstofs_shutdown(1);
    }
  }
  while (1);

  eos_info("msg=\"manager known\" manager=\"%s\"", manager.c_str());

  eos::common::FileSystem::fsid_t fsid = fs->GetId();
  std::string uuid = fs->GetString("uuid");

  eos_info("booting filesystem %s id=%u uuid=%s", fs->GetQueuePath().c_str(),
           (unsigned int) fsid, uuid.c_str());

  if (!fsid)
    return;

  // try to statfs the filesystem
  eos::common::Statfs* statfs = fs->GetStatfs();
  if (!statfs)
  {
    fs->SetStatus(eos::common::FileSystem::kBootFailure);
    fs->SetError(errno ? errno : EIO, "cannot statfs filesystem");
    return;
  }

<<<<<<< HEAD
  // test if we have rw access
  struct stat buf;
  if (::stat(fs->GetPath().c_str(), &buf) ||
      (buf.st_uid != 2) ||
      ((buf.st_mode & S_IRWXU) != S_IRWXU))
=======
  // --------------------
  // exclude remote disks
  // --------------------
  if (fs->GetPath()[0] == '/')
>>>>>>> 49071442
  {
    // test if we have rw access
    struct stat buf;
    if (::stat(fs->GetPath().c_str(), &buf) ||
        (buf.st_uid != geteuid()) ||
        ((buf.st_mode & S_IRWXU) != S_IRWXU))
    {

<<<<<<< HEAD
    if (buf.st_uid != 2)
    {
      errno = ENOTCONN;
    }
=======
      if ((buf.st_mode & S_IRWXU) != S_IRWXU)
      {
        errno = EPERM;
      }
>>>>>>> 49071442

      if (buf.st_uid != geteuid())
      {
        errno = ENOTCONN;
      }

      fs->SetStatus(eos::common::FileSystem::kBootFailure);
      fs->SetError(errno ? errno : EIO, "cannot have <rw> access");
      return;
    }

    // test if we are on the root partition
    struct stat root_buf;
    if (::stat("/", &root_buf))
    {
      fs->SetStatus(eos::common::FileSystem::kBootFailure);
      fs->SetError(errno ? errno : EIO, "cannot stat root / filesystems");
      return;
    }

    if (root_buf.st_dev == buf.st_dev)
    {
      // this filesystem is on the ROOT partition
      if (!CheckLabel(fs->GetPath(), fsid, uuid, false, true))
      {
        fs->SetStatus(eos::common::FileSystem::kBootFailure);
        fs->SetError(EIO, "filesystem is on the root partition without or wrong <uuid> label file .eosfsuuid");
        return;
      }
    }
  }

  gOFS.OpenFidMutex.Lock();
  gOFS.ROpenFid.clear_deleted_key();
  gOFS.ROpenFid[fsid].clear_deleted_key();
  gOFS.WOpenFid[fsid].clear_deleted_key();
  gOFS.ROpenFid.set_deleted_key(0);
  gOFS.ROpenFid[fsid].set_deleted_key(0);
  gOFS.WOpenFid[fsid].set_deleted_key(0);
  gOFS.OpenFidMutex.UnLock();

  XrdOucString dbfilename;
  gFmdSqliteHandler.CreateDBFileName(metaDirectory.c_str(), dbfilename);

  // attach to the SQLITE DB
  if (!gFmdSqliteHandler.SetDBFile(dbfilename.c_str(), fsid))
  {
    fs->SetStatus(eos::common::FileSystem::kBootFailure);
    fs->SetError(EFAULT, "cannot set DB filename - see the fst logfile for details");
    return;
  }

  bool resyncmgm = (gFmdSqliteHandler.IsDirty(fsid) ||
          (fs->GetLongLong("bootcheck") == eos::common::FileSystem::kBootResync));
  bool resyncdisk = (gFmdSqliteHandler.IsDirty(fsid) ||
          (fs->GetLongLong("bootcheck") >= eos::common::FileSystem::kBootForced));

  eos_info("msg=\"start disk synchronisation\"");
  // resync the SQLITE DB
  gFmdSqliteHandler.StayDirty(fsid, true); // indicate the flag to keep the DP dirty

  // sync only local disks
  if (resyncdisk && (fs->GetPath()[0] == '/'))
  {
    if (resyncmgm)
    {
      // clean-up the DB
      if (!gFmdSqliteHandler.ResetDB(fsid))
      {
        fs->SetStatus(eos::common::FileSystem::kBootFailure);
        fs->SetError(EFAULT, "cannot clean SQLITE DB on local disk");
        return;
      }
    }
    if (!gFmdSqliteHandler.ResyncAllDisk(fs->GetPath().c_str(), fsid, resyncmgm))
    {
      fs->SetStatus(eos::common::FileSystem::kBootFailure);
      fs->SetError(EFAULT, "cannot resync the SQLITE DB from local disk");
      return;
    }
    eos_info("msg=\"finished disk synchronisation\" fsid=%lu",
             (unsigned long) fsid);
  }
  else
  {
    eos_info("msg=\"skipped disk synchronisization\" fsid=%lu",
             (unsigned long) fsid);
  }

  // if we detect an unclean shutdown, we resync with the MGM
  // if we see the stat.bootcheck resyncflag for the filesystem, we also resync

  // remove the bootcheck flag
  fs->SetLongLong("bootcheck", 0);

  if (resyncmgm)
  {
    eos_info("msg=\"start mgm synchronisation\" fsid=%lu", (unsigned long) fsid);
    // resync the MGM meta data
    if (!gFmdSqliteHandler.ResyncAllMgm(fsid, manager.c_str()))
    {
      fs->SetStatus(eos::common::FileSystem::kBootFailure);
      fs->SetError(EFAULT, "cannot resync the mgm meta data");
      return;
    }
    eos_info("msg=\"finished mgm synchronization\" fsid=%lu", (unsigned long) fsid);
  }
  else
  {
    eos_info("msg=\"skip mgm resynchronization - had clean shutdown\" fsid=%lu",
             (unsigned long) fsid);
  }

  gFmdSqliteHandler.StayDirty(fsid, false); // indicate the flag to unset the DB dirty flag at shutdown


  // check if there is a label on the disk and if the configuration shows the same fsid + uuid
  if (!CheckLabel(fs->GetPath(), fsid, uuid))
  {
    fs->SetStatus(eos::common::FileSystem::kBootFailure);
    fs->SetError(EFAULT, "the filesystem has a different label (fsid+uuid) than the configuration");
    return;
  }

  if (!FsLabel(fs->GetPath(), fsid, uuid))
  {
    fs->SetStatus(eos::common::FileSystem::kBootFailure);
    fs->SetError(EFAULT, "cannot write the filesystem label (fsid+uuid) - please check filesystem state/permissions");
    return;
  }

  // create FS transaction directory
  std::string transactionDirectory = fs->GetPath();

  if (fs->GetPath()[0] != '/')
  {
    transactionDirectory = metaDirectory.c_str();
    transactionDirectory += "/.eostransaction";
    transactionDirectory += "-";
    transactionDirectory += (int) fs->GetId();
  }
  else
  {
    transactionDirectory += "/.eostransaction";
  }

  if (mkdir(transactionDirectory.c_str(),
            S_IRWXU | S_IRGRP | S_IXGRP | S_IROTH | S_IXOTH))
  {
    if (errno != EEXIST)
    {
      fs->SetStatus(eos::common::FileSystem::kBootFailure);
      fs->SetError(errno ? errno : EIO, "cannot create transactiondirectory");
      return;
    }
  }

  if (chown(transactionDirectory.c_str(), 2, 2))
  {
    fs->SetStatus(eos::common::FileSystem::kBootFailure);
    fs->SetError(errno ? errno : EIO, "cannot change ownership of transactiondirectory");
    return;
  }

  fs->SetTransactionDirectory(transactionDirectory.c_str());
  if (fs->SyncTransactions(manager.c_str()))
    fs->CleanTransactions();
  fs->SetLongLong("stat.bootdonetime", (unsigned long long) time(NULL));
  fs->IoPing();
  fs->SetStatus(eos::common::FileSystem::kBooted);
  fs->SetError(0, "");
  eos_info("msg=\"finished boot procedure\" fsid=%lu", (unsigned long) fsid);

  return;
}

bool
Storage::FsLabel (std::string path,
                  eos::common::FileSystem::fsid_t fsid, std::string uuid)
{
  //----------------------------------------------------------------
  //! writes file system label files .eosfsid .eosuuid according to config (if they didn't exist!)
  //----------------------------------------------------------------

  // --------------------
  // exclude remote disks
  // --------------------
  if (path[0] != '/')
    return true;

  XrdOucString fsidfile = path.c_str();
  fsidfile += "/.eosfsid";

  struct stat buf;

  if (stat(fsidfile.c_str(), &buf))
  {
    int fd = open(fsidfile.c_str(),
                  O_TRUNC | O_CREAT | O_RDWR, S_IRWXU | S_IRWXG | S_IRWXO);
    if (fd < 0)
    {
      return false;
    }
    else
    {
      char ssfid[32];
      snprintf(ssfid, 32, "%u", fsid);
      if ((write(fd, ssfid, strlen(ssfid))) != (int) strlen(ssfid))
      {
        close(fd);
        return false;
      }
    }
    close(fd);
  }

  std::string uuidfile = path;
  uuidfile += "/.eosfsuuid";

  if (stat(uuidfile.c_str(), &buf))
  {
    int fd = open(uuidfile.c_str(),
                  O_TRUNC | O_CREAT | O_RDWR, S_IRWXU | S_IRWXG | S_IRWXO);
    if (fd < 0)
    {
      return false;
    }
    else
    {
      if ((write(fd, uuid.c_str(), strlen(uuid.c_str()) + 1))
          != (int) (strlen(uuid.c_str()) + 1))
      {
        close(fd);
        return false;
      }
    }
    close(fd);
  }
  return true;
}

/*----------------------------------------------------------------------------*/
bool
Storage::CheckLabel (std::string path,
                     eos::common::FileSystem::fsid_t fsid,
                     std::string uuid, bool failenoid, bool failenouuid)
{
  //----------------------------------------------------------------------------
  //! checks that the label on the filesystem is the same as the configuration
  //----------------------------------------------------------------------------

  // --------------------
  // exclude remote disks
  // --------------------
  if (path[0] != '/')
    return true;

  XrdOucString fsidfile = path.c_str();
  fsidfile += "/.eosfsid";

  struct stat buf;

  std::string ckuuid = uuid;
  eos::common::FileSystem::fsid_t ckfsid = fsid;

  if (!stat(fsidfile.c_str(), &buf))
  {
    int fd = open(fsidfile.c_str(), O_RDONLY);
    if (fd < 0)
    {
      return false;
    }
    else
    {
      char ssfid[32];
      memset(ssfid, 0, sizeof (ssfid));
      int nread = read(fd, ssfid, sizeof (ssfid) - 1);
      if (nread < 0)
      {
        close(fd);
        return false;
      }
      close(fd);
      // for safety
      if (nread < (int) (sizeof (ssfid) - 1))
        ssfid[nread] = 0;
      else
        ssfid[31] = 0;
      if (ssfid[strnlen(ssfid, sizeof (ssfid)) - 1] == '\n')
      {
        ssfid[strnlen(ssfid, sizeof (ssfid)) - 1] = 0;
      }
      ckfsid = atoi(ssfid);
    }
  }
  else
  {
    if (failenoid)
      return false;
  }

  // read FS uuid file
  std::string uuidfile = path;
  uuidfile += "/.eosfsuuid";

  if (!stat(uuidfile.c_str(), &buf))
  {
    int fd = open(uuidfile.c_str(), O_RDONLY);
    if (fd < 0)
    {
      return false;
    }
    else
    {
      char suuid[4096];
      memset(suuid, 0, sizeof (suuid));
      int nread = read(fd, suuid, sizeof (suuid));
      if (nread < 0)
      {
        close(fd);
        return false;
      }
      close(fd);
      // for protection
      suuid[4095] = 0;
      // remove \n
      if (suuid[strnlen(suuid, sizeof (suuid)) - 1] == '\n')
        suuid[strnlen(suuid, sizeof (suuid)) - 1] = 0;

      ckuuid = suuid;
    }
  }
  else
  {
    if (failenouuid)
      return false;
  }

  //  fprintf(stderr,"%d <=> %d %s <=> %s\n", fsid, ckfsid, ckuuid.c_str(), uuid.c_str());
  if ((fsid != ckfsid) || (ckuuid != uuid))
  {
    return false;
  }

  return true;
}

/*----------------------------------------------------------------------------*/
bool
Storage::GetFsidFromLabel (std::string path,
                           eos::common::FileSystem::fsid_t &fsid)
{
  //----------------------------------------------------------------
  //! return the file system id from the filesystem fsid label file
  //----------------------------------------------------------------

  XrdOucString fsidfile = path.c_str();
  fsidfile += "/.eosfsid";

  struct stat buf;
  fsid = 0;

  if (!stat(fsidfile.c_str(), &buf))
  {
    int fd = open(fsidfile.c_str(), O_RDONLY);
    if (fd < 0)
    {
      return false;
    }
    else
    {
      char ssfid[32];
      memset(ssfid, 0, sizeof (ssfid));
      int nread = read(fd, ssfid, sizeof (ssfid) - 1);
      if (nread < 0)
      {
        close(fd);
        return false;
      }
      close(fd);
      // for safety
      if (nread < (int) (sizeof (ssfid) - 1))
        ssfid[nread] = 0;
      else
        ssfid[31] = 0;
      if (ssfid[strnlen(ssfid, sizeof (ssfid)) - 1] == '\n')
      {
        ssfid[strnlen(ssfid, sizeof (ssfid)) - 1] = 0;
      }
      fsid = atoi(ssfid);
    }
  }
  if (fsid)
    return true;
  else
    return false;
}

/*----------------------------------------------------------------------------*/
bool
Storage::GetFsidFromPath (std::string path, eos::common::FileSystem::fsid_t &fsid)
{
  //----------------------------------------------------------------
  //! return the file system id from the configured filesystem vector
  //----------------------------------------------------------------

  eos::common::RWMutexReadLock lock(fsMutex);
  fsid = 0;

  for (unsigned int i = 0; i < fileSystemsVector.size(); i++)
  {
    if (fileSystemsVector[i]->GetPath() == path)
    {
      fsid = fileSystemsVector[i]->GetId();
      break;
    }
  }
  if (fsid)
    return true;
  else
    return false;
}

/*----------------------------------------------------------------------------*/
void*
Storage::StartFsScrub (void * pp)
{
  Storage* storage = (Storage*) pp;
  storage->Scrub();
  return 0;
}

/*----------------------------------------------------------------------------*/
void*
Storage::StartFsTrim (void * pp)
{
  Storage* storage = (Storage*) pp;
  storage->Trim();
  return 0;
}

/*----------------------------------------------------------------------------*/
void*
Storage::StartFsRemover (void * pp)
{
  Storage* storage = (Storage*) pp;
  storage->Remover();
  return 0;
}

/*----------------------------------------------------------------------------*/
void*
Storage::StartFsReport (void * pp)
{
  Storage* storage = (Storage*) pp;
  storage->Report();
  return 0;
}

/*----------------------------------------------------------------------------*/
void*
Storage::StartFsErrorReport (void * pp)
{
  Storage* storage = (Storage*) pp;
  storage->ErrorReport();
  return 0;
}

/*----------------------------------------------------------------------------*/
void*
Storage::StartFsVerify (void * pp)
{
  Storage* storage = (Storage*) pp;
  storage->Verify();
  return 0;
}

/*----------------------------------------------------------------------------*/
void*
Storage::StartFsCommunicator (void * pp)
{
  Storage* storage = (Storage*) pp;
  storage->Communicator();
  return 0;
}

/*----------------------------------------------------------------------------*/
void*
Storage::StartDaemonSupervisor (void * pp)
{
  Storage* storage = (Storage*) pp;
  storage->Supervisor();
  return 0;
}

/*----------------------------------------------------------------------------*/
void*
Storage::StartFsPublisher (void * pp)
{
  Storage* storage = (Storage*) pp;
  storage->Publish();
  return 0;
}

/*----------------------------------------------------------------------------*/
void*
Storage::StartFsBalancer (void * pp)
{
  Storage* storage = (Storage*) pp;
  storage->Balancer();
  return 0;
}

/*----------------------------------------------------------------------------*/
void*
Storage::StartFsDrainer (void * pp)
{
  Storage* storage = (Storage*) pp;
  storage->Drainer();
  return 0;
}

/*----------------------------------------------------------------------------*/
void*
Storage::StartFsCleaner (void * pp)
{
  Storage* storage = (Storage*) pp;
  storage->Cleaner();
  return 0;
}

/*----------------------------------------------------------------------------*/
void*
Storage::StartMgmSyncer (void * pp)
{
  Storage* storage = (Storage*) pp;
  storage->MgmSyncer();
  return 0;
}

/*----------------------------------------------------------------------------*/
void*
Storage::StartBoot (void * pp)
{
  if (pp)
  {
    BootThreadInfo* info = (BootThreadInfo*) pp;
    info->storage->Boot(info->filesystem);
    // remove from the set containing the ids of booting filesystems
    XrdSysMutexHelper bootLock(info->storage->BootSetMutex);
    info->storage->BootSet.erase(info->filesystem->GetId());
    XrdSysMutexHelper tsLock(info->storage->ThreadSetMutex);
    info->storage->ThreadSet.erase(XrdSysThread::ID());
    delete info;
  }
  return 0;
}

/*----------------------------------------------------------------------------*/
bool
Storage::RunBootThread (FileSystem* fs)
{
  bool retc = false;
  if (fs)
  {
    XrdSysMutexHelper bootLock(BootSetMutex);
    // check if this filesystem is currently already booting
    if (BootSet.count(fs->GetId()))
    {
      eos_warning("discard boot request: filesytem fsid=%lu is currently booting", (unsigned long) fs->GetId());
      return false;
    }
    else
    {
      // insert into the set of booting filesystems
      BootSet.insert(fs->GetId());
    }

    BootThreadInfo* info = new BootThreadInfo;
    if (info)
    {
      info->storage = this;
      info->filesystem = fs;
      pthread_t tid;
      if ((XrdSysThread::Run(&tid, Storage::StartBoot, static_cast<void *> (info),
                             0, "Booter")))
      {
        eos_crit("cannot start boot thread");
        retc = false;
        BootSet.erase(fs->GetId());
      }
      else
      {
        retc = true;
        XrdSysMutexHelper tsLock(ThreadSetMutex);
        ThreadSet.insert(tid);
        eos_notice("msg=\"started boot thread\" fsid=%ld", (unsigned long) info->filesystem->GetId());
      }
    }
  }
  return retc;
}

/*----------------------------------------------------------------------------*/
bool
Storage::OpenTransaction (unsigned int fsid, unsigned long long fid)
{
  FileSystem* fs = fileSystemsMap[fsid];
  if (fs)
  {
    return fs->OpenTransaction(fid);
  }
  return false;
}

/*----------------------------------------------------------------------------*/
bool
Storage::CloseTransaction (unsigned int fsid, unsigned long long fid)
{
  FileSystem* fs = fileSystemsMap[fsid];
  if (fs)
  {
    return fs->CloseTransaction(fid);
  }
  return false;
}

EOSFSTNAMESPACE_END<|MERGE_RESOLUTION|>--- conflicted
+++ resolved
@@ -331,41 +331,25 @@
     return;
   }
 
-<<<<<<< HEAD
-  // test if we have rw access
-  struct stat buf;
-  if (::stat(fs->GetPath().c_str(), &buf) ||
-      (buf.st_uid != 2) ||
-      ((buf.st_mode & S_IRWXU) != S_IRWXU))
-=======
   // --------------------
   // exclude remote disks
   // --------------------
   if (fs->GetPath()[0] == '/')
->>>>>>> 49071442
   {
     // test if we have rw access
     struct stat buf;
     if (::stat(fs->GetPath().c_str(), &buf) ||
-        (buf.st_uid != geteuid()) ||
+        (buf.st_uid != 2) ||
         ((buf.st_mode & S_IRWXU) != S_IRWXU))
     {
 
-<<<<<<< HEAD
-    if (buf.st_uid != 2)
-    {
-      errno = ENOTCONN;
-    }
-=======
+      if (buf.st_uid != 2)
+      {
+	errno = ENOTCONN;
+      }
       if ((buf.st_mode & S_IRWXU) != S_IRWXU)
       {
         errno = EPERM;
-      }
->>>>>>> 49071442
-
-      if (buf.st_uid != geteuid())
-      {
-        errno = ENOTCONN;
       }
 
       fs->SetStatus(eos::common::FileSystem::kBootFailure);
