// ----------------------------------------------------------------------
// File: eosfstcp.cc
// Author: Andreas-Joachim Peters - CERN
// ----------------------------------------------------------------------

/************************************************************************
 * EOS - the CERN Disk Storage System                                   *
 * Copyright (C) 2011 CERN/Switzerland                                  *
 *                                                                      *
 * This program is free software: you can redistribute it and/or modify *
 * it under the terms of the GNU General Public License as published by *
 * the Free Software Foundation, either version 3 of the License, or    *
 * (at your option) any later version.                                  *
 *                                                                      *
 * This program is distributed in the hope that it will be useful,      *
 * but WITHOUT ANY WARRANTY; without even the implied warranty of       *
 * MERCHANTABILITY or FITNESS FOR A PARTICULAR PURPOSE.  See the        *
 * GNU General Public License for more details.                         *
 *                                                                      *
 * You should have received a copy of the GNU General Public License    *
 * along with this program.  If not, see <http://www.gnu.org/licenses/>.*
 ************************************************************************/

#include <set>
#include <string>
#include <algorithm>

#include <unistd.h>
#include <errno.h>
#include <pwd.h>
#include <grp.h>
#include <sys/types.h>
#include <sys/time.h>
#include <sys/stat.h>
#include <fcntl.h>
#include <stdarg.h>
#include <iostream>
#include <openssl/md5.h>

#include <XrdPosix/XrdPosixXrootd.hh>
#include <XrdOuc/XrdOucString.hh>
#include <XrdClient/XrdClientConst.hh>

#include "fst/io/RaidDpFile.hh"
#include "fst/io/ReedSFile.hh"
#include "fst/checksum/ChecksumPlugins.hh"

#define PROGRAM "eosfstcp"
#define DEFAULTBUFFERSIZE 1024*1024

#define XROOTID      0x2
#define RAIDIOID     0x1
#define FSID         0x0
#define STDINOUTID   0x3
#define MAXSRCDST    16

MD5_CTX md5ctx;
const char* protocols[] = {"file","raid","xroot",NULL};
const char* xs[] = {"adler", "md5", "sha1", "crc32", "crc32c"};
std::set<std::string> xsTypeSet(xs, xs + 5);

int verbose = 0;
int debug = 0;
int trylocal = 0;
int progbar = 1;
int summary = 1;
int buffersize = DEFAULTBUFFERSIZE;
int euid = -1;
int egid = -1;
int nsrc = 1;
int ndst = 1;
int createdir = 0;
int transparentstaging = 0;
int appendmode = 0;
long long startbyte = -1;
long long stopbyte = -1;
off_t startwritebyte = 0;
off_t stopwritebyte = 0;
unsigned char md5string[MD5_DIGEST_LENGTH];
char symlinkname[4096];
<<<<<<< HEAD
int dosymlink=0;
int replicamode=0;
float bandwidth=0;
XrdOucString cpname="";
=======
int dosymlink = 0;
int replicamode = 0;
float bandwidth = 0;

//RAID related variables
off_t offsetRaid = 0;
int nparitystripes = 0;
bool isSrcRaid = false;
bool isRaidTransfer = false;
std::string replicationType ="";
eos::fst::RaidIO* redundancyObj = NULL;

//checksum variables
int kXS = 0;
off_t offsetXS = 0;
bool computeXS = false;
std::string xsString = "";
eos::fst::CheckSum* xsObj = NULL;
>>>>>>> 67b9d331

// To compute throughput etc
struct timeval abs_start_time;
struct timeval abs_stop_time;
struct timezone tz;

void usage() {
<<<<<<< HEAD
  fprintf(stderr, "Usage: %s [-5] [-t <mb/s>] [-h] [-v] [-d] [-l] [-b <size>] [-n] [-s] [-u <id>] [-g <id>] [-S <#>] [-D <#>] [-N <name>]<src1> [src2...] <dst1> [dst2...]\n",PROGRAM);
=======
  fprintf(stderr, "Usage: %s [-5] [-t <mb/s>] [-h] [-v] [-d] [-l] [-b <size>] [-n] [-s] [-u <id>] [-g <id>] [-S <#>] [-D <#>] <src1> [src2...] <dst1> [dst2...]\n", PROGRAM);
>>>>>>> 67b9d331
  fprintf(stderr, "       -h           : help\n");
  fprintf(stderr, "       -d           : debug mode\n");
  fprintf(stderr, "       -v           : verbose mode\n");
  fprintf(stderr, "       -l           : try to force the destination to the local disk server [not supported]\n");
  fprintf(stderr, "       -a           : append to the file rather than truncate an existing file\n"); 
  fprintf(stderr, "       -b <size>    : use <size> as buffer size for copy operations\n");
  fprintf(stderr, "       -m <mode>    : set the mode for the destination file\n");
  fprintf(stderr, "       -n           : hide progress bar\n");
  fprintf(stderr, "       -N           : set name for progress printout\n");
  fprintf(stderr, "       -s           : hide summary\n");
  fprintf(stderr, "       -u <uid|name>: use <uid> as UID to execute the operation -  (user)<name> is mapped to unix UID if possible\n");
  fprintf(stderr, "       -g <gid|name>: use <gid> as GID to execute the operation - (group)<name> is mapped to unix GID if possible\n");
  fprintf(stderr, "       -t <mb/s>    : reduce the traffic to an average of <mb/s> mb/s\n");
  fprintf(stderr, "       -S <#>       : read from <#> sources in 'parallel'\n");
  fprintf(stderr, "       -D <#>       : write to <#> sources in 'parallel'\n");
  fprintf(stderr, "       -i           : enable transparent staging\n");
  fprintf(stderr, "       -p           : create all needed subdirectories for destination paths\n");
  fprintf(stderr, "       <srcN>       : path/url or - for STDIN\n");
  fprintf(stderr, "       <dstN>       : path/url or - for STDOUT\n");
  fprintf(stderr, "       -5           : compute md5\n");
  fprintf(stderr, "       -r <start>:<stop> : read only the range from <start> bytes to <stop> bytes\n");
  fprintf(stderr, "       -L <linkname>: create a symbolic link to the 1st target file with name <linkname>\n");
  fprintf(stderr, "       -R           : replication mode - avoid dir creation and stat's\n");
  fprintf(stderr, "       -e           : error correction layout: raidDP/reedS\n");
  fprintf(stderr, "       -P           : number of parity stripes\n");
  fprintf(stderr, "       -X           : checksum type: adler, crc32, crc32c, sha1, md5\n");
  
  exit(-1);
}

extern "C" { 
  /////////////////////////////////////////////////////////////////////
  // function + macro to allow formatted print via cout,cerr
  /////////////////////////////////////////////////////////////////////
  void cout_print(const char *format, ...)
  {
    char cout_buff[4096];
    va_list args;
    va_start(args, format);
    vsprintf(cout_buff, format, args);
    va_end(args);
    cout << cout_buff;
  }
  
  void cerr_print(const char *format, ...)
  {
    char cerr_buff[4096];
    va_list args;
    va_start(args, format);
    vsprintf(cerr_buff, format,  args);
    va_end(args);
    cerr << cerr_buff;
  }

#define COUT(s) do {                            \
    cout_print s;                               \
  } while (0)

#define CERR(s) do {                            \
    cerr_print s;                               \
  } while (0)
  
}
//////////////////////////////////////////////////////////////////////

void print_summary(char* src[MAXSRCDST], char* dst[MAXSRCDST], unsigned long long bytesread) {
  gettimeofday (&abs_stop_time, &tz);
  float abs_time = ((float)((abs_stop_time.tv_sec - abs_start_time.tv_sec) *1000 +
                          (abs_stop_time.tv_usec - abs_start_time.tv_usec) / 1000));

  XrdOucString xsrc[MAXSRCDST];
  XrdOucString xdst[MAXSRCDST];

  for (int i = 0; i < nsrc; i++) { 
    xsrc[i] = src[i];
    xsrc[i].erase(xsrc[i].rfind('?'));
  }

  for (int i = 0; i < ndst; i++) {
    xdst[i] = dst[i];
    xdst[i].erase(xdst[i].rfind('?'));
  }

  COUT(("[eosfstcp] #################################################################\n"));

  for (int i = 0; i < nsrc; i++) 
    COUT(("[eosfstcp] # Source Name [%02d]         : %s\n", i, xsrc[i].c_str()));

  for (int i = 0; i < ndst; i++)
    COUT(("[eosfstcp] # Destination Name [%02d]    : %s\n", i, xdst[i].c_str()));

  COUT(("[eosfstcp] # Data Copied [bytes]      : %lld\n", bytesread));
  if (ndst > 1) {
    COUT(("[eosfstcp] # Tot. Data Copied [bytes] : %lld\n", bytesread*ndst));
  }
  COUT(("[eosfstcp] # Realtime [s]             : %f\n", abs_time/1000.0));
  if (abs_time > 0) {
    COUT(("[eosfstcp] # Eff.Copy. Rate[MB/s]     : %f\n", bytesread/abs_time/1000.0));
  }
  if (bandwidth) {
    COUT(("[eosfstcp] # Bandwidth[MB/s]          : %d\n", (int)bandwidth));
  }
  if (computeXS) {
    COUT(("[eosfstcp] # Checksum Type %s        : ", xsString.c_str()));
    COUT(("%s", xsObj->GetHexChecksum()));
    COUT(("\n"));
  }
  COUT(("[eosfstcp] # Write Start Position     : %lld\n",startwritebyte));
  COUT(("[eosfstcp] # Write Stop  Position     : %lld\n",stopwritebyte));
  if (startbyte >= 0) {
    COUT(("[eosfstcp] # Read  Start Position     : %lld\n",startbyte));
    COUT(("[eosfstcp] # Read  Stop  Position     : %lld\n",stopbyte));
  }
}

void print_progbar(unsigned long long bytesread, unsigned long long size) {
  CERR(("[eosfstcp] %-24s Total %.02f MB\t|",cpname.c_str(), (float)size/1024/1024));
  for (int l=0; l< 20;l++) {
    if (l< ( (int)(20.0*bytesread/size)))
      CERR(("="));
    if (l==( (int)(20.0*bytesread/size)))
      CERR((">"));
    if (l> ( (int)(20.0*bytesread/size)))
      CERR(("."));
  }
  
  float abs_time=((float)((abs_stop_time.tv_sec - abs_start_time.tv_sec) *1000 +
                          (abs_stop_time.tv_usec - abs_start_time.tv_usec) / 1000));
  CERR(("| %.02f %% [%.01f MB/s]\r",100.0*bytesread/size,bytesread/abs_time/1000.0));
}


int main(int argc, char* argv[]) {
  int c;
  mode_t dest_mode[MAXSRCDST];
  int set_mode = 0;
  MD5_Init(&md5ctx);
 
  // analyse source and destination url
  extern char *optarg;
  extern int optind;

<<<<<<< HEAD
  while ( ( c= getopt(argc, argv, "nshdvlipb:m:u:g:t:S:D:5ar:N:L:R")) != -1) {
=======
  while ( (c = getopt(argc, argv, "nshdvlipe:P:X:b:m:u:g:t:S:D:5ar:L:R")) != -1) {
>>>>>>> 67b9d331
    switch(c) {
    case 'v':
      verbose = 1;
      break;
    case 'd':
      debug = 1;
      break;
    case 'l':
      trylocal = 1;
      break;
    case 'n':
      progbar = 0;
      break;
    case 'p':
      createdir = 1;
      break;
    case 's':
      summary = 0;
      break;
    case 'i':
      transparentstaging = 1;
      break;
    case 'a':
      appendmode = 1;
      break;
    case 'e':
      replicationType = optarg;
      if (replicationType != "raidDP" && replicationType != "reedS") {
        fprintf(stderr, "error: no such RAID layout\n");
        exit(-1);
      }
      isRaidTransfer = true;
      break;
    case 'X':
      {
        xsString  = optarg;
        if (find(xsTypeSet.begin(), xsTypeSet.end(), xsString) == xsTypeSet.end())
        {
          fprintf(stderr, "error: no such checksum type: %s\n", optarg);
          exit(-1);
        }

        int layout = 0;
        unsigned long layoutId = 0;
        if (xsString == "adler") {
          layoutId = eos::common::LayoutId::GetId(layout, eos::common::LayoutId::kAdler);          
        }
        else if (xsString == "crc32") {
          layoutId = eos::common::LayoutId::GetId(layout, eos::common::LayoutId::kCRC32);          
        }
        else if (xsString == "md5") {
          layoutId = eos::common::LayoutId::GetId(layout, eos::common::LayoutId::kMD5);          
        }
        else if (xsString == "sha1") {
          layoutId = eos::common::LayoutId::GetId(layout, eos::common::LayoutId::kSHA1);
        }
        else if (xsString == "crc32c") {
          layoutId = eos::common::LayoutId::GetId(layout, eos::common::LayoutId::kCRC32C);          
        }

        xsObj = eos::fst::ChecksumPlugins::GetChecksumObject(layoutId);
        xsObj->Reset();
        computeXS = true;
      }
      break;
    case 'P':
      nparitystripes = atoi(optarg);
      if (nparitystripes < 2) {
        fprintf(stderr,"error: number of parity stripes >= 2\n");
        exit(-1);
      }
      break;
    case 'u':
      euid = atoi(optarg);
      char tuid[128];
      sprintf(tuid, "%d", euid);
      if (strcmp(tuid,optarg)) {
        // this is not a number, try to map it with getpwnam
        struct passwd* pwinfo = getpwnam(optarg);
        if (pwinfo) {
          euid = pwinfo->pw_uid;
          if (debug) {fprintf(stdout,"[eosfstcp]: mapping user  %s=>UID:%d\n", optarg, euid);}
        } else {
          fprintf(stderr,"error: cannot map user %s to any unix id!\n", optarg);
          exit(-ENOENT);
        }
      }
      break;
    case 'g':
      egid = atoi(optarg);
      char tgid[128];
      sprintf(tgid, "%d", egid);
      if (strcmp(tgid,optarg)) {
        // this is not a number, try to map it with getgrnam
        struct group* grinfo = getgrnam(optarg);
        if (grinfo) {
          egid = grinfo->gr_gid;
          if (debug) {fprintf(stdout,"[eosfstcp]: mapping group %s=>GID:%d\n", optarg, egid);}
        } else {
          fprintf(stderr,"error: cannot map group %s to any unix id!\n", optarg);
          exit(-ENOENT);
        }
      }
      break;
    case 't':
      bandwidth = atoi(optarg);
      if ( (bandwidth < 1) || (bandwidth > 2000) ) {
        fprintf(stderr,"error: bandwidth can only be 1 <= bandwidth <= 2000 Mb/s\n");
        exit(-1);
      }
      break;
    case 'S':
      nsrc = atoi(optarg);
      if ( (nsrc < 1) || (nsrc > MAXSRCDST) ) {
        fprintf(stderr,"error: # of sources must be 1 <= # <= %d\n",MAXSRCDST);
        exit(-1);
      }
      break;
    case 'D':
      ndst = atoi(optarg);
      if ( (ndst < 1) || (ndst > MAXSRCDST) ) {
        fprintf(stderr,"error: # of sources must be 1 <= # <= %d\n",MAXSRCDST);
        exit(-1);
      }
      break;
    case 'N':
      cpname = optarg;
      break;
    case 'b':
      buffersize = atoi(optarg);
      if ( (buffersize < 4096) || (buffersize > 100 * 1024 * 1024)) {
        fprintf(stderr,"error: buffer size can only 4k <= size <= 100 M\n");
        exit(-1);
      }
      break;
    case 'm':
      for (int i = 0; i < MAXSRCDST; i++) {
        dest_mode[i] = strtol(optarg,0,8);
      }
      set_mode=1;
      break;
    case 'r':
      char* colon;
      colon = strchr(optarg,':');
      if (colon < 0) {
        fprintf(stderr,"error: range has to be given in the format <startbyte>:<stopbyte> e.g. 0:100000\n");
        exit(-1);
      }
      *colon = 0;
      startbyte = strtoll(optarg,0,0);
      stopbyte  = strtoll(colon+1,0,0);
      if (debug) {fprintf(stdout,"[eosfstcp]: reading range start=%lld stop=%lld\n", startbyte, stopbyte);}
      break;
    case 'L':
      sprintf(symlinkname,"%s",optarg);
      dosymlink = 1;
      break;
    case 'R':
      replicamode = 1;
      break;
    case 'h':
    default:
      usage();
      ;
    }
  }

  if (optind - 1 + nsrc + ndst >= argc) {
    usage();
  }

  // we need a buffer
  unsigned char* buffer = (unsigned char*) malloc(buffersize);

  if (!buffer) {
    fprintf(stderr,"error: cannot allocate buffer of size %d!\n", buffersize);
    exit(-1);
  }
  
  if (debug) {
    fprintf(stderr, "[eosfstcp]: allocate copy buffer with %d bytes\n", buffersize);
  }
  
  char *source[MAXSRCDST];
  char *destination[MAXSRCDST];

  for (int i = 0; i < nsrc; i++) {
    source[i] = argv[optind + i];
  }

  for (int i = 0; i < ndst; i++) {
    destination[i] = argv[optind + nsrc + i];
  }

  if (verbose || debug) {
    fprintf(stdout,"[eosfstcp]: ");
    for (int i = 0; i < nsrc; i++) 
      fprintf(stdout,"src<%d>=%s ", i, source[i]); 
    for (int i = 0; i < ndst; i++) 
      fprintf(stdout,"dst<%d>=%s ", i, destination[i]);
    fprintf(stdout,"\n");
  }

  XrdOucString src[MAXSRCDST];
  XrdOucString dst[MAXSRCDST];
  for (int i = 0; i < nsrc; i++) {
    src[i] = source[i];
  }
  for (int i = 0; i < ndst; i++) {
    dst[i] = destination[i];
  }

  int sid[MAXSRCDST];
  int did[MAXSRCDST];
  
  memset(sid, 0, sizeof sid);
  memset(did, 0, sizeof did);

  for (int i = 0 ; i < nsrc; i++) {
    if (src[i].beginswith("root://")) {
      if (!isRaidTransfer) {
        sid[i] = XROOTID;
      }
      else {
        if (!nparitystripes) {
          fprintf(stderr, "error: number of parity stripes undefined\n");
          exit(-1);
        }
        if (nsrc > ndst)
          sid[i] = RAIDIOID;
        else
          sid[i] = XROOTID;               
      }
    }
    if (src[i] == "-") {
      sid[i] = STDINOUTID;
      if (i > 0) {
        fprintf(stderr,"error: you cannot read with several sources from stdin\n");
        exit(-1);
      }
    }
  }

  for (int i = 0; i < ndst; i++) {

    if (dst[i].beginswith("root://")) {
      if (!isRaidTransfer) {
        did[i] = XROOTID;
      }
      else {  
        if (!nparitystripes) {
          fprintf(stderr, "error: number of parity stripes undefined\n");
          exit(-1);
        }
        if (nsrc > ndst)
          did[i] = XROOTID;
        else
          did[i] = RAIDIOID;
      }
    }

    if (dst[i] == "-") {
      did[i]= STDINOUTID;
    }
  }

  if (verbose || debug) {
    fprintf(stdout, "[eosfstcp]: copy protocol ");
    for (int j = 0; j < nsrc; j++) {
      fprintf(stdout, "%s:", protocols[sid[j]]);
    }
    fprintf(stdout, "=>");
    for (int j = 0; j < ndst; j++) {
      fprintf(stdout, "%s:", protocols[did[j]]);
    }
    fprintf(stdout, "\n");
  }

  int srcfd[MAXSRCDST];
  int dstfd[MAXSRCDST];
  int stat_failed = 0;
  struct stat st[MAXSRCDST];
  
  if (egid >= 0) {
    if (setgid(egid)) {
      fprintf(stdout, "error: cannot change identity to gid %d\n", egid);
      exit(-EPERM);
    }
  }

  if (euid >= 0) {
    if (setuid(euid)) {
      fprintf(stdout, "error: cannot change identity to uid %d\n", euid);
      exit(-EPERM);
    }
  }

  // start the performance measurement

  gettimeofday(&abs_start_time, &tz);

  // settings specific to xrootd
  for (int i = 0; i< nsrc; i++) {
    if (sid[i] == XROOTID) {
      new XrdPosixXrootd();
      XrdPosixXrootd::setEnv(NAME_READAHEADSIZE, buffersize*3);
      XrdPosixXrootd::setEnv(NAME_READCACHESIZE, buffersize*6);
      if (debug)
        XrdPosixXrootd::setEnv(NAME_DEBUG, 10);
    }
  }

  for (int i = 0; i < ndst; i++) {
    if (did[i] == XROOTID) {
      new XrdPosixXrootd();
<<<<<<< HEAD
      XrdPosixXrootd::setEnv(NAME_READAHEADSIZE,0l);
      XrdPosixXrootd::setEnv(NAME_READCACHESIZE,0l);
=======
      XrdPosixXrootd::setEnv(NAME_READAHEADSIZE, buffersize*3);
      XrdPosixXrootd::setEnv(NAME_READCACHESIZE, buffersize*6);
>>>>>>> 67b9d331
      if (debug)
        XrdPosixXrootd::setEnv(NAME_DEBUG, 10);
    }
  }   


  if (!replicamode) {
    for (int i = 0 ; i < nsrc; i++) {
      // stat the source
      switch(sid[i]) {
      case 0:
        if (debug) {fprintf(stdout, "[eosfstcp]: doing POSIX stat on %s\n", source[i]);}
        stat_failed = lstat(source[i], &st[i]);
        break;
      case 1:
        if (debug) {fprintf(stdout, "[eosfstcp]: doing XROOT(RAIDIO) stat on %s\n", source[i]);}
        stat_failed = XrdPosixXrootd::Stat(source[i], &st[i]);
        break;
      case 2:
        if (debug) {fprintf(stdout, "[eosfstcp]: doing XROOT stat on %s\n", source[i]);}
        stat_failed = XrdPosixXrootd::Stat(source[i], &st[i]);
        break;
      case 3:
        stat_failed = 0;
        break;
      }
    
      if (stat_failed) {
        fprintf(stderr, "error: cannot stat source %s\n", source[i]);
        exit(-ENOENT);
      }
    }
  }

  // stat consistency check
  if (!isRaidTransfer) {
    for (int i = 0; i < nsrc; i++) {
      for (int j = 0; j < nsrc; j++) {
        if (st[i].st_size != st[j].st_size) {
          fprintf(stderr, "error: source files differe in size !\n");
          exit(-EINVAL);
        }
      }
    }
  }

  // check if this is a range link

  if (!replicamode)
    for (int i = 0; i < nsrc; i++) {  
      if (S_ISLNK(st[i].st_mode)) {
        int readlink_size = 0;

        char* readlinkbuff = (char*) malloc(4096);
        if (!readlinkbuff) {
          fprintf(stderr, "error: cannot allocate link buffer\n");
          exit(-ENOMEM);
        }
        readlinkbuff[0] = 0;

        switch(sid[i]) {
        case 0:
          if (debug) {fprintf(stdout, "[eosfstcp]: doing POSIX readlink on %s\n", source[i]);}
          readlink_size = readlink(source[i], readlinkbuff, 4096);
          break;
        case 1:
          if (debug) {fprintf(stdout, "[eosfstcp]: doing XROOT(RAIDIO) readlink on %s\n", source[i]);}
          // not implemented in xrootd posix
          readlink_size = 1;
        case 2:
          if (debug) {fprintf(stdout, "[eosfstcp]: doing XROOT readlink on %s\n", source[i]);}
          // not implemented in xrootd posix
          readlink_size = 1;
          break;
        case 3:
          readlink_size = 0;
          break;
        }
      
        if (readlink_size < 0) {
          fprintf(stderr, "error: cannot read the link of %s\n", source[i]);
          exit(-errno);
        }
      
        char* space = strchr(readlinkbuff, ' ');
        if (space) {
          *space = 0;
          char* colon = strchr(space+1, ':');
          if (colon) {
            *colon = 0;
            // yep, this is a range link
            startbyte = strtoll(space+1, 0, 0);
            stopbyte  = strtoll(colon+1, 0, 0);
            source[i] = readlinkbuff;
            if (debug) {fprintf(stdout, "[eosfstcp]: setting range to destination %s %lld:%lld\n",
                                source[0], startbyte, stopbyte);}
          }
        }
      }
    }
  
  // if we don't have transparent staging enabled, we need to check if files are online
  if (!transparentstaging) {
    for (int i = 0; i < nsrc; i++) {
      switch(sid[i]) {
      case 0:
        if (debug) {fprintf(stdout, "[eosfstcp]: POSIX is transparent for staging - nothing to check\n");}
        break;
      case 1:
        if (debug) {fprintf(stdout, "[eosfstcp]: XROOT(RAIDIO) is transparent for staging - nothing to check\n");}
        break;
      case 2:
        if (debug) {fprintf(stdout, "[eosfstcp]: XROOT is transparent for staging - nothing to check\n");}
        break;
      case 3:
        if (debug) {fprintf(stdout, "[eosfstcp]: STDIN is transparent for staging - nothing to check\n");}
        break;
      }
    }
  }
  

  // for the '-p' flag we create the needed destination directory tree
  if ((!replicamode) && createdir) {
    struct stat dstst[MAXSRCDST];
    // loop over the destination paths
    for (int i = 0; i < ndst; i++) {
      int pos = 0;
      while ( (pos = dst[i].find("/", pos+1)) != STR_NPOS ) {
        XrdOucString subpath = dst[i];
        subpath.erase(pos+1);
        switch(did[i]) {
        case 0:
          if (debug) {fprintf(stdout, "[eosfstcp]: doing POSIX stat on %s\n", subpath.c_str());}
          stat_failed = stat((char*)subpath.c_str(), &dstst[i]);
          break;
        case 1:
          if (debug) {fprintf(stdout, "[eosfstcp]: doing XROOT(RAIDIO) stat on %s\n", subpath.c_str());}
          stat_failed = XrdPosixXrootd::Stat((char*)subpath.c_str(), &dstst[i]);
          break;
        case 2:
          if (debug) {fprintf(stdout, "[eosfstcp]: doing XROOT stat on %s\n", subpath.c_str());}
          stat_failed = XrdPosixXrootd::Stat((char*)subpath.c_str(), &dstst[i]);
          break;
        case 3:
          stat_failed = 0;
          break;
          
        }

        mode_t mode;
        int mkdir_failed = 0;
        mode = dest_mode[i] | S_IXUSR | S_IXGRP | S_IXOTH;
        if (stat_failed) {
          // create the directory
          switch(did[i]) {
          case 0:
            if (debug) {fprintf(stdout,"[eosfstcp]: doing POSIX mkdir on %s\n", (char*)subpath.c_str());}
            mkdir_failed = mkdir((char*)subpath.c_str(), mode);
            break;
          case 1:
            if (debug) {fprintf(stdout,"[eosfstcp]: doing XROOT(RAIDIO) mkdir on %s\n", (char*)subpath.c_str());}
            mkdir_failed = XrdPosixXrootd::Mkdir(source[i], mode);
            break;
          case 2:
            if (debug) {fprintf(stdout,"[eosfstcp]: doing XROOT mkdir on %s\n", (char*)subpath.c_str());}
            mkdir_failed = XrdPosixXrootd::Mkdir(source[i], mode);
            break;
          case 3:
            mkdir_failed = 0;
            break;
          }
          if (mkdir_failed) {
            fprintf(stderr,"error: cannot create destination sub-directory %s\n", (char*)subpath.c_str());
            exit(-EPERM);        
          }
        }

        int chown_failed = 0;
        if (getuid() == 0) {
          // the root user can also set the user/group as in the source location
          switch(did[i]) {
          case 0:
            chown_failed = chown((char*)subpath.c_str(), st[0].st_uid, st[0].st_gid);
            break;
          case 1:
            // we don't have that here in the std. xrootd
            chown_failed = 0;
            break;
          case 2:
            // we don't have that here in the std. xrootd
            chown_failed = 0;
            break;
          case 3:
            chown_failed = 0;
            break;
          }
        }
        
        if (chown_failed) {
          fprintf(stderr, "error: cannot set owner=%d/group=%d for %s\n",
                  st[i].st_uid, st[i].st_gid, (char*)subpath.c_str());
          exit(-EPERM);
        }
      }
    }
  }
 
  if (isRaidTransfer) {
    int flags;
    std::vector<std::string> vectUrl;

    if (nsrc > ndst) {
      //flags = O_RDONLY;
      flags = O_RDWR;
      isSrcRaid = true;  //read operation
      for (int i = 0; i < nsrc; i++) { vectUrl.push_back(source[i]); }
    }
    else {
      flags = O_WRONLY;
      isSrcRaid = false; //write operation
      for (int i = 0; i < ndst; i++) { vectUrl.push_back(destination[i]); }
    }

    if (debug) {fprintf(stdout, "[eosfstcp]: doing XROOT(RAIDIO) open with flags: %x\n", flags);}
    
    if (replicationType == "raidDP") {
      redundancyObj = new eos::fst::RaidDpFile(vectUrl, nparitystripes);
    }
    else if (replicationType == "reedS") {
      redundancyObj = new eos::fst::ReedSFile(vectUrl, nparitystripes);
    }
    
    if (isSrcRaid && redundancyObj->open(flags))    
    {
      fprintf(stderr, "error: can not open RAIDIO object for read\n");
      exit(-ENOENT);
    }
    else if (!isSrcRaid && redundancyObj->open(flags))
    {
      fprintf(stderr, "error: can not open RAIDIO object for write\n");
      exit(-ENOENT);
    }
  }
  
  for (int i = 0; i< nsrc; i++) {
    switch(sid[i]) {
      case 0:
        if (debug) {fprintf(stdout, "[eosfstcp]: doing POSIX open to read  %s\n", source[i]);}
        srcfd[i] = open(source[i], O_RDONLY);
        break;
      case 1:
        //already taken care of
        break;
      case 2:
        if (debug) {fprintf(stdout, "[eosfstcp]: doing XROOT open to read  %s\n", source[i]);}
        srcfd[i] = XrdPosixXrootd::Open(source[i], O_RDONLY);
        break;
      case 3:
        srcfd[i] = fileno(stdin);
        break;
    }
    
    if (!isRaidTransfer && srcfd[i]<0) {
      fprintf(stderr, "error: cannot open source file %s\n", source[i]);
      exit(-ENOENT);
    }
  }


  if (startbyte > 0) {
    // seek the required start position
    for (int i = 0; i < nsrc; i++) {
      if (debug) {fprintf(stdout, "[eosfstcp]: seeking in %d to position %lld\n", srcfd[i], startbyte);}
      switch(sid[i]) {
      case 0:
        startbyte = lseek(srcfd[i], startbyte, SEEK_SET);
        offsetXS = startbyte;
        break;
      case 1:
        offsetRaid = startbyte;
        offsetXS = startbyte;
        break;
      case 2:
        startbyte = XrdPosixXrootd::Lseek(srcfd[i], startbyte, SEEK_SET);
        offsetXS = startbyte;
        break;
      }      
      if (startbyte < 0) {
        fprintf(stderr, "error: cannot seek to the required startposition of file %s %d\n", source[i], errno);
        exit(-EIO);
      }
    }
  }

  for (int i = 0; i < ndst; i++) {
    switch(did[i]) {
    case 0:
      if (debug) {fprintf(stdout, "[eosfstcp]: doing POSIX open to write  %s\n", destination[i]);}
      if (appendmode) {
        dstfd[i] = open(destination[i], O_WRONLY|O_CREAT, st[i].st_mode);
      } else {
        dstfd[i] = open(destination[i], O_WRONLY|O_TRUNC|O_CREAT, st[i].st_mode);
      }
      break;
    case 1:
      //already taken care of
      break;
    case 2:
      if (debug) {fprintf(stdout, "[eosfstcp]: doing XROOT open to write  %s\n", destination[i]);}
      if (appendmode) {
<<<<<<< HEAD
	struct stat buf;
	if (XrdPosixXrootd::Stat((char*)destination[i],&buf)) {
	  dstfd[i] = XrdPosixXrootd::Open(destination[i],O_WRONLY|O_CREAT,st[i].st_mode);
	} else {
	  dstfd[i] = XrdPosixXrootd::Open(destination[i],O_WRONLY,st[i].st_mode);
	}
=======
        dstfd[i] = XrdPosixXrootd::Open(destination[i], O_WRONLY|O_CREAT, st[i].st_mode);
>>>>>>> 67b9d331
      } else {
        dstfd[i] = XrdPosixXrootd::Open(destination[i], O_WRONLY|O_TRUNC|O_CREAT, st[i].st_mode);
      }
      break;
    case 3:
      dstfd[i] = fileno(stdout);
      break;
    }
    
    if (!isRaidTransfer && dstfd[i] < 0) {
      fprintf(stderr, "error: cannot open destination file %s\n", destination[i]);
      exit(-EPERM);
    }
  }

  if (appendmode) {
    // in case the file exists, seek the end and print the offset
    for (int i = 0; i < ndst; i++) {
      switch(did[i]) {
      case 0:
        startwritebyte = lseek(dstfd[i], 0, SEEK_END);
        break;
      case 1:
        //not supported
        break;
      case 2:
        startwritebyte = XrdPosixXrootd::Lseek(dstfd[i], (long long)0, SEEK_END);
        break;
      }      
      if (startwritebyte < 0) {
        fprintf(stderr, "error: cannot seek to end of file to %d of %s\n", dest_mode[i], destination[i]);
        exit(-EIO);
      }
    }
  }

  for (int i = 0; i < ndst; i++ ) {
    // let's set the source mode or a specified one
    int chmod_failed = 0;
    
    if (!set_mode) {
      // if not specified on the command line, take the source mode
      dest_mode[i] = st[0].st_mode;
    }

    switch(did[i]) {
    case 0:
      chmod_failed = chmod(destination[i], dest_mode[i]);
      break;
    case 1:
      // we don't have that here in the std. xrootd
      chmod_failed = 0;
    case 2:
      // we don't have that here in the std. xrootd
      chmod_failed = 0;
      break;
    case 3:
      chmod_failed = 0;
      break;
    }
    
    if (chmod_failed) {
      fprintf(stderr, "error: cannot set permissions to %d for file %s\n", dest_mode[i], destination[i]);
      exit(-EPERM);
    }
  }

  for (int i = 0; i < ndst; i++) {
    int chown_failed = 0;
    if (getuid() == 0) {
      // the root user can also set the user/group as in the source location
      switch(did[i]) {
      case 0:
        chown_failed = chown(destination[i], st[0].st_uid, st[0].st_gid);
        break;
      case 1:
        // we don't have that here in the std. xrootd
        chown_failed = 0;
        break;
      case 2:
        // we don't have that here in the std. xrootd
        chown_failed = 0;
        break;
      case 3:
        chown_failed = 0;
        break;
      }
    }
    
    if (chown_failed) {
      fprintf(stderr, "error: cannot set owner=%d/group=%d for %s\n", st[i].st_uid, st[i].st_gid,destination[i]);
      exit(-EPERM);
    }
  }

  
  // copy
  long long totalbytes=0;

  stopwritebyte = startwritebyte;
  while (1) {
    if (progbar) {
      gettimeofday(&abs_stop_time, &tz);
      for (int i = 0; i < nsrc; i++) {
        if (sid[i] == 3) {
          st[i].st_size = totalbytes;
        }
      }
      print_progbar(totalbytes, st[0].st_size);
    }
    
    if (bandwidth) {
      gettimeofday (&abs_stop_time, &tz);
      float abs_time=((float)((abs_stop_time.tv_sec - abs_start_time.tv_sec) *1000 +
                              (abs_stop_time.tv_usec - abs_start_time.tv_usec) / 1000));
      
      // regulate the io - sleep as desired
      float exp_time = totalbytes / bandwidth / 1000.0;
      if (abs_time < exp_time) {
        usleep((int)(1000*(exp_time - abs_time)));
      }
    }

    // for ranges we have to adjust the last buffersize
    if ( (stopbyte >= 0) && (((stopbyte - startbyte) - totalbytes) < buffersize) ) {
      buffersize = (stopbyte - startbyte) - totalbytes;
    }
    
    ssize_t nread = -1;
    switch(sid[0]) {
    case 0:
    case 3:
      nread = read(srcfd[0], (void*)(buffer), buffersize);
      break;
    case 1:
      fprintf(stdout, "eosfstcp - before doing read buffersize=%i\n", buffersize);
      nread = redundancyObj->read(offsetRaid, (char*)buffer, buffersize);
      fprintf(stdout, "eosfstcp - nread=%zu\n", nread);
      offsetRaid += nread;
      break;
    case 2:
      nread = XrdPosixXrootd::Read(srcfd[0], (void*)(buffer), buffersize);
      break;
    }
   
    if (nread < 0) {
      fprintf(stderr, "error: read failed on source file %s - destination file is incomplete!\n", source[0]);
      exit(-EIO);
    }
    if (nread == 0 ) {
      // end of file
      break;
    }
    
    if (computeXS) {  
      xsObj->Add((const char*)buffer, nread, offsetXS);
      offsetXS += nread;
    }

    ssize_t nwrite = 0;
    for (int i = 0; i < ndst; i++) {
      switch(did[i]) {
      case 0:
      case 3:
        nwrite = write(dstfd[i], (void*)buffer, nread);
        break;
      case 1:
        if (i == 0) {
          nwrite = redundancyObj->write(stopwritebyte, (char*)buffer, nread);
          i = ndst - 1;
        }
        break;
      case 2:
        nwrite = XrdPosixXrootd::Write(dstfd[i], (void*)buffer, nread);
        break;
      }
      
      if (nwrite != nread) {
        fprintf(stderr, "error: write failed on destination file %s - wrote %lld/%lld bytes - destination file is incomplete!\n", destination[i], (long long)nwrite, (long long)nread);
        exit(-EIO);
      }
    }
    
    totalbytes += (long long)nwrite;
    stopwritebyte += (long long)nwrite;
    
    if (nread < buffersize) {
      // seems to be end of file, with tar this doesn't work
      //fprintf(stdout, "Seems to be the end of file.\n");
      //break;
    }
  }   //end while(1) 

  if (computeXS) {
    xsObj->Finalize();
  }

  if (progbar) {
    gettimeofday(&abs_stop_time, &tz);
    for (int i = 0; i < nsrc; i++) {
      if (sid[i] == 3) {
        st[i].st_size = totalbytes;
      }
    }
    print_progbar(totalbytes, st[0].st_size);
    cout << endl;
  }

  if (summary) {
    print_summary(source, destination, totalbytes);
  }


  for (int i = 0; i < nsrc; i++) {
    // close all files
    switch(sid[i]) {
    case 0:
      close(srcfd[i]);
      break;
    case 1:
      if (i == 0) {
        redundancyObj->close();
        i = nsrc - 1;
      }
      break;
    case 2:
      XrdPosixXrootd::Close(srcfd[i]);
      break;
    case 3:
      break;
    }
  }

  for (int i = 0; i < ndst; i++) {
    switch(did[i]) {
    case 0:
      close(dstfd[i]);
      break;
    case 1:
      if (i == 0) {
        redundancyObj->close();
        i = ndst - 1;
      }
      break;
    case 2:
      XrdPosixXrootd::Close(dstfd[i]);
      break;
    case 3:
      break;
    }
  }

  if (redundancyObj) {
    delete redundancyObj;
  }
  
  if (dosymlink) {
    int symlink_failed = 0;
    char rangedestname[4096];
    if (appendmode) {
      sprintf(rangedestname,"%s %llu:%llu", destination[0],
              (unsigned long long)startwritebyte, (unsigned long long)stopwritebyte);
    } else {
      sprintf(rangedestname, "%s", destination[0]);
    }

    if (debug) {fprintf(stdout, "[eosfstcp]: creating symlink %s->%s\n", symlinkname, rangedestname);} 
    switch(did[0]) {
    case 0:
      unlink(symlinkname);
      symlink_failed = symlink(rangedestname, symlinkname);
      break;
    case 1:
      // xrootd has no symlink support in posix 
      break;
    case 2:
      // xrootd has no symlink support in posix 
      break;
    case 3:
      break;
    }
    if (symlink_failed) {
      fprintf(stderr,"error: cannot creat symlink from %s -> %s\n", symlinkname, rangedestname);
      exit(-ESPIPE);
    }
  }
  
  return 0;
}<|MERGE_RESOLUTION|>--- conflicted
+++ resolved
@@ -78,15 +78,10 @@
 off_t stopwritebyte = 0;
 unsigned char md5string[MD5_DIGEST_LENGTH];
 char symlinkname[4096];
-<<<<<<< HEAD
 int dosymlink=0;
 int replicamode=0;
 float bandwidth=0;
 XrdOucString cpname="";
-=======
-int dosymlink = 0;
-int replicamode = 0;
-float bandwidth = 0;
 
 //RAID related variables
 off_t offsetRaid = 0;
@@ -102,19 +97,16 @@
 bool computeXS = false;
 std::string xsString = "";
 eos::fst::CheckSum* xsObj = NULL;
->>>>>>> 67b9d331
 
 // To compute throughput etc
 struct timeval abs_start_time;
 struct timeval abs_stop_time;
 struct timezone tz;
 
+XrdPosixXrootd posixsingleton;
+
 void usage() {
-<<<<<<< HEAD
-  fprintf(stderr, "Usage: %s [-5] [-t <mb/s>] [-h] [-v] [-d] [-l] [-b <size>] [-n] [-s] [-u <id>] [-g <id>] [-S <#>] [-D <#>] [-N <name>]<src1> [src2...] <dst1> [dst2...]\n",PROGRAM);
-=======
-  fprintf(stderr, "Usage: %s [-5] [-t <mb/s>] [-h] [-v] [-d] [-l] [-b <size>] [-n] [-s] [-u <id>] [-g <id>] [-S <#>] [-D <#>] <src1> [src2...] <dst1> [dst2...]\n", PROGRAM);
->>>>>>> 67b9d331
+  fprintf(stderr, "Usage: %s [-5] [-X <type>] [-t <mb/s>] [-h] [-v] [-d] [-l] [-b <size>] [-n] [-s] [-u <id>] [-g <id>] [-S <#>] [-D <#>] [-N <name>]<src1> [src2...] <dst1> [dst2...]\n",PROGRAM);
   fprintf(stderr, "       -h           : help\n");
   fprintf(stderr, "       -d           : debug mode\n");
   fprintf(stderr, "       -v           : verbose mode\n");
@@ -257,11 +249,7 @@
   extern char *optarg;
   extern int optind;
 
-<<<<<<< HEAD
-  while ( ( c= getopt(argc, argv, "nshdvlipb:m:u:g:t:S:D:5ar:N:L:R")) != -1) {
-=======
-  while ( (c = getopt(argc, argv, "nshdvlipe:P:X:b:m:u:g:t:S:D:5ar:L:R")) != -1) {
->>>>>>> 67b9d331
+  while ( (c = getopt(argc, argv, "nshdvlipe:P:X:b:m:u:g:t:S:D:5ar:N:L:R")) != -1) {
     switch(c) {
     case 'v':
       verbose = 1;
@@ -577,13 +565,8 @@
   for (int i = 0; i < ndst; i++) {
     if (did[i] == XROOTID) {
       new XrdPosixXrootd();
-<<<<<<< HEAD
       XrdPosixXrootd::setEnv(NAME_READAHEADSIZE,0l);
       XrdPosixXrootd::setEnv(NAME_READCACHESIZE,0l);
-=======
-      XrdPosixXrootd::setEnv(NAME_READAHEADSIZE, buffersize*3);
-      XrdPosixXrootd::setEnv(NAME_READCACHESIZE, buffersize*6);
->>>>>>> 67b9d331
       if (debug)
         XrdPosixXrootd::setEnv(NAME_DEBUG, 10);
     }
@@ -895,16 +878,12 @@
     case 2:
       if (debug) {fprintf(stdout, "[eosfstcp]: doing XROOT open to write  %s\n", destination[i]);}
       if (appendmode) {
-<<<<<<< HEAD
 	struct stat buf;
 	if (XrdPosixXrootd::Stat((char*)destination[i],&buf)) {
 	  dstfd[i] = XrdPosixXrootd::Open(destination[i],O_WRONLY|O_CREAT,st[i].st_mode);
 	} else {
 	  dstfd[i] = XrdPosixXrootd::Open(destination[i],O_WRONLY,st[i].st_mode);
 	}
-=======
-        dstfd[i] = XrdPosixXrootd::Open(destination[i], O_WRONLY|O_CREAT, st[i].st_mode);
->>>>>>> 67b9d331
       } else {
         dstfd[i] = XrdPosixXrootd::Open(destination[i], O_WRONLY|O_TRUNC|O_CREAT, st[i].st_mode);
       }
@@ -1040,9 +1019,7 @@
       nread = read(srcfd[0], (void*)(buffer), buffersize);
       break;
     case 1:
-      fprintf(stdout, "eosfstcp - before doing read buffersize=%i\n", buffersize);
       nread = redundancyObj->read(offsetRaid, (char*)buffer, buffersize);
-      fprintf(stdout, "eosfstcp - nread=%zu\n", nread);
       offsetRaid += nread;
       break;
     case 2:
