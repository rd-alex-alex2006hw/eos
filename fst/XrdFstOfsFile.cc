--- conflicted
+++ resolved
@@ -1639,16 +1639,12 @@
         // Set the file to be deleted
         deleteOnClose = true;
         layOut->Remove();
-<<<<<<< HEAD
-=======
-
-	if (layOut->IsEntryServer())
-	{
-	  capOpaqueString += "&mgm.dropall=1";
-	}
+
+        if (layOut->IsEntryServer()) {
+          capOpaqueString += "&mgm.dropall=1";
+        }
 
         // Delete the replica in the MGM
->>>>>>> da160857
         int rc = gOFS.CallManager(&error, capOpaque->Get("mgm.path"),
                                   capOpaque->Get("mgm.manager"), capOpaqueString);
 
