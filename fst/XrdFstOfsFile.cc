--- conflicted
+++ resolved
@@ -1550,16 +1550,12 @@
       // Delete the file - set the file to be deleted
       deleteOnClose = true;
       layOut->Remove();
-<<<<<<< HEAD
-=======
-
-      if (layOut->IsEntryServer())
-      {
-	capOpaqueString += "&mgm.dropall=1";
+
+      if (layOut->IsEntryServer()) {
+        capOpaqueString += "&mgm.dropall=1";
       }
 
       // Delete the replica in the MGM
->>>>>>> 24a28ae6
       int rc = gOFS.CallManager(&error, capOpaque->Get("mgm.path"),
                                 capOpaque->Get("mgm.manager"), capOpaqueString);
 
