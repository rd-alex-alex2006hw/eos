//------------------------------------------------------------------------------
// File: XrdFstOfsFile.cc
// Author: Elvin-Alin Sindrilaru / Andreas-Joachim Peters - CERN
//------------------------------------------------------------------------------

/************************************************************************
 * EOS - the CERN Disk Storage System                                   *
 * Copyright (C) 2011 CERN/Switzerland                                  *
 *                                                                      *
 * This program is free software: you can redistribute it and/or modify *
 * it under the terms of the GNU General Public License as published by *
 * the Free Software Foundation, either version 3 of the License, or    *
 * (at your option) any later version.                                  *
 *                                                                      *
 * This program is distributed in the hope that it will be useful,      *
 * but WITHOUT ANY WARRANTY; without even the implied waDon'trranty of       *
 * MERCHANTABILITY or FITNESS FOR A PARTICULAR PURPOSE.  See the        *
 * GNU General Public License for more details.                         *
 *                                                                      *
 * You should have received a copy of the GNU General Public License    *
 * along with this program.  If not, see <http://www.gnu.org/licenses/>.*
 *****************************************dde*******************************/

/*----------------------------------------------------------------------------*/
#include "common/Path.hh"
#include "common/http/OwnCloud.hh"
#include "fst/XrdFstOfsFile.hh"
#include "fst/XrdFstOfs.hh"
#include "fst/layout/LayoutPlugin.hh"
#include "fst/checksum/ChecksumPlugins.hh"
/*----------------------------------------------------------------------------*/
#include "XrdOss/XrdOssApi.hh"
/*----------------------------------------------------------------------------*/
#include <math.h>
#include <fst/io/FileIoPluginCommon.hh>

/*----------------------------------------------------------------------------*/

extern XrdOssSys* XrdOfsOss;

EOSFSTNAMESPACE_BEGIN

<<<<<<< HEAD
const uint16_t XrdFstOfsFile::msDefaultTimeout = 300; // default timeout value
=======
        const uint16_t XrdFstOfsFile::msDefaultTimeout = 60; // default timeout value
>>>>>>> f7c3c053

//------------------------------------------------------------------------------
// Constructor
//------------------------------------------------------------------------------

XrdFstOfsFile::XrdFstOfsFile (const char* user, int MonID) :
XrdOfsFile (user, MonID),
eos::common::LogId (),
mTpcThreadStatus (EINVAL)
{
  openOpaque = 0;
  capOpaque = 0;
  fstPath = "";
  hasBlockXs = false;
  closed = false;
  opened = false;
  haswrite = false;
  hasReadError = false;
  fMd = 0;
  checkSum = 0;
  layOut = 0;
  isRW = 0;
  isCreation = 0;
  commitReconstruction = 0;
  rBytes = wBytes = sFwdBytes = sBwdBytes = sXlFwdBytes = sXlBwdBytes = rOffset = wOffset = 0;
  rTime.tv_sec = wTime.tv_sec = lrTime.tv_sec = lwTime.tv_sec = cTime.tv_sec = 0;
  rTime.tv_usec = wTime.tv_usec = lrTime.tv_usec = lwTime.tv_usec = cTime.tv_usec = 0;
  fileid = 0;
  fsid = 0;
  lid = 0;
  cid = 0;
  rCalls = wCalls = nFwdSeeks = nBwdSeeks = nXlFwdSeeks = nXlBwdSeeks = 0;
  localPrefix = "";
  maxOffsetWritten = 0;
  openSize = 0;
  closeSize = 0;
  isReplication = false;
  isInjection = false;
  isReconstruction = false;
  deleteOnClose = false;
  repairOnClose = false;
  eventOnClose = false;
  closeTime.tv_sec = closeTime.tv_usec = 0;
  openTime.tv_sec = openTime.tv_usec = 0;
  tz.tz_dsttime = tz.tz_minuteswest = 0;
  viaDelete = remoteDelete = writeDelete = false;
  SecString = "";
  writeErrorFlag = 0;
  tpcFlag = kTpcNone;
  mTpcState = kTpcIdle;
  ETag = "";
  mForcedMtime = 1;
  mForcedMtime_ms = 0;
  isOCchunk = 0;
<<<<<<< HEAD
  mTimeout = getenv("EOS_FST_STREAM_TIMEOUT")?strtoul(getenv("EOS_FST_STREAM_TIMEOUT"),0,10):msDefaultTimeout;
=======
  hasWriteError = false;
>>>>>>> f7c3c053
}


//------------------------------------------------------------------------------
// Destructor
//------------------------------------------------------------------------------

XrdFstOfsFile::~XrdFstOfsFile ()
{
  viaDelete = true;

  if (!closed)
  {
    close();
  }

  if (openOpaque)
  {
    delete openOpaque;
    openOpaque = 0;
  }

  if (capOpaque)
  {
    delete capOpaque;
    capOpaque = 0;
  }

  //............................................................................
  // Unmap the MD record
  //............................................................................
  if (fMd)
  {
    delete fMd;
    fMd = 0;
  }

  if (checkSum)
  {
    delete checkSum;
    checkSum = 0;
  }

  if (layOut)
  {
    delete layOut;
    layOut = 0;
  }
}


//------------------------------------------------------------------------------
//
//------------------------------------------------------------------------------

int
XrdFstOfsFile::openofs (const char* path,
                        XrdSfsFileOpenMode open_mode,
                        mode_t create_mode,
                        const XrdSecEntity* client,
                        const char* opaque)
{
  return XrdOfsFile::open(path, open_mode, create_mode, client, opaque);
}

//------------------------------------------------------------------------------
//
//------------------------------------------------------------------------------

int
XrdFstOfsFile::dropall (eos::common::FileId::fileid_t fileid, std::string path, std::string manager)
{
  // If we committed the replica and an error happened remote, we have
  // to unlink it again
  XrdOucString hexstring = "";
  eos::common::FileId::Fid2Hex(fileid, hexstring);
  XrdOucErrInfo error;
  XrdOucString capOpaqueString = "/?mgm.pcmd=drop";
  XrdOucString OpaqueString = "";
  OpaqueString += "&mgm.fid=";
  OpaqueString += hexstring;
  OpaqueString += "&mgm.fsid=anyway";
  OpaqueString += "&mgm.dropall=1";

  XrdOucEnv Opaque(OpaqueString.c_str());
  capOpaqueString += OpaqueString;
  // Delete the replica in the MGM
  int rcode = gOFS.CallManager(&error,
                               path.c_str(),
                               manager.c_str(),
                               capOpaqueString);

  if (rcode && (rcode != -EIDRM))
  {
    eos_warning("(unpersist): unable to drop file id %s fsid %u at manager %s",
                hexstring.c_str(), fileid, manager.c_str());
  }

  eos_info("info=\"removing on manager\" manager=%s fid=%llu fsid= drop-allrc=%d",
           manager.c_str(), (unsigned long long) fileid,
           rcode);
  return rcode;
}

//------------------------------------------------------------------------------
//
//------------------------------------------------------------------------------

int
XrdFstOfsFile::open (const char* path,
                     XrdSfsFileOpenMode open_mode,
                     mode_t create_mode,
                     const XrdSecEntity* client,
                     const char* opaque)
{
  EPNAME("open");
  const char* tident = error.getErrUser();
  tIdent = error.getErrUser();
  char* val = 0;
  isRW = false;
  int retc = SFS_OK;
  Path = path;
  hostName = gOFS.HostName;
  gettimeofday(&openTime, &tz);
  XrdOucString stringOpaque = opaque;
  XrdOucString opaqueCheckSum = "";
  XrdOucString opaqueBlockCheckSum = "";
  std::string sec_protocol = client->prot;

  bool hasCreationMode = (open_mode & SFS_O_CREAT);

  while (stringOpaque.replace("?", "&"))
  {
  }

  while (stringOpaque.replace("&&", "&"))
  {
  }

  int envlen;
  XrdOucString maskOpaque = opaque ? opaque : "";
  // mask some opaque parameters to shorten the logging
  eos::common::StringConversion::MaskTag(maskOpaque, "cap.sym");
  eos::common::StringConversion::MaskTag(maskOpaque, "cap.msg");
  eos::common::StringConversion::MaskTag(maskOpaque, "authz");

  // For RAIN layouts if the opaque information contains the tag fst.store=1 the
  // corrupted files are recovered back on disk. There is no other way to make
  // the distinction between an open for write an open for recovery since XrdCl
  // open in RDWR mode for both cases
  store_recovery = false;
  XrdOucEnv recvOpaque(stringOpaque.c_str());

  if ((val = recvOpaque.Get("fst.store")))
  {
    if (strncmp(val, "1", 1) == 0)
    {
      store_recovery = true;
      open_mode = SFS_O_RDWR;
      eos_info("msg=\"enabling RAIN store recovery\"");
    }
  }

  if ((open_mode & (SFS_O_WRONLY | SFS_O_RDWR | SFS_O_CREAT | SFS_O_TRUNC)) != 0)
  {
    isRW = true;
  }


  // ----------------------------------------------------------------------------
  // extract tpc keys
  // ----------------------------------------------------------------------------
  XrdOucEnv tmpOpaque(stringOpaque.c_str());

  SetLogId(0, client, tident);

  if ((val = tmpOpaque.Get("mgm.logid")))
  {
    SetLogId(val, client, tident);
  }

  if ((val = tmpOpaque.Get("mgm.etag")))
  {
    // extract our ETag from the redirection URL if available
    ETag = val;
  }

<<<<<<< HEAD
  if ((val = tmpOpaque.Get("mgm.mtime")))
  {
    // mgm.mtime=0 we set the external mtime=0 and indicated during commit, that it should not update the mtime as in case of a FUSE client which will call utimes
    mForcedMtime = 0;
    mForcedMtime_ms = 0;
=======
  if ((val = tmpOpaque.Get("mgm.event")))
  {
    std::string event = val;
    if (event == "close")
      eventOnClose = true;

    val = tmpOpaque.Get("mgm.workflow");
    eventWorkflow = (val) ? val : "";
>>>>>>> f7c3c053
  }

  if (eos::common::OwnCloud::isChunkUpload(tmpOpaque))
  {
    // tag as an OC chunk upload
    isOCchunk = true;
  }

  eos_info("path=%s info=%s isRW=%d open_mode=%x",
           Path.c_str(), maskOpaque.c_str(), isRW, open_mode);

  std::string tpc_stage = tmpOpaque.Get("tpc.stage") ?
          tmpOpaque.Get("tpc.stage") : "";
  std::string tpc_key = tmpOpaque.Get("tpc.key") ?
          tmpOpaque.Get("tpc.key") : "";
  std::string tpc_src = tmpOpaque.Get("tpc.src") ?
          tmpOpaque.Get("tpc.src") : "";
  std::string tpc_dst = tmpOpaque.Get("tpc.dst") ?
          tmpOpaque.Get("tpc.dst") : "";
  std::string tpc_org = tmpOpaque.Get("tpc.org") ?
          tmpOpaque.Get("tpc.org") : "";
  std::string tpc_lfn = tmpOpaque.Get("tpc.lfn") ?
          tmpOpaque.Get("tpc.lfn") : "";

  if (tpc_stage == "placement")
  {
    tpcFlag = kTpcSrcCanDo;
  }

  if (tpc_key.length())
  {
    time_t now = time(NULL);
    bool new_entry = false;

    {
      XrdSysMutexHelper tpcLock(gOFS.TpcMapMutex);
      new_entry = !gOFS.TpcMap[isRW].count(tpc_key.c_str());
    }

    if ((tpc_stage == "placement") || (new_entry))
    {
      //.........................................................................
      // Create a TPC entry in the TpcMap
      //.........................................................................
      XrdSysMutexHelper tpcLock(gOFS.TpcMapMutex);
      if (gOFS.TpcMap[isRW].count(tpc_key.c_str()))
      {
        //.......................................................................
        // TPC key replay go away
        //.......................................................................
        return gOFS.Emsg(epname, error, EPERM, "open - tpc key replayed", path);
      }
      if (tpc_key == "")
      {
        //.......................................................................
        // TPC key missing
        //.......................................................................
        return gOFS.Emsg(epname, error, EINVAL, "open - tpc key missing", path);
      }

      //.........................................................................
      // Compute the tpc origin e.g. <name>:<pid>@<host.domain>
      //.........................................................................

      // TODO: Xrootd 4.0      std::string origin_host = client->addrInfo->Name();
      std::string origin_host = client->host ? client->host : "<sss-auth>";
      std::string origin_tident = client->tident;
      origin_tident.erase(origin_tident.find(":"));
      tpc_org = origin_tident;
      tpc_org += "@";
      tpc_org += origin_host;

      //.........................................................................
      // Store the TPC initialization
      //.........................................................................
      gOFS.TpcMap[isRW][tpc_key].key = tpc_key;
      gOFS.TpcMap[isRW][tpc_key].org = tpc_org;
      gOFS.TpcMap[isRW][tpc_key].src = tpc_src;
      gOFS.TpcMap[isRW][tpc_key].dst = tpc_dst;
      gOFS.TpcMap[isRW][tpc_key].path = path;
      gOFS.TpcMap[isRW][tpc_key].lfn = tpc_lfn;
      gOFS.TpcMap[isRW][tpc_key].opaque = stringOpaque.c_str();
      gOFS.TpcMap[isRW][tpc_key].expires = time(NULL) + 60; // one minute that's fine

      TpcKey = tpc_key.c_str();
      if (tpc_src.length())
      {
        // this is a destination session setup
        tpcFlag = kTpcDstSetup;
        if (!tpc_lfn.length())
        {
          return gOFS.Emsg(epname, error, EINVAL, "open - tpc lfn missing", path);
        }
      }
      else
      {
        // this is a source session setup
        tpcFlag = kTpcSrcSetup;
      }
      if (tpcFlag == kTpcDstSetup)
      {
        eos_info("msg=\"tpc dst session\" key=%s, org=%s, src=%s path=%s lfn=%s expires=%llu",
                 gOFS.TpcMap[isRW][tpc_key].key.c_str(),
                 gOFS.TpcMap[isRW][tpc_key].org.c_str(),
                 gOFS.TpcMap[isRW][tpc_key].src.c_str(),
                 gOFS.TpcMap[isRW][tpc_key].path.c_str(),
                 gOFS.TpcMap[isRW][tpc_key].lfn.c_str(),
                 gOFS.TpcMap[isRW][tpc_key].expires);
      }
      else
      {
        eos_info("msg=\"tpc src session\" key=%s, org=%s, dst=%s path=%s expires=%llu",
                 gOFS.TpcMap[isRW][tpc_key].key.c_str(),
                 gOFS.TpcMap[isRW][tpc_key].org.c_str(),
                 gOFS.TpcMap[isRW][tpc_key].dst.c_str(),
                 gOFS.TpcMap[isRW][tpc_key].path.c_str(),
                 gOFS.TpcMap[isRW][tpc_key].expires);
      }
    }
    else
    {
      //.........................................................................
      // Verify a TPC entry in the TpcMap
      //.........................................................................

      // since the destination's open can now come before the transfer has been setup
      // we now have to give some time for the TPC client to deposit the key
      // the not so nice side effect is that this thread stays busy during that time

      bool exists = false;

      for (size_t i = 0; i < 150; i++)
      {
        XrdSysMutexHelper tpcLock(gOFS.TpcMapMutex);
        if (gOFS.TpcMap[isRW].count(tpc_key))
          exists = true;
        if (!exists)
        {
          XrdSysTimer timer;
          timer.Wait(100);
        }
        else
        {
          break;
        }
      }

      XrdSysMutexHelper tpcLock(gOFS.TpcMapMutex);
      if (!gOFS.TpcMap[isRW].count(tpc_key))
      {
        return gOFS.Emsg(epname, error, EPERM, "open - tpc key not valid", path);
      }
      if (gOFS.TpcMap[isRW][tpc_key].expires < now)
      {
        return gOFS.Emsg(epname, error, EPERM, "open - tpc key expired", path);
      }

      // we trust 'sss' anyway and we miss the host name in the 'sss' entity
      if ((sec_protocol != "sss") && (gOFS.TpcMap[isRW][tpc_key].org != tpc_org))
      {
        return gOFS.Emsg(epname, error, EPERM, "open - tpc origin mismatch", path);
      }
      //.........................................................................
      // Grab the open information
      //.........................................................................
      Path = gOFS.TpcMap[isRW][tpc_key].path.c_str();
      stringOpaque = gOFS.TpcMap[isRW][tpc_key].opaque.c_str();
      //.........................................................................
      // Expire TPC entry
      //.........................................................................
      gOFS.TpcMap[isRW][tpc_key].expires = (now - 10);

      // store the provided origin to compare with our local connection
      gOFS.TpcMap[isRW][tpc_key].org = tpc_org;
      // this must be a tpc read issued from a TPC target
      tpcFlag = kTpcSrcRead;
      TpcKey = tpc_key.c_str();
      eos_info("msg=\"tpc read\" key=%s, org=%s, path=%s expires=%llu",
               gOFS.TpcMap[isRW][tpc_key].key.c_str(),
               gOFS.TpcMap[isRW][tpc_key].org.c_str(),
               gOFS.TpcMap[isRW][tpc_key].src.c_str(),
               gOFS.TpcMap[isRW][tpc_key].path.c_str(),
               gOFS.TpcMap[isRW][tpc_key].expires);
    }
    //...........................................................................
    // Expire keys which are more than one 4 hours expired
    //...........................................................................
    XrdSysMutexHelper tpcLock(gOFS.TpcMapMutex);
    auto it = (gOFS.TpcMap[isRW]).begin();
    auto del = (gOFS.TpcMap[isRW]).begin();
    while (it != (gOFS.TpcMap[isRW]).end())
    {
      del = it;
      it++;
      if (now > (del->second.expires + (4 * 3600)))
      {
        eos_info("msg=\"expire tpc key\" key=%s", del->second.key.c_str());
        gOFS.TpcMap[isRW].erase(del);
      }
    }
  }

  stringOpaque += "&mgm.path=";
  stringOpaque += Path.c_str();
  openOpaque = new XrdOucEnv(stringOpaque.c_str());

  if ((val = openOpaque->Get("mgm.logid")))
  {
    SetLogId(val, tident);
  }

  if ((val = openOpaque->Get("mgm.checksum")))
  {
    opaqueCheckSum = val;
  }

  if ((val = openOpaque->Get("mgm.blockchecksum")))
  {
    opaqueBlockCheckSum = val;
  }

  if ((val = openOpaque->Get("eos.injection")))
  {
    isInjection = true;
  }

  int caprc = 0;

  //.............................................................................
  // tpc src read can bypass capability checks
  //.............................................................................
  if ((tpcFlag != kTpcSrcRead) && (caprc = gCapabilityEngine.Extract(openOpaque, capOpaque)))
  {
    if (caprc == ENOKEY)
    {
      //.........................................................................
      // If we just miss the key, better stall the client
      //.........................................................................
      return gOFS.Stall(error, 10, "FST still misses the required capability key");
    }

    //...........................................................................
    // No capability - go away!
    //...........................................................................
    return gOFS.Emsg(epname, error, caprc, "open - capability illegal", Path.c_str());
  }
  else
  {
    if (tpcFlag == kTpcSrcRead)
    {
      //.........................................................................
      // Grab the capability contents from the tpc key map
      //.........................................................................
      XrdSysMutexHelper tpcLock(gOFS.TpcMapMutex);
      if (gOFS.TpcMap[isRW][tpc_key].capability.length())
      {
        capOpaque = new XrdOucEnv(gOFS.TpcMap[isRW][tpc_key].capability.c_str());
      }
      else
      {
        return gOFS.Emsg(epname, error, EINVAL, "open - capability not found for tpc key %s", tpc_key.c_str());
      }
    }
    if (tpcFlag == kTpcSrcSetup)
    {
      //.........................................................................
      // For a TPC setup we need to store the decoded capability contents
      //.........................................................................
      XrdSysMutexHelper tpcLock(gOFS.TpcMapMutex);
      gOFS.TpcMap[isRW][tpc_key].capability = capOpaque->Env(envlen);
    }
  }

  eos_info("capability=%s", capOpaque->Env(envlen));

  const char* hexfid = 0;
  const char* sfsid = 0;
  const char* slid = 0;
  const char* scid = 0;
  const char* smanager = 0;
  const char* sbookingsize = 0;
  const char* stargetsize = 0;
  bookingsize = 0;
  targetsize = 0;
  fileid = 0;
  fsid = 0;
  lid = 0;
  cid = 0;
  const char* secinfo = 0;

  if (!(hexfid = capOpaque->Get("mgm.fid")))
  {
    return gOFS.Emsg(epname, error, EINVAL, "open - no file id in capability", Path.c_str());
  }

  if (!(sfsid = capOpaque->Get("mgm.fsid")))
  {
    return gOFS.Emsg(epname, error, EINVAL, "open - no file system id in capability", Path.c_str());
  }

  if (!(secinfo = capOpaque->Get("mgm.sec")))
  {
    return gOFS.Emsg(epname, error, EINVAL, "open - no security information in capability", Path.c_str());
  }
  else
  {
    SecString = secinfo;
  }

  if ((val = capOpaque->Get("mgm.minsize")))
  {
    errno = 0;
    minsize = strtoull(val, 0, 10);

    if (errno)
    {
      eos_err("illegal minimum file size specified <%s>- restricting to 1 byte", val);
      minsize = 1;
    }
  }
  else
  {
    minsize = 0;
  }

  if ((val = capOpaque->Get("mgm.maxsize")))
  {
    errno = 0;
    maxsize = strtoull(val, 0, 10);

    if (errno)
    {
      eos_err("illegal maximum file size specified <%s>- restricting to 1 byte", val);
      maxsize = 1;
    }
  }
  else
  {
    maxsize = 0;
  }

  if ((val = openOpaque->Get("eos.pio.action")))
  {
    // figure out if this is a RAIN reconstruction
    XrdOucString action = val;
    if (action == "reconstruct")
    {
      haswrite = true;
      isReconstruction = true;
    }
  }

  //............................................................................
  // If we open a replica we have to take the right filesystem id and filesystem
  // prefix for that replica
  //............................................................................
  if (openOpaque->Get("mgm.replicaindex"))
  {
    XrdOucString replicafsidtag = "mgm.fsid";
    replicafsidtag += (int) atoi(openOpaque->Get("mgm.replicaindex"));

    if (capOpaque->Get(replicafsidtag.c_str()))
      sfsid = capOpaque->Get(replicafsidtag.c_str());
  }

  //............................................................................
  // Extract the local path prefix from the broadcasted configuration!
  //............................................................................
  eos::common::RWMutexReadLock lock(gOFS.Storage->fsMutex);
  fsid = atoi(sfsid ? sfsid : "0");

  if (fsid && gOFS.Storage->fileSystemsMap.count(fsid))
  {
    localPrefix = gOFS.Storage->fileSystemsMap[fsid]->GetPath().c_str();
  }

  //............................................................................
  // Attention: the localprefix implementation does not work for gateway machines
  // - this needs some modifications
  //............................................................................

  if (!localPrefix.length())
  {
    return gOFS.Emsg(epname, error, EINVAL,
                     "open - cannot determine the prefix path to use for the given filesystem id", Path.c_str());
  }

  if (!(slid = capOpaque->Get("mgm.lid")))
  {
    return gOFS.Emsg(epname, error, EINVAL, "open - no layout id in capability", Path.c_str());
  }

  if (!(scid = capOpaque->Get("mgm.cid")))
  {
    return gOFS.Emsg(epname, error, EINVAL, "open - no container id in capability", Path.c_str());
  }

  if (!(smanager = capOpaque->Get("mgm.manager")))
  {
    return gOFS.Emsg(epname, error, EINVAL, "open - no manager name in capability", Path.c_str());
  }

  RedirectManager = smanager;
  int dpos = RedirectManager.find(":");

  if (dpos != STR_NPOS)
    RedirectManager.erase(dpos);

  {
    // evt. update the shared hash manager entry
    XrdSysMutexHelper lock(eos::fst::Config::gConfig.Mutex);
    XrdOucString ConfigManager = eos::fst::Config::gConfig.Manager;
    if (ConfigManager != RedirectManager)
    {
      eos_warning("msg=\"MGM master seems to have changed - adjusting global config\" old-manager=\"%s\" new-manager=\"%s\"",
                  ConfigManager.c_str(), RedirectManager.c_str());
      eos::fst::Config::gConfig.Manager = RedirectManager;
    }
  }

  std::string RedirectTried = RedirectManager.c_str();
  RedirectTried += "?tried=+";
  RedirectTried += gOFS.HostName;

  eos::common::FileId::FidPrefix2FullPath(hexfid, localPrefix.c_str(), fstPath);
  fileid = eos::common::FileId::Hex2Fid(hexfid);
  fsid = atoi(sfsid);
  lid = atoi(slid);
  cid = strtoull(scid, 0, 10);

  //............................................................................
  // Check if this is an open for replication
  //............................................................................
  eos_info("Path=%s beginswith=%d", Path.c_str(), Path.beginswith("/replicate:"));

  if (Path.beginswith("/replicate:"))
  {
    bool isopenforwrite = false;
    gOFS.OpenFidMutex.Lock();

    if (gOFS.WOpenFid[fsid].count(fileid))
    {
      if (gOFS.WOpenFid[fsid][fileid] > 0)
      {
        isopenforwrite = true;
      }
    }

    gOFS.OpenFidMutex.UnLock();

    if (isopenforwrite)
    {
      eos_err("forbid to open replica - file %s is opened in RW mode", Path.c_str());
      return gOFS.Emsg(epname, error, ENOENT,
                       "open - cannot replicate: file is opened in RW mode", Path.c_str());
    }

    isReplication = true;
  }

  //............................................................................
  // Check if this is an open for HTTP
  //............................................................................
  if ((!isRW) && ((std::string(client->tident) == "http")))
  {
    bool isopenforwrite = false;
    gOFS.OpenFidMutex.Lock();

    if (gOFS.WOpenFid[fsid].count(fileid))
    {
      if (gOFS.WOpenFid[fsid][fileid] > 0)
      {
        isopenforwrite = true;
      }
    }

    gOFS.OpenFidMutex.UnLock();

    if (isopenforwrite)
    {
      eos_err("forbid to open replica for synchronization - file %s is opened in RW mode", Path.c_str());
      return gOFS.Emsg(epname, error, ETXTBSY,
                       "open - cannot synchronize this file: file is opened in RW mode", Path.c_str());
    }

  }

  if ((val = capOpaque->Get("mgm.logid")))
  {
    snprintf(logId, sizeof ( logId) - 1, "%s", val);
  }

  SetLogId(logId, vid, tident);
  eos_info("fstpath=%s", fstPath.c_str());

  //............................................................................
  // Get the layout object
  //............................................................................
  layOut = eos::fst::LayoutPlugin::GetLayoutObject(this, lid, client, &error,
                                                   fstPath.c_str(),
                                                   msDefaultTimeout, store_recovery);

  if (!layOut)
  {
    int envlen;
    eos_err("unable to handle layout for %s", capOpaque->Env(envlen));
    delete fMd;
    return gOFS.Emsg(epname, error, EINVAL, "open - illegal layout specified ",
                     capOpaque->Env(envlen));
  }

  layOut->SetLogId(logId, vid, tident);

  errno = 0;
  if ((retc = layOut->GetFileIo()->fileExists()))
  {
    //..........................................................................
    // We have to distinguish if an Exists call fails or return ENOENT, otherwise
    // we might trigger an automatic clean-up of a file !!!
    //..........................................................................
    if (errno != ENOENT)
    {
      delete fMd;
      return gOFS.Emsg(epname, error, EIO, "open - unable to check for existance of file ",
                       capOpaque->Env(envlen));
    }
    //..........................................................................
    // File does not exist, keep the create lfag
    //..........................................................................
    isCreation = true;
    openSize = 0;
    //..........................................................................
    // Used to indicate if a file was written in the meanwhile by someone else
    //..........................................................................
    updateStat.st_mtime = 0;
    // force the create flag
    open_mode |= SFS_O_CREAT;
    create_mode |= SFS_O_MKPTH;
    eos_debug("adding creation flag because of %d %d", retc, errno);
  }
  else
  {
    eos_debug("removing creation flag because of %d %d", retc, errno);
    // remove the creat flag
    if (open_mode & SFS_O_CREAT)
      open_mode -= SFS_O_CREAT;
  }

  //............................................................................
  // Capability access distinction
  //............................................................................
  if (isRW)
  {
    if (isCreation)
    {
      if (!capOpaque->Get("mgm.access")
          || ((strcmp(capOpaque->Get("mgm.access"), "create")) &&
          (strcmp(capOpaque->Get("mgm.access"), "write")) &&
          (strcmp(capOpaque->Get("mgm.access"), "update"))))
      {
        return gOFS.Emsg(epname,
                         error,
                         EPERM,
                         "open - capability does not allow to create/write/update this file",
                         path);
      }
    }
    else
    {
      if (!capOpaque->Get("mgm.access")
          || ((strcmp(capOpaque->Get("mgm.access"), "create")) &&
          (strcmp(capOpaque->Get("mgm.access"), "write")) &&
          (strcmp(capOpaque->Get("mgm.access"), "update"))))
      {
        return gOFS.Emsg(epname,
                         error,
                         EPERM,
                         "open - capability does not allow to update/write/create this file",
                         path);
      }
    }
  }
  else
  {
    if (!capOpaque->Get("mgm.access")
        || ((strcmp(capOpaque->Get("mgm.access"), "read")) &&
        (strcmp(capOpaque->Get("mgm.access"), "create")) &&
        (strcmp(capOpaque->Get("mgm.access"), "write")) &&
        (strcmp(capOpaque->Get("mgm.access"), "update"))))

    {
      return gOFS.Emsg(epname,
                       error,
                       EPERM,
                       "open - capability does not allow to read this file",
                       path);
    }
  }

  //............................................................................
  // Bookingsize is only needed for file creation
  //............................................................................
  if (isRW && isCreation)
  {
    if (!(sbookingsize = capOpaque->Get("mgm.bookingsize")))
    {
      return gOFS.Emsg(epname, error, EINVAL, "open - no booking size in capability", Path.c_str());
    }
    else
    {
      bookingsize = strtoull(capOpaque->Get("mgm.bookingsize"), 0, 10);

      if (errno == ERANGE)
      {
        eos_err("invalid bookingsize in capability bookingsize=%s", sbookingsize);
        return gOFS.Emsg(epname, error, EINVAL, "open - invalid bookingsize in capability", Path.c_str());
      }
    }

    if ((stargetsize = capOpaque->Get("mgm.targetsize")))
    {
      targetsize = strtoull(capOpaque->Get("mgm.targetsize"), 0, 10);

      if (errno == ERANGE)
      {
        eos_err("invalid targetsize in capability targetsize=%s", stargetsize);
        return gOFS.Emsg(epname, error, EINVAL, "open - invalid targetsize in capability", Path.c_str());
      }
    }
  }

  //............................................................................
  // Check if the booking size violates the min/max-size criteria
  //............................................................................

  if (bookingsize && maxsize)
  {
    if (bookingsize > maxsize)
    {
      eos_err("invalid bookingsize specified - violates maximum file size criteria");
      return gOFS.Emsg(epname, error, ENOSPC, "open - bookingsize violates maximum allowed filesize", Path.c_str());
    }
  }

  if (bookingsize && minsize)
  {
    if (bookingsize < minsize)
    {
      eos_err("invalid bookingsize specified - violates minimum file size criteria");
      return gOFS.Emsg(epname, error, ENOSPC, "open - bookingsize violates minimum allowed filesize", Path.c_str());
    }
  }

  //............................................................................
  // Get the identity
  //............................................................................
  eos::common::Mapping::VirtualIdentity vid;
  eos::common::Mapping::Nobody(vid);

  if ((val = capOpaque->Get("mgm.ruid")))
  {
    vid.uid = atoi(val);
  }
  else
  {
    return gOFS.Emsg(epname, error, EINVAL, "open - sec ruid missing", Path.c_str());
  }

  if ((val = capOpaque->Get("mgm.rgid")))
  {
    vid.gid = atoi(val);
  }
  else
  {
    return gOFS.Emsg(epname, error, EINVAL, "open - sec rgid missing", Path.c_str());
  }

  if ((val = capOpaque->Get("mgm.uid")))
  {
    vid.uid_list.clear();
    vid.uid_list.push_back(atoi(val));
  }
  else
  {
    return gOFS.Emsg(epname, error, EINVAL, "open - sec uid missing", Path.c_str());
  }

  if ((val = capOpaque->Get("mgm.gid")))
  {
    vid.gid_list.clear();
    vid.gid_list.push_back(atoi(val));
  }
  else
  {
    return gOFS.Emsg(epname, error, EINVAL, "open - sec gid missing", Path.c_str());
  }

<<<<<<< HEAD
  if ((val = capOpaque->Get("mgm.logid")))
  {
    snprintf(logId, sizeof ( logId) - 1, "%s", val);
  }

  SetLogId(logId, vid, tident);
  eos_info("fstpath=%s", fstPath.c_str());

  //............................................................................
  // Get the layout object
  //............................................................................
  layOut = eos::fst::LayoutPlugin::GetLayoutObject(this, lid, client, &error,
                                                   eos::common::LayoutId::kLocal,
                                                   mTimeout, store_recovery);

  if (!layOut)
  {
    int envlen;
    eos_err("unable to handle layout for %s", capOpaque->Env(envlen));
    delete fMd;
    return gOFS.Emsg(epname, error, EINVAL, "open - illegal layout specified ",
                     capOpaque->Env(envlen));
  }

  layOut->SetLogId(logId, vid, tident);

=======
>>>>>>> f7c3c053
  //............................................................................
  // Attach meta data
  //............................................................................
  fMd = gFmdSqliteHandler.GetFmd(fileid, fsid, vid.uid, vid.gid, lid, isRW);

  if ( (!fMd) || gOFS.Simulate_FMD_open_error )
  {
    if( !gOFS.Simulate_FMD_open_error )
    {
      // try to resync from the MGM and repair on the fly
      if (gFmdSqliteHandler.ResyncMgm(fsid, fileid, RedirectManager.c_str()))
      {
        eos_info("msg=\"resync ok\" fsid=%lu fid=%llx", (unsigned long) fsid, fileid);
        fMd = gFmdSqliteHandler.GetFmd(fileid, fsid, vid.uid, vid.gid, lid, isRW);
      }
      else
      {
        eos_err("msg=\"resync failed\" fsid=%lu fid=%llx", (unsigned long) fsid, fileid);
      }
    }
    if ( (!fMd) || gOFS.Simulate_FMD_open_error )
    {
      if ((!isRW) || (layOut->IsEntryServer() && (!isReplication)))
      {
        eos_crit("no fmd for fileid %llu on filesystem %lu", fileid, fsid);
        int ecode = 1094;
        eos_warning("rebouncing client since we failed to get the FMD record back to MGM %s:%d",
                    RedirectManager.c_str(), ecode);

        if (hasCreationMode)
        {
          // clean-up before re-bouncing
          dropall(fileid, path, RedirectManager.c_str());
        }
        return gOFS.Redirect(error, RedirectTried.c_str(), ecode);
      }
      else
      {
        eos_crit("no fmd for fileid %llu on filesystem %lu", fileid, (unsigned long long) fsid);
        return gOFS.Emsg(epname, error, ENOENT, "open - no FMD record found ");
      }
    }
  }

  //............................................................................
  // Call the checksum factory function with the selected layout
  //............................................................................

  if (isRW || (opaqueCheckSum != "ignore"))
  {
    checkSum = eos::fst::ChecksumPlugins::GetChecksumObject(lid);
    eos_debug("checksum requested %d %u", checkSum, lid);
  }

  //............................................................................
  // Save block xs opaque information for the OSS layer
  //............................................................................
  if (eos::common::LayoutId::GetBlockChecksum(lid) != eos::common::LayoutId::kNone)
  {
    if (opaqueBlockCheckSum != "ignore")
      hasBlockXs = true;
  }

  XrdOucString oss_opaque = "";
  oss_opaque += "&mgm.lid=";
  oss_opaque += slid;
  oss_opaque += "&mgm.bookingsize=";
  oss_opaque += static_cast<int> (bookingsize);

  //............................................................................
  // Open layout implementation
  //............................................................................
  eos_info("fstpath=%s open-mode=%x create-mode=%x layout-name=%s", fstPath.c_str(), open_mode, create_mode, layOut->GetName());
  int rc = layOut->Open(open_mode, create_mode, oss_opaque.c_str());

  if (isReplication && !isCreation)
  {
    // retrieve the current size to detect modification during replication
    layOut->Stat(&updateStat);
  }

  if ((!rc) && isCreation && bookingsize)
  {
    // ----------------------------------
    // check if the file system is full
    // ----------------------------------
    bool isfull = false;
    {
      XrdSysMutexHelper(gOFS.Storage->fileSystemFullMapMutex);
      isfull = gOFS.Storage->fileSystemFullMap[fsid];
    }

    if (isfull)
    {
      if (layOut->IsEntryServer() && (!isReplication))
      {
        writeErrorFlag = kOfsDiskFullError;
        layOut->Remove();
        int ecode = 1094;
        eos_warning("rebouncing client since we don't have enough space back to MGM %s:%d",
            RedirectManager.c_str(), ecode);

        if (hasCreationMode)
        {
          // clean-up before re-bouncing
          dropall(fileid, path, RedirectManager.c_str());
        }

        return gOFS.Redirect(error, RedirectTried.c_str(), ecode);
      }
      writeErrorFlag = kOfsDiskFullError;
      return gOFS.Emsg("writeofs", error, ENOSPC, "create file - disk space (headroom) exceeded fn=",
          capOpaque ? (capOpaque->Get("mgm.path") ? capOpaque->Get("mgm.path") : FName()) : FName());
    }

    rc = layOut->Fallocate(bookingsize);

    if (rc)
    {
      eos_crit("file allocation gave return code %d errno=%d for allocation of size=%llu",
          rc, errno, bookingsize);

      if (layOut->IsEntryServer() && (!isReplication))
      {
        layOut->Remove();
        int ecode = 1094;
        eos_warning("rebouncing client since we don't have enough space back to MGM %s:%d",
            RedirectManager.c_str(), ecode);

        if (hasCreationMode)
        {
          // clean-up before re-bouncing
          dropall(fileid, path, RedirectManager.c_str());
        }

        return gOFS.Redirect(error, RedirectTried.c_str(), ecode);
      }
      else
      {
        layOut->Remove();
        return gOFS.Emsg(epname, error, ENOSPC, "open - cannot allocate required space", Path.c_str());
      }
    }
  }

  eos_info("checksum=%llx entryserver=%d", (unsigned long long) checkSum, layOut->IsEntryServer());

  if (!isCreation)
  {
    //..........................................................................
    // Get the real size of the file, not the local stripe size!
    //..........................................................................
    struct stat statinfo;

    if ((retc = layOut->Stat(&statinfo)))
    {
      return gOFS.Emsg(epname, error, EIO, "open - cannot stat layout to determine file size", Path.c_str());
    }

    //........................................................................
    // We feed the layout size, not the physical on disk!
    //........................................................................
    eos_info("msg=\"layout size\": disk_size=%lu db_size= %llu",
             statinfo.st_size, fMd->fMd.size);

    if ((off_t) statinfo.st_size != (off_t) fMd->fMd.size)
    {
      // in a RAID-like layout if the header is corrupted there is no way to know
      // the size of the initial file, therefore we take the value from the DB
      if (!isReconstruction)
      {
        openSize = fMd->fMd.size;
      }
      else
      {
        openSize = statinfo.st_size;
      }
    }
    else
    {
      openSize = statinfo.st_size;
    }

    if (checkSum && isRW)
    {
      //........................................................................
      // Preset with the last known checksum
      //........................................................................
      eos_info("msg=\"reset init\" file-xs=%s", fMd->fMd.checksum.c_str());
      checkSum->ResetInit(0, openSize, fMd->fMd.checksum.c_str());
    }
  }

  //.......................................................................................................
  // if we are not the entry server for ReedS & RaidDP layouts we disable the checksum object now for write
  // if we read we don't check checksums at all since we have block and parity checking
  //.......................................................................................................
  if (((eos::common::LayoutId::GetLayoutType(lid) == eos::common::LayoutId::kRaidDP) ||
      (eos::common::LayoutId::GetLayoutType(lid) == eos::common::LayoutId::kRaid6) ||
      (eos::common::LayoutId::GetLayoutType(lid) == eos::common::LayoutId::kArchive)) &&
      ((!isRW) || (!layOut->IsEntryServer())))
  {
    //........................................................................
    // This case we need to exclude!
    //........................................................................
    if (checkSum)
    {
      delete checkSum;
      checkSum = 0;
    }
  }

  std::string filecxerror = "0";

  if (!rc)
  {
    //........................................................................
    // Set the eos lfn as extended attribute
    //........................................................................
    std::unique_ptr<FileIo> io(FileIoPluginHelper::GetIoObject(layOut->GetLocalReplicaPath()));
    if (isRW)
    {
      if (Path.beginswith("/replicate:"))
      {
        if (capOpaque->Get("mgm.path"))
        {
          XrdOucString unsealedpath = capOpaque->Get("mgm.path");
          XrdOucString sealedpath = path;
          if (io->attrSet(std::string("user.eos.lfn"), std::string(unsealedpath.c_str())))
          {
            eos_err("unable to set extended attribute <eos.lfn> errno=%d", errno);
          }
        }
        else
        {
          eos_err("no lfn in replication capability");
        }
      }
      else
      {
        if (io->attrSet(std::string("user.eos.lfn"), std::string(Path.c_str())))
        {
          eos_err("unable to set extended attribute <eos.lfn> errno=%d", errno);
        }
      }
    }

    //........................................................................
    // Try to get error if the file has a scan error
    io->attrGet("user.filecxerror", filecxerror);
  }

  if ((!isRW) && (filecxerror == "1"))
  {
    //..........................................................................
    // If we have a replica layout
    //..........................................................................
    if (eos::common::LayoutId::GetLayoutType(lid) == eos::common::LayoutId::kReplica)
    {
      //........................................................................
      // There was a checksum error during the last scan
      //........................................................................
      eos_err("open of %s failed - replica has a checksum mismatch", Path.c_str());
      return gOFS.Emsg(epname, error, EIO, "open - replica has a checksum mismatch", Path.c_str());
    }
  }

  if (!rc)
  {
    opened = true;
    gOFS.OpenFidMutex.Lock();

    if (isRW)
    {
      gOFS.WOpenFid[fsid][fileid]++;
    }
    else
    {
      gOFS.ROpenFid[fsid][fileid]++;
    }

    gOFS.OpenFidMutex.UnLock();
  }
  else
  {
    //..........................................................................
    // If we have local errors in open we don't disable a filesystem -
    // this is done by the Scrub thread if necessary!
    //..........................................................................

    //..........................................................................
    // In any case we just redirect back to the manager if we are the 1st entry
    // point of the client
    //..........................................................................
    if (layOut->IsEntryServer() && (!isReplication))
    {
      int ecode = 1094;
      rc = SFS_REDIRECT;
      eos_warning("rebouncing client after open error back to MGM %s:%d", RedirectManager.c_str(), ecode);

      if (hasCreationMode)
      {
        // clean-up before re-bouncing
        dropall(fileid, path, RedirectManager.c_str());
      }

      return gOFS.Redirect(error, RedirectTried.c_str(), ecode);
    }
    else
    {
      eos_warning("opening %s failed", Path.c_str());
      return gOFS.Emsg(epname, error, EIO, "open", Path.c_str());
    }
  }

  if (rc == SFS_OK)
  {
    //..........................................................................
    // Tag this transaction as open
    //..........................................................................
    if (isRW)
    {
      if (!gOFS.Storage->OpenTransaction(fsid, fileid))
      {
        eos_crit("cannot open transaction for fsid=%u fid=%llu", fsid, fileid);
      }
    }
  }

  eos_debug("open finished");
  return rc;
}


//------------------------------------------------------------------------------
//
//------------------------------------------------------------------------------

void
XrdFstOfsFile::AddReadTime ()
{
  unsigned long mus = ((lrTime.tv_sec - cTime.tv_sec) * 1000000) +
          lrTime.tv_usec - cTime.tv_usec;
  rTime.tv_sec += (mus / 1000000);
  rTime.tv_usec += (mus % 1000000);
}


//------------------------------------------------------------------------------
//
//------------------------------------------------------------------------------

void
XrdFstOfsFile::AddWriteTime ()
{
  unsigned long mus = ((lwTime.tv_sec - cTime.tv_sec) * 1000000) +
          lwTime.tv_usec - cTime.tv_usec;
  wTime.tv_sec += (mus / 1000000);
  wTime.tv_usec += (mus % 1000000);
}


//------------------------------------------------------------------------------
//
//------------------------------------------------------------------------------

void
XrdFstOfsFile::MakeReportEnv (XrdOucString & reportString)
{
  // compute avg, min, max, sigma for read and written bytes
  unsigned long long rmin, rmax, rsum;
  unsigned long long wmin, wmax, wsum;
  double ravg, wavg;
  double rsum2, wsum2;
  double rsigma, wsigma;
  // ---------------------------------------
  // compute for read
  // ---------------------------------------
  rmax = rsum = 0;
  rmin = 0xffffffff;
  ravg = rsum2 = rsigma = 0;
  {
    XrdSysMutexHelper vecLock(vecMutex);

    for (size_t i = 0; i < rvec.size(); i++)
    {
      if (rvec[i] > rmax) rmax = rvec[i];

      if (rvec[i] < rmin) rmin = rvec[i];

      rsum += rvec[i];
    }

    ravg = rvec.size() ? (1.0 * rsum / rvec.size()) : 0;

    for (size_t i = 0; i < rvec.size(); i++)
    {
      rsum2 += ((rvec[i] - ravg) * (rvec[i] - ravg));
    }

    rsigma = rvec.size() ? (sqrt(rsum2 / rvec.size())) : 0;
    // ---------------------------------------
    // compute for write
    // ---------------------------------------
    wmax = wsum = 0;
    wmin = 0xffffffff;
    wavg = wsum2 = wsigma = 0;

    for (size_t i = 0; i < wvec.size(); i++)
    {
      if (wvec[i] > wmax) wmax = wvec[i];

      if (wvec[i] < wmin) wmin = wvec[i];

      wsum += wvec[i];
    }

    wavg = wvec.size() ? (1.0 * wsum / wvec.size()) : 0;

    for (size_t i = 0; i < wvec.size(); i++)
    {
      wsum2 += ((wvec[i] - wavg) * (wvec[i] - wavg));
    }

    wsigma = wvec.size() ? (sqrt(wsum2 / wvec.size())) : 0;
    char report[16384];

    if (rmin == 0xffffffff)
      rmin = 0;

    if (wmin == 0xffffffff)
      wmin = 0;

    snprintf(report, sizeof ( report) - 1, "log=%s&path=%s&ruid=%u&rgid=%u&td=%s&host=%s&"
             "lid=%lu&fid=%llu&fsid=%lu&ots=%lu&otms=%lu&cts=%lu&ctms=%lu&rb=%llu&"
             "rb_min=%llu&rb_max=%llu&rb_sigma=%.02f&wb=%llu&wb_min=%llu&wb_max=%llu&"
             "wb_sigma=%.02f&sfwdb=%llu&sbwdb=%llu&sxlfwdb=%llu&sxlbwdb=%llu&nrc=%lu&nwc=%lu&nfwds=%lu&nbwds=%lu&nxlfwds=%lu&nxlbwds=%lu&rt=%.02f&wt=%.02f&"
             "osize=%llu&csize=%llu&%s"
             , this->logId
             , Path.c_str()
             , this->vid.uid
             , this->vid.gid
             , tIdent.c_str()
             , hostName.c_str()
             , lid, fileid
             , fsid
             , openTime.tv_sec
             , (unsigned long) openTime.tv_usec / 1000
             , closeTime.tv_sec
             , (unsigned long) closeTime.tv_usec / 1000
             , rsum
             , rmin
             , rmax
             , rsigma
             , wsum
             , wmin
             , wmax
             , wsigma
             , sFwdBytes
             , sBwdBytes
             , sXlFwdBytes
             , sXlBwdBytes
             , rCalls
             , wCalls
             , nFwdSeeks
             , nBwdSeeks
             , nXlFwdSeeks
             , nXlBwdSeeks
             , ((rTime.tv_sec * 1000.0) + (rTime.tv_usec / 1000.0))
             , ((wTime.tv_sec * 1000.0) + (wTime.tv_usec / 1000.0))
             , (unsigned long long) openSize
             , (unsigned long long) closeSize
             , eos::common::SecEntity::ToEnv(SecString.c_str(),
                                             ((tpcFlag == kTpcDstSetup) ||
                                             (tpcFlag == kTpcSrcRead)) ? "tpc" : 0).c_str());
    reportString = report;
  }
}


//------------------------------------------------------------------------------
//
//------------------------------------------------------------------------------

int
XrdFstOfsFile::modified ()
{
  int rc = 0;
  bool fileExists = true;

  struct stat statinfo;
  if (layOut)
  {
    if ((layOut->Stat(&statinfo)))
      fileExists = false;
  }
  else
  {
    if ((XrdOfsOss->Stat(fstPath.c_str(), &statinfo)))
    {
      fileExists = false;
    }
  }

  // ---------------------------------------------------------------------------
  // check if the file could have been changed in the meanwhile ...
  // ---------------------------------------------------------------------------
  if (fileExists && isReplication && (!isRW))
  {
    // -------------------------------------------------------------------------
    gOFS.OpenFidMutex.Lock();
    if (gOFS.WOpenFid[fsid].count(fileid))
    {
      if (gOFS.WOpenFid[fsid][fileid] > 0)
      {
        eos_err("file is now open for writing -"
                " discarding replication [wopen=%d]",
                gOFS.WOpenFid[fsid][fileid]);

        gOFS.Emsg("closeofs",
                  error,
                  EIO,
                  "guarantee correctness - "
                  "file has been opened for writing during replication",
                  Path.c_str());

        rc = SFS_ERROR;
      }
    }
    gOFS.OpenFidMutex.UnLock();
    // -------------------------------------------------------------------------

    if ((statinfo.st_mtime != updateStat.st_mtime))
    {
      eos_err("file has been modified during replication");
      rc = SFS_ERROR;
      gOFS.Emsg("closeofs", error, EIO, "guarantee correctness -"
                "file has been modified during replication", Path.c_str());
    }
  }
  return rc;
}

int
XrdFstOfsFile::closeofs ()
{
  int rc = 0;
  rc |= XrdOfsFile::close();
  return rc;
}


//------------------------------------------------------------------------------
//
//------------------------------------------------------------------------------

int
XrdFstOfsFile::LayoutReadCB (eos::fst::CheckSum::ReadCallBack::callback_data_t* cbd)
{
  return ((Layout*) cbd->caller)->Read(cbd->offset, cbd->buffer, cbd->size);
}

int
XrdFstOfsFile::FileIoReadCB (eos::fst::CheckSum::ReadCallBack::callback_data_t* cbd)
{
  return ((FileIo*) cbd->caller)->fileRead(cbd->offset, cbd->buffer, cbd->size);
}

//------------------------------------------------------------------------------
//
//------------------------------------------------------------------------------

bool
XrdFstOfsFile::verifychecksum ()
{
  bool checksumerror = false;
  int checksumlen = 0;

  //............................................................................
  // Deal with checksums
  //............................................................................
  if (checkSum)
  {
    checkSum->Finalize();

    if (checkSum->NeedsRecalculation())
    {
      if ((!isRW) && ((sFwdBytes + sBwdBytes)
          || (checkSum->GetMaxOffset() != openSize)))
      {
        //......................................................................
        // we don't rescan files if they are read non-sequential or only partially
        //......................................................................
        eos_debug("info=\"skipping checksum (re-scan) "
                  "for non-sequential reading ...\"");
        //......................................................................
        // remove the checksum object
        //......................................................................
        delete checkSum;
        checkSum = 0;
        return false;
      }
    }
    else
    {
      eos_debug("isrw=%d max-offset=%lld opensize=%lld", isRW, checkSum->GetMaxOffset(), openSize);
      if (((!isRW) && (checkSum->GetMaxOffset() != openSize)))
      {
        eos_debug("info=\"skipping checksum (re-scan) for access without any IO or "
                  "partial sequential read IO from the beginning...\"");
        delete checkSum;
        checkSum = 0;
        return false;
      }
      if ((isRW) && checkSum->GetMaxOffset() && (checkSum->GetMaxOffset() < openSize))
      {
        // if there was a write which was not extending the file the checksum is dirty!
        checkSum->SetDirty();
      }
    }

    //............................................................................
    // if a checksum is not completely computed
    //............................................................................
    if (checkSum->NeedsRecalculation())
    {
      unsigned long long scansize = 0;
      float scantime = 0; // is ms

      if (!fctl(SFS_FCTL_GETFD, 0, error))
      {
        // not needed anymore
        // int fd = error.getErrInfo();

        //......................................................................
        // rescan the file
        //......................................................................
        eos::fst::CheckSum::ReadCallBack::callback_data_t cbd;
        cbd.caller = (void*) layOut;
        eos::fst::CheckSum::ReadCallBack cb(LayoutReadCB, cbd);

        if (checkSum->ScanFile(cb, scansize, scantime))
        {
          XrdOucString sizestring;
          eos_info("info=\"rescanned checksum\" size=%s time=%.02f ms rate=%.02f MB/s %x",
                   eos::common::StringConversion::GetReadableSizeString(sizestring, scansize, "B"),
                   scantime,
                   1.0 * scansize / 1000 / (scantime ? scantime : 99999999999999LL),
                   checkSum->GetHexChecksum());
        }
        else
        {
          eos_err("Rescanning of checksum failed");
        }
      }
      else
      {
        eos_err("Couldn't get file descriptor");
      }
    }
    else
    {
      //........................................................................
      // This was prefect streaming I/O
      //........................................................................
      if ((!isRW) && (checkSum->GetMaxOffset() != openSize))
      {
        eos_info("info=\"skipping checksum (re-scan) since file was not read completely %llu %llu...\"",
                 checkSum->GetMaxOffset(), openSize);
        //......................................................................
        // Remove the checksum object
        //......................................................................
        delete checkSum;
        checkSum = 0;
        return false;
      }
    }

    if (isRW)
    {
      eos_info("(write) checksum type: %s checksum hex: %s requested-checksum hex: %s",
               checkSum->GetName(),
               checkSum->GetHexChecksum(),
               openOpaque->Get("mgm.checksum") ? openOpaque->Get("mgm.checksum") : "-none-");

      //........................................................................
      // Check if the check sum for the file was given at upload time
      //........................................................................
      if (openOpaque->Get("mgm.checksum"))
      {
        XrdOucString opaqueChecksum = openOpaque->Get("mgm.checksum");
        XrdOucString hexChecksum = checkSum->GetHexChecksum();

        if (opaqueChecksum != hexChecksum)
        {
          eos_err("requested checksum %s does not match checksum %s of uploaded"
                  " file", opaqueChecksum.c_str(), hexChecksum.c_str());
          delete checkSum;
          checkSum = 0;
          return true;
        }
      }

      checkSum->GetBinChecksum(checksumlen);
      //............................................................................
      // Copy checksum into meta data
      //............................................................................
      fMd->fMd.checksum = checkSum->GetHexChecksum();

      if (haswrite)
      {
        //............................................................................
        // If we have no write, we don't set this attributes (xrd3cp!)
        // set the eos checksum extended attributes
        //............................................................................

        std::unique_ptr<eos::fst::FileIo> io(eos::fst::FileIoPluginHelper::GetIoObject(fstPath.c_str()));
        if (((eos::common::LayoutId::GetLayoutType(lid) == eos::common::LayoutId::kPlain) ||
            (eos::common::LayoutId::GetLayoutType(lid) == eos::common::LayoutId::kReplica)))
        {
          //............................................................................
          // Don't put file checksum tags for complex layouts like raid6,readdp, archive
          //............................................................................

          if (io->attrSet(std::string("user.eos.checksumtype"), std::string(checkSum->GetName())))
          {
            eos_err("unable to set extended attribute <eos.checksumtype> errno=%d", errno);
          }

          if (io->attrSet("user.eos.checksum", checkSum->GetBinChecksum(checksumlen), checksumlen))
          {
            eos_err("unable to set extended attribute <eos.checksum> errno=%d", errno);
          }
        }
        //............................................................................
        // Reset any tagged error
        //............................................................................
        if (io->attrSet("user.eos.filecxerror", "0"))
        {
          eos_err("unable to set extended attribute <eos.filecxerror> errno=%d", errno);
        }

        if (io->attrSet("user.eos.blockcxerror", "0"))
        {
          eos_err("unable to set extended attribute <eos.blockcxerror> errno=%d", errno);
        }
      }
    }
    else
    {
      //............................................................................
      // This is a read with checksum check, compare with fMD
      //............................................................................
      bool isopenforwrite = false;

      // if the file is currently open to be written we don't check checksums!
      gOFS.OpenFidMutex.Lock();
      if (gOFS.WOpenFid[fsid].count(fileid))
      {
        if (gOFS.WOpenFid[fsid][fileid] > 0)
        {
          isopenforwrite = true;
        }
      }
      gOFS.OpenFidMutex.UnLock();

      if (isopenforwrite)
      {
        eos_info("(read)  disabling checksum check: file is currently written");
        return false;
      }

      eos_info("(read)  checksum type: %s checksum hex: %s fmd-checksum: %s",
               checkSum->GetName(),
               checkSum->GetHexChecksum(),
               fMd->fMd.checksum.c_str());
      std::string calculatedchecksum = checkSum->GetHexChecksum();

      if (calculatedchecksum != fMd->fMd.checksum.c_str())
      {
        checksumerror = true;
      }
    }
  }

  return checksumerror;
}


//------------------------------------------------------------------------------
//
//------------------------------------------------------------------------------

int
XrdFstOfsFile::close ()
{
  EPNAME("close");
  int rc = 0; // return code
  int brc = 0; // return code before 'close' has been called
  bool checksumerror = false;
  bool targetsizeerror = false;
  bool committed = false;
  bool minimumsizeerror = false;
  bool consistencyerror = false;

  // Any close on a file opened in TPC mode invalidates tpc keys
  if (TpcKey.length())
  {
    {
      XrdSysMutexHelper tpcLock(gOFS.TpcMapMutex);
      if (gOFS.TpcMap[isRW].count(TpcKey.c_str()))
      {
        eos_info("msg=\"remove tpc key\" key=%s", TpcKey.c_str());
        gOFS.TpcMap[isRW].erase(TpcKey.c_str());
        gOFS.TpcMap[isRW].resize(0);
      }
    }

    if (!mTpcThreadStatus)
    {
      int retc = XrdSysThread::Join(mTpcThread, NULL);
      eos_debug("TPC job join returned %i", retc);
    }
    else
      eos_warning("TPC job was never started successfully");
  }

  // We enter the close logic only once since there can be an explicit close or
  // a close via the destructor
  if (opened && (!closed) && fMd)
  {
    // Check if the file close comes from a client disconnect e.g. the destructor
    XrdOucString hexstring = "";
    eos::common::FileId::Fid2Hex(fMd->fMd.fid, hexstring);
    XrdOucErrInfo error;
    XrdOucString capOpaqueString = "/?mgm.pcmd=drop";
    XrdOucString OpaqueString = "";
    OpaqueString += "&mgm.fsid=";
    OpaqueString += (int) fMd->fMd.fsid;
    OpaqueString += "&mgm.fid=";
    OpaqueString += hexstring;
    XrdOucEnv Opaque(OpaqueString.c_str());
    capOpaqueString += OpaqueString;

    if ((viaDelete || writeDelete || remoteDelete) && (isCreation || IsChunkedUpload()))
    {
      // It is closed by the constructor e.g. no proper close
      // or the specified checksum does not match the computed one
      if (viaDelete)
      {
        eos_info("msg=\"(unpersist): deleting file\" reason=\"client disconnect\""
                 "  fsid=%u fxid=%08x on fsid=%u", fMd->fMd.fsid, fMd->fMd.fid);
      }

      if (writeDelete)
      {
        eos_info("msg=\"(unpersist): deleting file\" reason=\"write/policy error\""
                 " fsid=%u fxid=%08x on fsid=%u", fMd->fMd.fsid, fMd->fMd.fid);
      }

      if (remoteDelete)
      {
        eos_info("msg=\"(unpersist): deleting file\" reason=\"remote deletion\""
                 " fsid=%u fxid=%08x on fsid=%u", fMd->fMd.fsid, fMd->fMd.fid);
      }

      // Delete the file - set the file to be deleted
      deleteOnClose = true;
      layOut->Remove();

      // Delete the replica in the MGM
      int rc = gOFS.CallManager(&error, capOpaque->Get("mgm.path"),
                                capOpaque->Get("mgm.manager"), capOpaqueString);

      if (rc)
      {
        eos_warning("(unpersist): unable to drop file id %s fsid %u at manager %s",
                    hexstring.c_str(), fMd->fMd.fid, capOpaque->Get("mgm.manager"));
      }
    }
    else
    {
      // Check if this was a newly created file
      if (isCreation)
      {
        // If we had space allocation we have to truncate the allocated space to
        // the real size of the file
        if ((strcmp(layOut->GetName(), "raiddp") == 0) ||
            (strcmp(layOut->GetName(), "raid6") == 0) ||
            (strcmp(layOut->GetName(), "archive") == 0))
        {
          // the entry server has to truncate only if this is not a recovery action
          if (layOut->IsEntryServer() && !store_recovery)
          {
            eos_info("msg=\"truncate RAIN layout\" truncate-offset=%llu",
                     (unsigned long long) maxOffsetWritten);
            layOut->Truncate(maxOffsetWritten);
          }
        }
        else
        {
          if ((long long) maxOffsetWritten > (long long) openSize)
          {
            // Check if we have to deallocate something for this file transaction
            if ((bookingsize) && (bookingsize > (long long) maxOffsetWritten))
            {
              eos_info("deallocationg %llu bytes", bookingsize - maxOffsetWritten);
              layOut->Truncate(maxOffsetWritten);
              // We have evt. to deallocate blocks which have not been written
              layOut->Fdeallocate(maxOffsetWritten, bookingsize);
            }
          }
        }
      }

      eos_info("calling verifychecksum");
      checksumerror = verifychecksum();
      targetsizeerror = (targetsize) ? (targetsize != (off_t) maxOffsetWritten) : false;

      if (isCreation)
      {
        // Check that the minimum file size policy is met!
        minimumsizeerror = (minsize) ? ((off_t) maxOffsetWritten < minsize) : false;

        if (minimumsizeerror)
        {
          eos_warning("written file %s is smaller than required minimum file size=%llu written=%llu",
                      Path.c_str(), minsize, maxOffsetWritten);
        }
      }

      if ((eos::common::LayoutId::GetLayoutType(layOut->GetLayoutId()) == eos::common::LayoutId::kRaidDP) ||
          (eos::common::LayoutId::GetLayoutType(layOut->GetLayoutId()) == eos::common::LayoutId::kRaid6) ||
          (eos::common::LayoutId::GetLayoutType(layOut->GetLayoutId()) == eos::common::LayoutId::kArchive))
      {
        // For RAID-like layouts don't do this check
        targetsizeerror = false;
        minimumsizeerror = false;
      }

      eos_debug("checksumerror = %i, targetsizerror= %i,"
                "maxOffsetWritten = %zu, targetsize = %lli",
                checksumerror, targetsizeerror, maxOffsetWritten, targetsize);

      // ---- add error simulation for checksum errors on read
      if ((!isRW) && gOFS.Simulate_XS_read_error)
      {
        checksumerror = true;
        eos_warning("simlating checksum errors on read");
      }

      // ---- add error simulation for checksum errors on write
      if (isRW && gOFS.Simulate_XS_write_error)
      {
        checksumerror = true;
        eos_warning("simlating checksum errors on write");
      }

      if (isRW && (checksumerror || targetsizeerror || minimumsizeerror))
      {
        // We have a checksum error if the checksum was preset and does not match!
        // We have a target size error, if the target size was preset and does not match!
        // Set the file to be deleted
        deleteOnClose = true;
        layOut->Remove();

        // Delete the replica in the MGM
        int rc = gOFS.CallManager(&error, capOpaque->Get("mgm.path"),
                                  capOpaque->Get("mgm.manager"), capOpaqueString);

        if (rc)
        {
          eos_warning("(unpersist): unable to drop file id %s fsid %u at manager %s",
                      hexstring.c_str(), fMd->fMd.fid, capOpaque->Get("mgm.manager"));
        }
      }
      // Store the entry server information before closing the layout
      bool isEntryServer = false;

      if (layOut->IsEntryServer())
        isEntryServer = true;

      // First we assume that, if we have writes, we update it
      closeSize = openSize;

      if ((!checksumerror) && (haswrite || isCreation || commitReconstruction) &&
          (!minimumsizeerror) && (!isReconstruction || !hasReadError))
      {
        // Commit meta data
        struct stat statinfo;

        if ((rc = layOut->Stat(&statinfo)))
        {
          rc = gOFS.Emsg(epname, this->error, EIO, "close - cannot stat closed layout"
                         " to determine file size", Path.c_str());
        }

        if (!rc)
        {
          if ((statinfo.st_size == 0) || haswrite)
          {
            // Update size
            closeSize = statinfo.st_size;
            fMd->fMd.size = statinfo.st_size;
            fMd->fMd.disksize = statinfo.st_size;
            fMd->fMd.mgmsize = 0xfffffffffff1ULL; // now again undefined
            fMd->fMd.mgmchecksum = ""; // now again empty
            fMd->fMd.layouterror = 0; // reset layout errors
            fMd->fMd.locations = ""; // reset locations
            fMd->fMd.filecxerror = 0;
            fMd->fMd.blockcxerror = 0;
            fMd->fMd.locations = ""; // reset locations
            fMd->fMd.filecxerror = 0;
            fMd->fMd.blockcxerror = 0;
            fMd->fMd.mtime = statinfo.st_mtime;
#ifdef __APPLE__
            fMd->fMd.mtime_ns = 0;
#else
            fMd->fMd.mtime_ns = statinfo.st_mtim.tv_nsec;
#endif
            // Set the container id
            fMd->fMd.cid = cid;

            // For replicat's set the original uid/gid/lid values
            if (capOpaque->Get("mgm.source.lid"))
              fMd->fMd.lid = strtoul(capOpaque->Get("mgm.source.lid"), 0, 10);

            if (capOpaque->Get("mgm.source.ruid"))
              fMd->fMd.uid = atoi(capOpaque->Get("mgm.source.ruid"));

            if (capOpaque->Get("mgm.source.rgid"))
              fMd->fMd.uid = atoi(capOpaque->Get("mgm.source.rgid"));

            // Commit local
            if (!gFmdSqliteHandler.Commit(fMd))
              rc = gOFS.Emsg(epname, this->error, EIO, "close - unable to commit meta data",
                             Path.c_str());

            // Commit to central mgm cache
            int envlen = 0;
            XrdOucString capOpaqueFile = "";
            XrdOucString mTimeString = "";
            capOpaqueFile += "/?";
            capOpaqueFile += capOpaque->Env(envlen);
            capOpaqueFile += "&mgm.pcmd=commit";
            capOpaqueFile += "&mgm.size=";
            char filesize[1024];
            sprintf(filesize, "%llu", fMd->fMd.size);
            capOpaqueFile += filesize;

            if (checkSum)
            {
              capOpaqueFile += "&mgm.checksum=";
              capOpaqueFile += checkSum->GetHexChecksum();
            }

<<<<<<< HEAD
	    capOpaqueFile += "&mgm.mtime=";
	    capOpaqueFile += eos::common::StringConversion::GetSizeString(mTimeString, (mForcedMtime!=1) ? mForcedMtime : (unsigned long long) fMd->fMd.mtime);
	    capOpaqueFile += "&mgm.mtime_ns=";
	    capOpaqueFile += eos::common::StringConversion::GetSizeString(mTimeString, (mForcedMtime!=1) ? mForcedMtime_ms : (unsigned long long) fMd->fMd.mtime_ns);
=======
            capOpaqueFile += "&mgm.mtime=";
            capOpaqueFile += eos::common::StringConversion::GetSizeString(mTimeString, mForcedMtime ? mForcedMtime : (unsigned long long) fMd->fMd.mtime);
            capOpaqueFile += "&mgm.mtime_ns=";
            capOpaqueFile += eos::common::StringConversion::GetSizeString(mTimeString, mForcedMtime ? mForcedMtime_ms : (unsigned long long) fMd->fMd.mtime_ns);
>>>>>>> f7c3c053

            if (haswrite)
            {
              capOpaqueFile += "&mgm.modified=1";
            }

            capOpaqueFile += "&mgm.add.fsid=";
            capOpaqueFile += (int) fMd->fMd.fsid;

            // If <drainfsid> is set, we can issue a drop replica
            if (capOpaque->Get("mgm.drainfsid"))
            {
              capOpaqueFile += "&mgm.drop.fsid=";
              capOpaqueFile += capOpaque->Get("mgm.drainfsid");
            }

            if (isReconstruction)
            {
              // Indicate that this is a commit of a RAIN reconstruction
              capOpaqueFile += "&mgm.reconstruction=1";
              if (!hasReadError && openOpaque->Get("eos.pio.recfs"))
              {
                capOpaqueFile += "&mgm.drop.fsid=";
                capOpaqueFile += openOpaque->Get("eos.pio.recfs");
                commitReconstruction = true;
              }
            }
            else
            {
              if (isEntryServer && !isReplication && !isInjection)
              {
                // The entry server commits size and checksum
                capOpaqueFile += "&mgm.commit.size=1&mgm.commit.checksum=1";
              }
              else
              {
                capOpaqueFile += "&mgm.replication=1";
              }
            }

            // The log ID to the commit
            capOpaqueFile += "&mgm.logid=";
            capOpaqueFile += logId;

            // Evt. tag as an OC-Chunk commit
            if (isOCchunk)
            {
              // Add the chunk information
              int envlen;
              capOpaqueFile += eos::common::OwnCloud::FilterOcQuery(openOpaque->Env(envlen));
            }

            rc = gOFS.CallManager(&error, capOpaque->Get("mgm.path"),
                                  capOpaque->Get("mgm.manager"), capOpaqueFile);

            if (rc)
            {
              if ((rc == -EIDRM) || (rc == -EBADE) || (rc == -EBADR))
              {
                if (!gOFS.Storage->CloseTransaction(fsid, fileid))
                  eos_crit("cannot close transaction for fsid=%u fid=%llu", fsid, fileid);

                if (rc == -EIDRM)
                {
                  // This file has been deleted in the meanwhile ... we can
                  // unlink that immedeatly
                  eos_info("info=\"unlinking fid=%08x path=%s - "
                           "file has been already unlinked from the namespace\"",
                           fMd->fMd.fid, Path.c_str());
                }

                if (rc == -EBADE)
                {
                  eos_err("info=\"unlinking fid=%08x path=%s - "
                          "file size of replica does not match reference\"",
                          fMd->fMd.fid, Path.c_str());
                  consistencyerror = true;
                }

                if (rc == -EBADR)
                {
                  eos_err("info=\"unlinking fid=%08x path=%s - "
                          "checksum of replica does not match reference\"",
                          fMd->fMd.fid, Path.c_str());
                  consistencyerror = true;
                }

                deleteOnClose = true;
              }
              else
              {
                eos_crit("commit returned an uncatched error msg=%s [probably timeout]"
                         " - closing transaction to keep the file save", error.getErrText());

                if (isRW)
                  gOFS.Storage->CloseTransaction(fsid, fileid);
              }
            }
            else
            {
              committed = true;
            }
          }
        }
      }
    }

    if (isRW && (rc == SFS_OK))
      gOFS.Storage->CloseTransaction(fsid, fileid);

    //--------------------------------------------------------------------------
    // Recompute our ETag
    //--------------------------------------------------------------------------
    {
      // If there is a checksum we use the checksum, otherwise we return inode+mtime
      if (checkSum)
      {
        if (strcmp(checkSum->GetName(), "md5"))
        {
          // use inode + checksum
          char setag[256];
          snprintf(setag, sizeof (setag) - 1, "\"%llu:%s\"", eos::common::FileId::FidToInode((unsigned long long) fMd->fMd.fid), fMd->fMd.checksum.c_str());
          ETag = setag;
        }
        else
        {
          // use checksum, S3 wants the pure MD5
          char setag[256];
          snprintf(setag, sizeof (setag) - 1, "\"%s\"", fMd->fMd.checksum.c_str());
          ETag = setag;
        }
      }
      else
      {
        // use inode + mtime
        char setag[256];
        snprintf(setag, sizeof (setag) - 1, "\"%llu:%llu\"", eos::common::FileId::FidToInode((unsigned long long) fMd->fMd.fid), (unsigned long long) fMd->fMd.mtime);
        ETag = setag;
      }
    }

    int closerc = 0; // return of the close
    brc = rc; // return before the close

    if (layOut)
    {
      rc |= modified();
      closerc = layOut->Close();
      rc |= closerc;
    }
    else
    {
      rc |= modified();
      rc |= closeofs();
    }

    closed = true;

    if (closerc || (isReconstruction && hasReadError))
    {
      // For RAIN layouts if there is an error on close when writing then we
      // delete the whole file. If we do RAIN reconstruction we cleanup this
      // local replica which was not commited.
      if ((eos::common::LayoutId::GetLayoutType(layOut->GetLayoutId()) == eos::common::LayoutId::kRaidDP) ||
          (eos::common::LayoutId::GetLayoutType(layOut->GetLayoutId()) == eos::common::LayoutId::kRaid6) ||
          (eos::common::LayoutId::GetLayoutType(layOut->GetLayoutId()) == eos::common::LayoutId::kArchive))
      {
        deleteOnClose = true;
      }
      else
      {
        // Some (remote) replica didn't make it through ... trigger an auto-repair
        if (!deleteOnClose)
          repairOnClose = true;
      }
    }

    gOFS.OpenFidMutex.Lock();

    if (isRW)
      gOFS.WOpenFid[fMd->fMd.fsid][fMd->fMd.fid]--;
    else
      gOFS.ROpenFid[fMd->fMd.fsid][fMd->fMd.fid]--;

    if (gOFS.WOpenFid[fMd->fMd.fsid][fMd->fMd.fid] <= 0)
    {
      // If this was a write of the last writer we had the lock and we release it
      gOFS.WOpenFid[fMd->fMd.fsid].erase(fMd->fMd.fid);
      gOFS.WOpenFid[fMd->fMd.fsid].resize(0);
    }

    if (gOFS.ROpenFid[fMd->fMd.fsid][fMd->fMd.fid] <= 0)
    {
      gOFS.ROpenFid[fMd->fMd.fsid].erase(fMd->fMd.fid);
      gOFS.ROpenFid[fMd->fMd.fsid].resize(0);
    }

    gOFS.OpenFidMutex.UnLock();
    gettimeofday(&closeTime, &tz);

    if (!deleteOnClose)
    {
      // Prepare a report and add to the report queue
      if ((tpcFlag != kTpcSrcSetup) && (tpcFlag != kTpcSrcCanDo))
      {
        // We don't want a report for the source tpc setup or can do open
        XrdOucString reportString = "";
        MakeReportEnv(reportString);
        gOFS.ReportQueueMutex.Lock();
        gOFS.ReportQueue.push(reportString);
        gOFS.ReportQueueMutex.UnLock();
      }
      if (isRW)
      {
        // Store in the WrittenFilesQueue
        gOFS.WrittenFilesQueueMutex.Lock();
        gOFS.WrittenFilesQueue.push(fMd->fMd);
        gOFS.WrittenFilesQueueMutex.UnLock();
      }
    }

    // Check if the target filesystem has been put into some non-operational mode
    // in the meanwhile, it makes no sense to try to commit in this case
    {
      eos::common::RWMutexReadLock lock(gOFS.Storage->fsMutex);
      if (gOFS.Storage->fileSystemsMap.count(fsid) && gOFS.Storage->fileSystemsMap[fsid]->GetConfigStatus() <
          eos::common::FileSystem::kDrain)
      {

        eos_notice("msg=\"failing transfer because filesystem has non-operational state\" path=%s state=%s", Path.c_str(), eos::common::FileSystem::GetConfigStatusAsString(gOFS.Storage->fileSystemsMap[fsid]->GetConfigStatus()));
        deleteOnClose = true;
      }
    }

    if (deleteOnClose && (isInjection || isCreation || IsChunkedUpload()))
    {
      eos_info("info=\"deleting on close\" fn=%s fstpath=%s",
               capOpaque->Get("mgm.path"), fstPath.c_str());
      int retc = gOFS._rem(Path.c_str(), error, 0, capOpaque, fstPath.c_str(),
                           fileid, fsid, true);

      if (retc)
      {
        eos_debug("<rem> returned retc=%d", retc);
      }

      if (committed)
      {
        // If we committed the replica and an error happened remote, we have
        // to unlink it again
        XrdOucString hexstring = "";
        eos::common::FileId::Fid2Hex(fileid, hexstring);
        XrdOucErrInfo error;
        XrdOucString capOpaqueString = "/?mgm.pcmd=drop";
        XrdOucString OpaqueString = "";
        OpaqueString += "&mgm.fsid=";
        OpaqueString += (int) fsid;
        OpaqueString += "&mgm.fid=";
        OpaqueString += hexstring;

        // If deleteOnClose at the gateway then we drop all replicas
        if (layOut->IsEntryServer())
        {
          OpaqueString += "&mgm.dropall=1";
        }

        XrdOucEnv Opaque(OpaqueString.c_str());
        capOpaqueString += OpaqueString;
        // Delete the replica in the MGM
        int rcode = gOFS.CallManager(&error, capOpaque->Get("mgm.path"),
                                     capOpaque->Get("mgm.manager"), capOpaqueString);

        if (rcode && (rcode != -EIDRM))
        {
          eos_warning("(unpersist): unable to drop file id %s fsid %u at manager %s",
                      hexstring.c_str(), fileid, capOpaque->Get("mgm.manager"));
        }

        eos_info("info=\"removing on manager\" manager=%s fid=%llu fsid=%d fn=%s fstpath=%s rc=%d",
                 capOpaque->Get("mgm.manager"), (unsigned long long) fileid,
                 (int) fsid, capOpaque->Get("mgm.path"), fstPath.c_str(), rcode);
      }

      rc = SFS_ERROR;

      if (minimumsizeerror)
      {
        // Minimum size criteria not fullfilled
        gOFS.Emsg(epname, this->error, EIO, "store file - file has been cleaned "
                  "because it is smaller than the required minimum file size"
                  " in that directory", Path.c_str());
        eos_warning("info=\"deleting on close\" fn=%s fstpath=%s reason="
                    "\"minimum file size criteria\"", capOpaque->Get("mgm.path"),
                    fstPath.c_str());
      }
      else
      {
        if (checksumerror)
        {
          // Checksum error
          gOFS.Emsg(epname, this->error, EIO, "store file - file has been cleaned "
                    "because of a checksum error ", Path.c_str());
          eos_warning("info=\"deleting on close\" fn=%s fstpath=%s reason="
                      "\"checksum error\"", capOpaque->Get("mgm.path"), fstPath.c_str());
        }
        else
        {
          if (writeErrorFlag == kOfsSimulatedIoError)
          {
            // Simulated write error
            gOFS.Emsg(epname, this->error, EIO, "store file - file has been cleaned "
                      "because of a simulated IO error ", Path.c_str());
            eos_warning("info=\"deleting on close\" fn=%s fstpath=%s reason="
                        "\"simulated IO error\"", capOpaque->Get("mgm.path"), fstPath.c_str());
          }
          else
          {
            if (writeErrorFlag == kOfsMaxSizeError)
            {
              // Maximum size criteria not fullfilled
              gOFS.Emsg(epname, this->error, EIO, "store file - file has been cleaned "
                        "because you exceeded the maximum file size settings for "
                        "this namespace branch", Path.c_str());
              eos_warning("info=\"deleting on close\" fn=%s fstpath=%s reason="
                          "\"maximum file size criteria\"", capOpaque->Get("mgm.path"),
                          fstPath.c_str());
            }
            else
            {
              if (writeErrorFlag == kOfsDiskFullError)
              {
                // Disk full detected during write
                gOFS.Emsg(epname, this->error, EIO, "store file - file has been cleaned"
                          " because the target disk filesystem got full and you "
                          "didn't use reservation", Path.c_str());
                eos_warning("info=\"deleting on close\" fn=%s fstpath=%s reason="
                            "\"filesystem full\"", capOpaque->Get("mgm.path"), fstPath.c_str());
              }
              else
              {
                if (writeErrorFlag == kOfsIoError)
                {
                  // Generic IO error on the underlying device
                  gOFS.Emsg(epname, this->error, EIO, "store file - file has been cleaned because"
                            " of an IO error during a write operation", Path.c_str());
                  eos_crit("info=\"deleting on close\" fn=%s fstpath=%s reason="
                           "\"write IO error\"", capOpaque->Get("mgm.path"), fstPath.c_str());
                }
                else
                {
                  // Target size is different from the uploaded file size
                  if (targetsizeerror)
                  {
                    gOFS.Emsg(epname, this->error, EIO, "store file - file has been "
                              "cleaned because the stored file does not match "
                              "the provided targetsize", Path.c_str());
                    eos_crit("info=\"deleting on close\" fn=%s fstpath=%s reason="
                             "\"target size mismatch\"", capOpaque->Get("mgm.path"), fstPath.c_str());
                  }
                  else
                  {
                    if (consistencyerror)
                    {
                      gOFS.Emsg(epname, this->error, EIO, "store file - file has been "
                                "cleaned because the stored file does not match "
                                "the reference meta-data size/checksum", Path.c_str());
                      eos_crit("info=\"deleting on close\" fn=%s fstpath=%s reason="
                               "\"meta-data size/checksum mismatch\"", capOpaque->Get("mgm.path"), fstPath.c_str());
                    }
                    else
                    {
                      // Client has disconnected and file is cleaned-up
                      gOFS.Emsg(epname, this->error, EIO, "store file - file has been "
                                "cleaned because of a client disconnect", Path.c_str());
                      eos_crit("info=\"deleting on close\" fn=%s fstpath=%s "
                               "reason=\"client disconnect\"", capOpaque->Get("mgm.path"),
                               fstPath.c_str());
                    }
                  }
                }
              }
            }
          }
        }
      }
    }
    else
    {
      if (checksumerror)
      {
        // Checksum error detected
        rc = SFS_ERROR;
        gOFS.Emsg(epname, this->error, EIO, "verify checksum - checksum error for file fn=",
                  capOpaque->Get("mgm.path"));
        int envlen = 0;
        eos_crit("file-xs error file=%s", capOpaque->Env(envlen));
      }
    }

    if ((!isOCchunk) && repairOnClose)
    {
      // Do an upcall to the MGM and ask to adjust the replica of the uploaded file
      XrdOucString OpaqueString = "/?mgm.pcmd=adjustreplica&mgm.path=";
      OpaqueString += capOpaque->Get("mgm.path");
      eos_info("info=\"repair on close\" path=%s", capOpaque->Get("mgm.path"));

      if (gOFS.CallManager(&error, capOpaque->Get("mgm.path"), capOpaque->Get("mgm.manager"), OpaqueString))
      {
        eos_err("failed to execute 'adjustreplica' for path=%s", capOpaque->Get("mgm.path"));
        gOFS.Emsg(epname, error, EIO, "create all replicas - uploaded file is "
                  "at risk - only one replica has been successfully stored for fn=",
                  capOpaque->Get("mgm.path"));
      }
      else
      {
        if (!brc)
        {
          // Reset the return code and clean error message
          rc = 0;
          gOFS.Emsg(epname, error, 0, "no error");
        }
      }

      eos_warning("executed 'adjustreplica' for path=%s - file is at low risk "
                  "due to missing replica's", capOpaque->Get("mgm.path"));
    }
  }

  if (!rc && eventOnClose && layOut->IsEntryServer())
  {
    //trigger an MGM event if asked from the entry point
    XrdOucString capOpaqueFile = "";
    XrdOucString eventType = "";
    capOpaqueFile += "/?";
    int envlen = 0;
    capOpaqueFile += capOpaque->Env(envlen);
    capOpaqueFile += "&mgm.pcmd=event";

    if (isRW)
    {
      capOpaqueFile += "&mgm.event=closew";
      eventType = "closew";
    }
    else
    {
      capOpaqueFile += "&mgm.event=closer";
      eventType = "closer";
    }

    // The log ID to the commit
    capOpaqueFile += "&mgm.logid=";
    capOpaqueFile += logId;

    if (eventWorkflow.length())
    {
      capOpaqueFile += "&mgm.workflow=";
      capOpaqueFile += eventWorkflow.c_str();
    }

    eos_info("msg=\"notify\" event=\"%s\" workflow=\"%s\"", eventType.c_str(), eventWorkflow.c_str());
    rc = gOFS.CallManager(&error, capOpaque->Get("mgm.path"),
                          capOpaque->Get("mgm.manager"), capOpaqueFile);
  }
  eos_info("Return code rc=%i.", rc);

  return rc;
}


//------------------------------------------------------------------------------
//
//------------------------------------------------------------------------------

XrdSfsXferSize
XrdFstOfsFile::readofs (XrdSfsFileOffset fileOffset,
                        char* buffer,
                        XrdSfsXferSize buffer_size)
{
  int retc = XrdOfsFile::read(fileOffset, buffer, buffer_size);
  eos_debug("read %llu %llu %i retc=%d", this, fileOffset, buffer_size, retc);

  if (gOFS.Simulate_IO_read_error)
  {
    return gOFS.Emsg("readofs", error, EIO, "read file - simulated IO error fn=",
                     capOpaque ? (capOpaque->Get("mgm.path") ?
                     capOpaque->Get("mgm.path") : FName()) : FName());
  }

  return retc;
}


//------------------------------------------------------------------------------
//
//------------------------------------------------------------------------------

int
XrdFstOfsFile::read (XrdSfsFileOffset fileOffset,
                     XrdSfsXferSize amount)
{
  //  EPNAME("read");
  int rc = XrdOfsFile::read(fileOffset, amount);
  eos_debug("rc=%d offset=%lu size=%llu", rc, fileOffset, amount);
  return rc;
}


//------------------------------------------------------------------------------
//
//------------------------------------------------------------------------------

XrdSfsXferSize
XrdFstOfsFile::read (XrdSfsFileOffset fileOffset,
                     char* buffer,
                     XrdSfsXferSize buffer_size)
{
  //  EPNAME("read");
  gettimeofday(&cTime, &tz);
  rCalls++;
  eos_debug("XrdFstOfsFile: read - fileOffset: %lli, buffer_size: %i",
            fileOffset, buffer_size);


  if (tpcFlag == kTpcSrcRead)
  {
    if (!(rCalls % 10))
    {
      // for TPC reads we check every 10th read call if the TPC has been
      // interrupted from the client e.g. the TPC KEY has been deleted
      if (!TpcValid())
      {
        eos_err("msg=\"tcp interrupted by control-c - cancel tcp read\" key=%s",
                TpcKey.c_str());
        return gOFS.Emsg("read", error, EINTR, "read - tpc transfer interrupted"
                         " by client disconnect", FName());
      }
    }
  }
  int rc = layOut->Read(fileOffset, buffer, buffer_size);
  eos_debug("layout read %d checkSum %d", rc, checkSum);

  if ((rc > 0) && (checkSum))
  {
    XrdSysMutexHelper cLock(ChecksumMutex);
    checkSum->Add(buffer, static_cast<size_t> (rc),
                  static_cast<off_t> (fileOffset));
  }

  // Account seeks for report logs
  if (rOffset != static_cast<unsigned long long> (fileOffset))
  {
    if (rOffset < static_cast<unsigned long long> (fileOffset))
    {
      nFwdSeeks++;
      sFwdBytes += (fileOffset - rOffset);
    }
    else
    {
      nBwdSeeks++;
      sBwdBytes += (rOffset - fileOffset);
    }
    if ((rOffset + (EOS_FSTOFS_LARGE_SEEKS)) < (static_cast<unsigned long long> (fileOffset)))
    {
      sXlFwdBytes += (fileOffset - rOffset);
      nXlFwdSeeks++;
    }
    if ((static_cast<unsigned long long> (rOffset) > (EOS_FSTOFS_LARGE_SEEKS)) &&
        (rOffset - (EOS_FSTOFS_LARGE_SEEKS)) > (static_cast<unsigned long long> (fileOffset)))
    {
      sXlBwdBytes += (rOffset - fileOffset);
      nXlBwdSeeks++;
    }
  }
  if (rc > 0)
  {
    XrdSysMutexHelper vecLock(vecMutex);
    rvec.push_back(rc);
    rOffset = fileOffset + rc;
  }

  gettimeofday(&lrTime, &tz);
  AddReadTime();

  if (rc < 0)
  {
    // Here we might take some other action
    int envlen = 0;
    eos_crit("block-read error=%d offset=%llu len=%llu file=%s",
             error.getErrInfo(),
             static_cast<unsigned long long> (fileOffset),
             static_cast<unsigned long long> (buffer_size),
             FName(), capOpaque ? capOpaque->Env(envlen) : FName());
    hasReadError = true; // used to understand if a reconstruction of a RAIN file worked
  }

  eos_debug("rc=%d offset=%lu size=%llu", rc, fileOffset,
            static_cast<unsigned long long> (buffer_size));

  if ((fileOffset + buffer_size) >= openSize)
  {
    if (checkSum)
    {
      if (!checkSum->NeedsRecalculation())
      {
        // If this is the last read of sequential reading, we can verify the checksum now
        if (verifychecksum())
          return gOFS.Emsg("read", error, EIO, "read file - wrong file checksum fn=", FName());
      }
    }
  }

  return rc;
}


//------------------------------------------------------------------------------
// Read AIO
//------------------------------------------------------------------------------

int
XrdFstOfsFile::read (XrdSfsAio * aioparm)
{
  return SFS_ERROR;
}


//------------------------------------------------------------------------------
// Write to OFS file
//------------------------------------------------------------------------------

XrdSfsXferSize
XrdFstOfsFile::writeofs (XrdSfsFileOffset fileOffset,
                         const char* buffer,
                         XrdSfsXferSize buffer_size)
{
  if (gOFS.Simulate_IO_write_error)
  {
    writeErrorFlag = kOfsSimulatedIoError;
    return gOFS.Emsg("readofs", error, EIO, "write file - simulated IO error fn=",
                     capOpaque ? (capOpaque->Get("mgm.path") ?
                     capOpaque->Get("mgm.path") : FName()) : FName());
  }

  if (fsid)
  {
    if (targetsize && (targetsize == bookingsize))
    {
      // Space has been successfully pre-allocated, let client write
    }
    else
    {
      // Check if the file system is full
      bool isfull = false;
      {
	XrdSysMutexHelper(gOFS.Storage->fileSystemFullMapMutex);
	isfull = gOFS.Storage->fileSystemFullMap[fsid];
      }

      if (isfull)
      {
        writeErrorFlag = kOfsDiskFullError;
        return gOFS.Emsg("writeofs", error, ENOSPC, "write file - disk space "
                         "(headroom) exceeded fn=", capOpaque ?
                         (capOpaque->Get("mgm.path") ? capOpaque->Get("mgm.path") :
                         FName()) : FName());
      }
    }
  }

  if (maxsize)
  {
    // Check that the user didn't exceed the maximum file size policy
    if ((fileOffset + buffer_size) > maxsize)
    {
      writeErrorFlag = kOfsMaxSizeError;
      return gOFS.Emsg("writeofs", error, ENOSPC, "write file - your file "
                       "exceeds the maximum file size setting of bytes<=",
                       capOpaque ? (capOpaque->Get("mgm.maxsize") ?
                       capOpaque->Get("mgm.maxsize") : "<undef>") : "undef");
    }
  }

  int rc = XrdOfsFile::write(fileOffset, buffer, buffer_size);

  if (rc != buffer_size)
  {
    // Tag an io error
    writeErrorFlag = kOfsIoError;
  };

  return rc;
}


//------------------------------------------------------------------------------
// Write
//------------------------------------------------------------------------------

XrdSfsXferSize
XrdFstOfsFile::write (XrdSfsFileOffset fileOffset,
                      const char* buffer,
                      XrdSfsXferSize buffer_size)
{
  //  EPNAME("write");
  gettimeofday(&cTime, &tz);
  wCalls++;
  int rc = layOut->Write(fileOffset, const_cast<char*> (buffer), buffer_size);

  if ((rc < 0) && isCreation && (error.getErrInfo() == EREMOTEIO))
  {
    if (eos::common::LayoutId::GetLayoutType(lid) == eos::common::LayoutId::kReplica)
    {
      // If we see a remote IO error, we don't fail, we just call a repair
      // action afterwards (only for replica layouts!)
      repairOnClose = true;
      rc = buffer_size;
    }
  }

  // Evt. add checksum
  if ((rc > 0) && (checkSum))
  {
    XrdSysMutexHelper cLock(ChecksumMutex);
    checkSum->Add(buffer,
                  static_cast<size_t> (rc),
                  static_cast<off_t> (fileOffset));
  }

  // Account seeks for report logs
  if (wOffset != static_cast<unsigned long long> (fileOffset))
  {
    if (wOffset < static_cast<unsigned long long> (fileOffset))
    {
      nFwdSeeks++;
      sFwdBytes += (fileOffset - wOffset);
    }
    else
    {
      nBwdSeeks++;
      sBwdBytes += (wOffset - fileOffset);
    }
    if ((wOffset + (EOS_FSTOFS_LARGE_SEEKS)) < (static_cast<unsigned long long> (fileOffset)))
    {
      sXlFwdBytes += (fileOffset - wOffset);
      nXlFwdSeeks++;
    }
    if ((static_cast<unsigned long long> (wOffset) > (EOS_FSTOFS_LARGE_SEEKS)) &&
        (wOffset - (EOS_FSTOFS_LARGE_SEEKS)) > (static_cast<unsigned long long> (fileOffset)))
    {
      sXlBwdBytes += (wOffset - fileOffset);
      nXlBwdSeeks++;
    }
  }

  if (rc > 0)
  {
    XrdSysMutexHelper(vecMutex);
    wvec.push_back(rc);
    wOffset = fileOffset + rc;

    if (static_cast<unsigned long long> (fileOffset + buffer_size) >
        static_cast<unsigned long long> (maxOffsetWritten))
      maxOffsetWritten = (fileOffset + buffer_size);
  }

  gettimeofday(&lwTime, &tz);
  AddWriteTime();
  haswrite = true;
  eos_debug("rc=%d offset=%lu size=%lu", rc, fileOffset,
            static_cast<unsigned long> (buffer_size));

  if (rc < 0)
  {
    int envlen = 0;
    std::string exclusiontag = "";
    if (hasWriteError)
      exclusiontag = " [NB]";

    eos_crit("block-write error=%d offset=%llu len=%llu file=%s%s",
             error.getErrInfo(),
             static_cast<unsigned long long> (fileOffset),
             static_cast<unsigned long long> (buffer_size),
             FName(),
             capOpaque ? capOpaque->Env(envlen) : FName(),
             exclusiontag.c_str());
    hasWriteError = true;

  }

  if (rc < 0)
  {
    int envlen = 0;
    // Indicate the deletion flag for write errors
    writeDelete = true;
    XrdOucString errdetail;

    if (isCreation)
    {
      XrdOucString newerr;
      // Add to the error message that this file has been removed after the error,
      // which happens for creations
      newerr = error.getErrText();

      if (writeErrorFlag == kOfsSimulatedIoError)
      {
        // Simulated IO error
        errdetail += " => file has been removed because of a simulated IO error";
      }
      else
      {
        if (writeErrorFlag == kOfsDiskFullError)
        {
          // Disk full error
          errdetail += " => file has been removed because the target filesystem  was full";
        }
        else
        {
          if (writeErrorFlag == kOfsMaxSizeError)
          {
            // Maximum file size error
            errdetail += " => file has been removed because the maximum target "
                    "filesize defined for that subtree was exceeded (maxsize=";
            char smaxsize[16];
            snprintf(smaxsize, sizeof ( smaxsize) - 1, "%llu", (unsigned long long) maxsize);
            errdetail += smaxsize;
            errdetail += " bytes)";
          }
          else
          {
            if (writeErrorFlag == kOfsIoError)
            {
              // Generic IO error
              errdetail += " => file has been removed due to an IO error on the target filesystem";
            }
            else
            {
              errdetail += " => file has been removed due to an IO error (unspecified)";
            }
          }
        }
      }

      newerr += errdetail.c_str();
      error.setErrInfo(error.getErrInfo(), newerr.c_str());
    }

    eos_err("block-write error=%d offset=%llu len=%llu file=%s error=\"%s\"",
            error.getErrInfo(),
            (unsigned long long) fileOffset,
            (unsigned long long) buffer_size, FName(),
            capOpaque ? capOpaque->Env(envlen) : FName(),
            errdetail.c_str());
  }

  return rc;
}


//------------------------------------------------------------------------------
// Write AIO
//------------------------------------------------------------------------------

int
XrdFstOfsFile::write (XrdSfsAio * aioparm)
{
  return SFS_ERROR;
}


//------------------------------------------------------------------------------
// Sync OFS
//------------------------------------------------------------------------------

int
XrdFstOfsFile::syncofs ()
{
  return XrdOfsFile::sync();
}


//------------------------------------------------------------------------------
// Verify if a TPC key is still valid
//------------------------------------------------------------------------------

bool
XrdFstOfsFile::TpcValid ()
{
  XrdSysMutexHelper scope_lock(gOFS.TpcMapMutex);

  if (TpcKey.length() && gOFS.TpcMap[isRW].count(TpcKey.c_str()))
    return true;

  return false;
}

//------------------------------------------------------------------------------
// Sync file
//------------------------------------------------------------------------------

int
XrdFstOfsFile::sync ()
{
  static const int cbWaitTime = 1800;

  // TPC transfer
  if (tpcFlag == kTpcDstSetup)
  {
    int tpc_state = GetTpcState();

    if (tpc_state == kTpcIdle)
    {
      eos_info("msg=\"tpc enabled - 1st sync\"");
      SetTpcState(kTpcEnabled);
      return SFS_OK;
    }
    else if (tpc_state == kTpcRun)
    {
      eos_info("msg=\"tpc already running - >2nd sync\"");
      error.setErrCode(cbWaitTime);
      return SFS_STARTED;
    }
    else if (tpc_state == kTpcDone)
    {
      eos_info("msg=\"tpc already finisehd - >2nd sync\"");
      return SFS_OK;
    }
    else if (tpc_state == kTpcEnabled)
    {
      SetTpcState(kTpcRun);

      if (mTpcInfo.SetCB(&error))
      {
        eos_err("Failed while setting TPC callback");
        return SFS_ERROR;
      }
      else
      {
        error.setErrCode(cbWaitTime);
        mTpcThreadStatus = XrdSysThread::Run(&mTpcThread, XrdFstOfsFile::StartDoTpcTransfer,
                                             static_cast<void*> (this), XRDSYSTHREAD_HOLD,
                                             "TPC Transfer Thread");
        error.setErrCode(cbWaitTime);
        return SFS_STARTED;
      }
    }
    else
    {
      eos_err("msg=\"unknown tpc state\"");
      return SFS_ERROR;
    }
  }
  else
  {
    // Standard file sync
    return layOut->Sync();
  }
}


//------------------------------------------------------------------------------
// Sync
//------------------------------------------------------------------------------

int
XrdFstOfsFile::sync (XrdSfsAio * aiop)
{
  return layOut->Sync();
}


//----------------------------------------------------------------------------
// Static method used to start an asynchronous thread which is doing the TPC
// transfer
//----------------------------------------------------------------------------

void*
XrdFstOfsFile::StartDoTpcTransfer (void* arg)
{
  return reinterpret_cast<XrdFstOfsFile*> (arg)->DoTpcTransfer();
}


//------------------------------------------------------------------------------
// Run method for the thread doing the TPC transfer
//------------------------------------------------------------------------------

void*
XrdFstOfsFile::DoTpcTransfer ()
{
  eos_info("msg=\"tpc now running - 2nd sync\"");
  std::string src_url = "";
  std::string src_cgi = "";

  // The sync initiates the third party copy
  if (!TpcValid())
  {
    eos_err("msg=\"tpc session invalidated during sync\"");
    error.setErrInfo(ECONNABORTED, "sync - TPC session has been closed by disconnect");
    SetTpcState(kTpcDone);
    mTpcInfo.Reply(SFS_ERROR, ECONNABORTED, "TPC session closed by diconnect");
    return 0;
  }

  {
    XrdSysMutexHelper tpcLock(gOFS.TpcMapMutex);
    // Construct the source URL
    src_url = "root://";
    src_url += gOFS.TpcMap[isRW][TpcKey.c_str()].src;
    src_url += "/";
    src_url += gOFS.TpcMap[isRW][TpcKey.c_str()].lfn;

    // Construct the source CGI
    src_cgi = "tpc.key=";
    src_cgi += TpcKey.c_str();
    src_cgi += "&tpc.org=";
    src_cgi += gOFS.TpcMap[isRW][TpcKey.c_str()].org;
  }

  XrdIo tpcIO(src_url.c_str());

  eos_info("sync-url=%s sync-cgi=%s", src_url.c_str(), src_cgi.c_str());

  if (tpcIO.fileOpen(0, 0, src_cgi.c_str(), 10))
  {
    XrdOucString msg = "sync - TPC open failed for url=";
    msg += src_url.c_str();
    msg += " cgi=";
    msg += src_cgi.c_str();
    error.setErrInfo(EFAULT, msg.c_str());
    SetTpcState(kTpcDone);
    mTpcInfo.Reply(SFS_ERROR, EFAULT, "TPC open failed");
    return 0;
  }

  if (!TpcValid())
  {
    eos_err("msg=\"tpc session invalidated during sync\"");
    error.setErrInfo(ECONNABORTED, "sync - TPC session has been closed by disconnect");
    SetTpcState(kTpcDone);
    mTpcInfo.Reply(SFS_ERROR, ECONNABORTED, "TPC session closed by disconnect");
    return 0;
  }

  int64_t rbytes = 0;
  int64_t wbytes = 0;
  off_t offset = 0;
  auto_ptr < std::vector<char> > buffer(
                                        new std::vector<char>(ReadaheadBlock::sDefaultBlocksize));
  eos_info("msg=\"tpc pull\" ");

  do
  {
    // Read the remote file in chunks and check after each chunk if the TPC
    // has been aborted already
    rbytes = tpcIO.fileRead(offset, &((*buffer)[0]), ReadaheadBlock::sDefaultBlocksize, 30);
    eos_debug("msg=\"tpc read\" rbytes=%llu request=%llu",
              rbytes, ReadaheadBlock::sDefaultBlocksize);

    if (rbytes == -1)
    {
      SetTpcState(kTpcDone);
      eos_err("msg=\"tpc transfer terminated - remote read failed\"");
      error.setErrInfo(EIO, "sync - TPC remote read failed");
      mTpcInfo.Reply(SFS_ERROR, EIO, "TPC remote read failed");
      return 0;
    }

    if (rbytes > 0)
    {
      // Write the buffer out through the local object
      wbytes = write(offset, &((*buffer)[0]), rbytes);
      eos_debug("msg=\"tpc write\" wbytes=%llu", wbytes);

      if (rbytes != wbytes)
      {
        SetTpcState(kTpcDone);
        eos_err("msg=\"tpc transfer terminated - local write failed\"");
        error.setErrInfo(EIO, "sync - tpc local write failed");
        mTpcInfo.Reply(SFS_ERROR, EIO, "TPC local write failed");
        return 0;
      }

      offset += rbytes;
    }

    // Check validity of the TPC key
    if (!TpcValid())
    {
      SetTpcState(kTpcDone);
      eos_err("msg=\"tpc transfer invalidated during sync\"");
      error.setErrInfo(ECONNABORTED, "sync - TPC session has been closed by disconnect");
      mTpcInfo.Reply(SFS_ERROR, ECONNABORTED, "TPC session closed by diconnect");
      return 0;
    }
  }
  while (rbytes > 0);

  // Close the remote file
  eos_debug("Close remote file and exit");
  XrdCl::XRootDStatus st = tpcIO.fileClose();
  mTpcInfo.Reply(SFS_OK, 0, "");
  return 0;
}


//------------------------------------------------------------------------------
//
//------------------------------------------------------------------------------

int
XrdFstOfsFile::truncateofs (XrdSfsFileOffset fileOffset)
{
  if (fileOffset == EOS_FST_NOCHECKSUM_FLAG_VIA_TRUNCATE_LEN)
  {
    eos_warning("No checksum flag for file %s indicated", fstPath.c_str());
    // this truncate offset indicates to disable the checksum computation for this file
    disableChecksum(false);
    return SFS_OK;
  }

  // truncation moves the max offset written
  eos_debug("value=%llu", (unsigned long long) fileOffset);
  maxOffsetWritten = fileOffset;

  struct stat buf;
  // stat the current file size
  if (!::stat(fstPath.c_str(), &buf))
  {
    // if the file has the proper size we don't truncate
    if (buf.st_size == fileOffset)
      return SFS_OK;
  }
  return XrdOfsFile::truncate(fileOffset);
}


//------------------------------------------------------------------------------
//
//------------------------------------------------------------------------------

int
XrdFstOfsFile::truncate (XrdSfsFileOffset fileOffset)
{
  if (fileOffset == EOS_FST_DELETE_FLAG_VIA_TRUNCATE_LEN)
  {
    eos_warning("Deletion flag for file %s indicated", fstPath.c_str());
    // this truncate offset indicates to delete the file during the close operation
    viaDelete = true;
    return SFS_OK;
  }

  if (fileOffset == EOS_FST_NOCHECKSUM_FLAG_VIA_TRUNCATE_LEN)
  {
    eos_warning("No checksum flag for file %s indicated", fstPath.c_str());
    // this truncate offset indicates to disable the checksum computation for this file
    disableChecksum(false);
    return SFS_OK;
  }

  eos_info("subcmd=truncate openSize=%llu fileOffset=%llu ", openSize, fileOffset);

  if (fileOffset != openSize)
  {
    haswrite = true;

    if (checkSum)
    {
      if (fileOffset != checkSum->GetMaxOffset())
      {
        checkSum->Reset();
        checkSum->SetDirty();
      }
    }
  }

  return layOut->Truncate(fileOffset);
}


//------------------------------------------------------------------------------
// Stat file
//------------------------------------------------------------------------------

int
XrdFstOfsFile::stat (struct stat * buf)
{
  EPNAME("stat");
  int rc = SFS_OK;

  if (layOut)
  {
    if ((rc = layOut->Stat(buf)))
      rc = gOFS.Emsg(epname, error, EIO, "stat - cannot stat layout to determine"
                     " file size ", Path.c_str());
  }
  else
  {
    rc = gOFS.Emsg(epname, error, ENXIO, "stat - no layout to determine file size ",
                   Path.c_str());
  }

  // store the file id as inode number
  if (!rc)
    buf->st_ino = fileid << 28;

<<<<<<< HEAD
  // we store the mtime.ns time in st_dev ... sigh@Xrootd ...                                                                                                                                 
  unsigned long nsec = buf->st_mtim.tv_nsec;
  // mask for 10^9                                                                                                                                                                            
  nsec &= 0x7fffffff;
  // enable bit 32 as indicator                                                                                                                                                               
  nsec |= 0x80000000;
  // overwrite st_dev                                                                                                                                                                         
  buf->st_dev = nsec;

  eos_info("path=%s inode=%lu size=%lu mtime=%lu.%lu", Path.c_str(), fileid, (unsigned long) buf->st_size, buf->st_mtim.tv_sec, buf->st_dev&0x7ffffff);
=======
  eos_info("path=%s inode=%lu size=%lu", Path.c_str(), fileid, (unsigned long) buf->st_size);
>>>>>>> f7c3c053
  return rc;
}


//------------------------------------------------------------------------------
//
//------------------------------------------------------------------------------

std::string
XrdFstOfsFile::GetFstPath ()
{
  std::string ret = fstPath.c_str();
  return ret;
}


//------------------------------------------------------------------------------
// Set the TPC state
//------------------------------------------------------------------------------

void
XrdFstOfsFile::SetTpcState (TpcState_t state)
{
  XrdSysMutexHelper scope_lock(mTpcStateMutex);
  mTpcState = state;
}


//----------------------------------------------------------------------------
//! Get the TPC state of the transfer
//----------------------------------------------------------------------------

XrdFstOfsFile::TpcState_t
XrdFstOfsFile::GetTpcState ()
{
  XrdSysMutexHelper scope_lock(mTpcStateMutex);
  return mTpcState;
}

//--------------------------------------------------------------------------
//! Disable the checksumming before close
//--------------------------------------------------------------------------

void
XrdFstOfsFile::disableChecksum (bool broadcast)
{
  if (checkSum)
  {
    eos::fst::CheckSum* tmpSum = checkSum;
    checkSum = 0;
    delete tmpSum;
    if (broadcast)
      layOut->Truncate(EOS_FST_NOCHECKSUM_FLAG_VIA_TRUNCATE_LEN);
  }
}

EOSFSTNAMESPACE_END
<|MERGE_RESOLUTION|>--- conflicted
+++ resolved
@@ -40,11 +40,7 @@
 
 EOSFSTNAMESPACE_BEGIN
 
-<<<<<<< HEAD
 const uint16_t XrdFstOfsFile::msDefaultTimeout = 300; // default timeout value
-=======
-        const uint16_t XrdFstOfsFile::msDefaultTimeout = 60; // default timeout value
->>>>>>> f7c3c053
 
 //------------------------------------------------------------------------------
 // Constructor
@@ -99,11 +95,8 @@
   mForcedMtime = 1;
   mForcedMtime_ms = 0;
   isOCchunk = 0;
-<<<<<<< HEAD
   mTimeout = getenv("EOS_FST_STREAM_TIMEOUT")?strtoul(getenv("EOS_FST_STREAM_TIMEOUT"),0,10):msDefaultTimeout;
-=======
   hasWriteError = false;
->>>>>>> f7c3c053
 }
 
 
@@ -291,13 +284,14 @@
     ETag = val;
   }
 
-<<<<<<< HEAD
+
   if ((val = tmpOpaque.Get("mgm.mtime")))
   {
     // mgm.mtime=0 we set the external mtime=0 and indicated during commit, that it should not update the mtime as in case of a FUSE client which will call utimes
     mForcedMtime = 0;
     mForcedMtime_ms = 0;
-=======
+  }
+
   if ((val = tmpOpaque.Get("mgm.event")))
   {
     std::string event = val;
@@ -306,7 +300,6 @@
 
     val = tmpOpaque.Get("mgm.workflow");
     eventWorkflow = (val) ? val : "";
->>>>>>> f7c3c053
   }
 
   if (eos::common::OwnCloud::isChunkUpload(tmpOpaque))
@@ -1004,7 +997,6 @@
     return gOFS.Emsg(epname, error, EINVAL, "open - sec gid missing", Path.c_str());
   }
 
-<<<<<<< HEAD
   if ((val = capOpaque->Get("mgm.logid")))
   {
     snprintf(logId, sizeof ( logId) - 1, "%s", val);
@@ -1031,8 +1023,6 @@
 
   layOut->SetLogId(logId, vid, tident);
 
-=======
->>>>>>> f7c3c053
   //............................................................................
   // Attach meta data
   //............................................................................
@@ -2089,17 +2079,10 @@
               capOpaqueFile += checkSum->GetHexChecksum();
             }
 
-<<<<<<< HEAD
 	    capOpaqueFile += "&mgm.mtime=";
 	    capOpaqueFile += eos::common::StringConversion::GetSizeString(mTimeString, (mForcedMtime!=1) ? mForcedMtime : (unsigned long long) fMd->fMd.mtime);
 	    capOpaqueFile += "&mgm.mtime_ns=";
 	    capOpaqueFile += eos::common::StringConversion::GetSizeString(mTimeString, (mForcedMtime!=1) ? mForcedMtime_ms : (unsigned long long) fMd->fMd.mtime_ns);
-=======
-            capOpaqueFile += "&mgm.mtime=";
-            capOpaqueFile += eos::common::StringConversion::GetSizeString(mTimeString, mForcedMtime ? mForcedMtime : (unsigned long long) fMd->fMd.mtime);
-            capOpaqueFile += "&mgm.mtime_ns=";
-            capOpaqueFile += eos::common::StringConversion::GetSizeString(mTimeString, mForcedMtime ? mForcedMtime_ms : (unsigned long long) fMd->fMd.mtime_ns);
->>>>>>> f7c3c053
 
             if (haswrite)
             {
@@ -3305,7 +3288,6 @@
   if (!rc)
     buf->st_ino = fileid << 28;
 
-<<<<<<< HEAD
   // we store the mtime.ns time in st_dev ... sigh@Xrootd ...                                                                                                                                 
   unsigned long nsec = buf->st_mtim.tv_nsec;
   // mask for 10^9                                                                                                                                                                            
@@ -3316,9 +3298,6 @@
   buf->st_dev = nsec;
 
   eos_info("path=%s inode=%lu size=%lu mtime=%lu.%lu", Path.c_str(), fileid, (unsigned long) buf->st_size, buf->st_mtim.tv_sec, buf->st_dev&0x7ffffff);
-=======
-  eos_info("path=%s inode=%lu size=%lu", Path.c_str(), fileid, (unsigned long) buf->st_size);
->>>>>>> f7c3c053
   return rc;
 }
 
