--- conflicted
+++ resolved
@@ -762,11 +762,8 @@
 {
   eos::common::RWMutexReadLock lock(Mutex);
   eos::common::RWMutexWriteLock vlock(FmdSqliteMutexMap[fsid]);
-<<<<<<< HEAD
   Mutex.UnLockRead();
-=======
-
->>>>>>> 6d8cd39c
+
   eos_debug("fsid=%lu fid=%08llx disksize=%llu diskchecksum=%s checktime=%llu fcxerror=%d bcxerror=%d flaglayouterror=%d", (unsigned long) fsid, fid, disksize, diskchecksum.c_str(), checktime, filecxerror, blockcxerror, flaglayouterror);
 
   if (!fid)
