// ----------------------------------------------------------------------
// File: XrdFstOfs.cc
// Author: Andreas-Joachim Peters - CERN
// ----------------------------------------------------------------------

/************************************************************************
 * EOS - the CERN Disk Storage System                                   *
 * Copyright (C) 2011 CERN/Switzerland                                  *
 *                                                                      *
 * This program is free software: you can redistribute it and/or modify *
 * it under the terms of the GNU General Public License as published by *
 * the Free Software Foundation, either version 3 of the License, or    *
 * (at your option) any later version.                                  *
 *                                                                      *
 * This program is distributed in the hope that it will be useful,      *
 * but WITHOUT ANY WARRANTY; without even the implied warranty of       *
 * MERCHANTABILITY or FITNESS FOR A PARTICULAR PURPOSE.  See the        *
 * GNU General Public License for more details.                         *
 *                                                                      *
 * You should have received a copy of the GNU General Public License    *
 * along with this program.  If not, see <http://www.gnu.org/licenses/>.*
 ************************************************************************/

/*----------------------------------------------------------------------------*/
#include "fst/XrdFstOfs.hh"
#include "fst/XrdFstOss.hh"
#include "fst/checksum/ChecksumPlugins.hh"
#include "fst/FmdDbMap.hh"
#include "common/FileId.hh"
#include "common/FileSystem.hh"
#include "common/Path.hh"
#include "common/Statfs.hh"
#include "common/Attr.hh"
#include "common/SyncAll.hh"
#include "common/StackTrace.hh"
/*----------------------------------------------------------------------------*/
#include "XrdNet/XrdNetOpts.hh"
#include "XrdOfs/XrdOfs.hh"
#include "XrdOfs/XrdOfsTrace.hh"
#include "XrdOuc/XrdOucHash.hh"
#include "XrdOuc/XrdOucTrace.hh"
#include "XrdSfs/XrdSfsAio.hh"
#include "XrdSys/XrdSysTimer.hh"
#include "XrdSys/XrdSysDNS.hh"
#include "XrdCl/XrdClFileSystem.hh"
#include "XrdCl/XrdClDefaultEnv.hh"
#include "XrdVersion.hh"
/*----------------------------------------------------------------------------*/
#include <sys/types.h>
#include <sys/stat.h>
#include <unistd.h>
#include <errno.h>
#include <sys/types.h>
#include <sys/fsuid.h>
#include <sys/wait.h>
#include <math.h>
#include <stdio.h>
#include <execinfo.h>
#include <signal.h>
#include <stdlib.h>
#include <sstream>
/*----------------------------------------------------------------------------*/


// The global OFS handle
eos::fst::XrdFstOfs eos::fst::gOFS;
XrdSysMutex eos::fst::XrdFstOfs::ShutdownMutex;

bool eos::fst::XrdFstOfs::Shutdown = false;

extern XrdSysError OfsEroute;
extern XrdOss* XrdOfsOss;
extern XrdOfs* XrdOfsFS;
extern XrdOucTrace OfsTrace;

// Set the version information
XrdVERSIONINFO(XrdSfsGetFileSystem2, FstOfs);

//------------------------------------------------------------------------------
//
//------------------------------------------------------------------------------
extern "C"
{
  XrdSfsFileSystem *XrdSfsGetFileSystem2(XrdSfsFileSystem *nativeFS,
                                         XrdSysLogger     *Logger,
                                         const char       *configFn,
                                         XrdOucEnv        *envP)
  {
    OfsEroute.SetPrefix("FstOfs_");
    OfsEroute.logger(Logger);

    // Disable XRootD log rotation
    Logger->setRotate(0);
    std::ostringstream oss;
    oss << "FstOfs (Object Storage File System) " << VERSION;
    XrdOucString version = "FstOfs (Object Storage File System) ";
    OfsEroute.Say("++++++ (c) 2010 CERN/IT-DSS ", oss.str().c_str());

    // Initialize the subsystems
    eos::fst::gOFS.ConfigFN = (configFn && *configFn ? strdup(configFn) : 0);

    if (eos::fst::gOFS.Configure(OfsEroute, envP)) return 0;

    XrdOfsFS = &eos::fst::gOFS;
    return &eos::fst::gOFS;
  }
}

EOSFSTNAMESPACE_BEGIN


//------------------------------------------------------------------------------
// Constructor
//------------------------------------------------------------------------------
XrdFstOfs::XrdFstOfs () :
    eos::common::LogId (),
    mHostName(NULL)
{
  Eroute = 0;
  Messaging = 0;
  Storage = 0;
  TransferScheduler = 0;
  if (!getenv("EOS_NO_SHUTDOWN"))
  {
    //-------------------------------------------
    // add Shutdown handler
    //-------------------------------------------
    (void) signal(SIGINT, xrdfstofs_shutdown);
    (void) signal(SIGTERM, xrdfstofs_shutdown);
    (void) signal(SIGQUIT, xrdfstofs_shutdown);
    //-------------------------------------------
    // add SEGV handler
    //-------------------------------------------
    (void) signal(SIGSEGV, xrdfstofs_stacktrace);
    (void) signal(SIGABRT, xrdfstofs_stacktrace);
    (void) signal(SIGBUS, xrdfstofs_stacktrace);
  }

  TpcMap.resize(2);
  TpcMap[0].set_deleted_key(""); // readers
  TpcMap[1].set_deleted_key(""); // writers
}


//------------------------------------------------------------------------------
// Destructor
//-----------------------------------------------------------------------------
XrdFstOfs::~XrdFstOfs ()
{
  // empty
}


//------------------------------------------------------------------------------
// Get a new OFS directory object
//-----------------------------------------------------------------------------
XrdSfsDirectory*
XrdFstOfs::newDir (char* user, int MonID)
{
  return (XrdSfsDirectory*) (0);
}


//------------------------------------------------------------------------------
// Get a new OFS file object
//-----------------------------------------------------------------------------
XrdSfsFile*
XrdFstOfs::newFile (char* user, int MonID)
{
  return static_cast<XrdSfsFile*> (new XrdFstOfsFile(user, MonID));
}


//------------------------------------------------------------------------------
// Get stacktrace from crashing process
//------------------------------------------------------------------------------
void
XrdFstOfs::xrdfstofs_stacktrace (int sig)
{
  (void) signal(SIGINT, SIG_IGN);
  (void) signal(SIGTERM, SIG_IGN);
  (void) signal(SIGQUIT, SIG_IGN);
  void* array[10];
  size_t size;
  // Get void*'s for all entries on the stack
  size = backtrace(array, 10);
  // Print out all the frames to stderr
  fprintf(stderr, "error: received signal %d:\n", sig);
  backtrace_symbols_fd(array, size, 2);
  eos::common::StackTrace::GdbTrace("xrootd", getpid(), "thread apply all bt");

  if (getenv("EOS_CORE_DUMP"))
    eos::common::StackTrace::GdbTrace("xrootd", getpid(), "generate-core-file");

  // Now we put back the initial handler and send the signal again
  signal(sig, SIG_DFL);
  kill(getpid(), sig);
  int wstatus = 0;
  wait(&wstatus);
}


//------------------------------------------------------------------------------
// OFS shutdown procedure
//------------------------------------------------------------------------------
void
XrdFstOfs::xrdfstofs_shutdown (int sig)
{
  static XrdSysMutex ShutDownMutex;
  ShutDownMutex.Lock(); // this handler goes only one-shot .. sorry !
  {
    XrdSysMutexHelper sLock(ShutdownMutex);
    Shutdown = true;
  }

  pid_t watchdog;
  if (!(watchdog = fork()))
  {
    eos::common::SyncAll::AllandClose();
    XrdSysTimer sleeper;
    sleeper.Snooze(15);
    fprintf(stderr,"@@@@@@ 00:00:00 %s", "op=shutdown msg=\"shutdown timedout after 15 seconds\"\n");
    kill(getppid(), 9);
    fprintf(stderr,"@@@@@@ 00:00:00 %s", "op=shutdown status=forced-complete");
    kill(getpid(), 9);
  }

  // Handler to shutdown the daemon for valgrinding and clean server stop
  // (e.g. let's time to finish write operations
  if (gOFS.Messaging)
    gOFS.Messaging->StopListener(); // stop any communication

  XrdSysTimer sleeper;
  sleeper.Wait(1000);
  std::set<pthread_t>::const_iterator it;
  {
    XrdSysMutexHelper(gOFS.Storage->ThreadSetMutex);

    for (it = gOFS.Storage->ThreadSet.begin(); it != gOFS.Storage->ThreadSet.end(); it++)
    {
      eos_static_warning("op=shutdown threadid=%llx", (unsigned long long) *it);
      XrdSysThread::Cancel(*it);
      // XrdSysThread::Join( *it, 0 );
    }
  }
  eos_static_warning("op=shutdown msg=\"stop messaging\"");

<<<<<<< HEAD
  eos_static_warning("%s", "op=shutdown msg=\"shutdown fmddbmap handler\"");
  gFmdDbMapHandler.Shutdown();
  kill(watchdog, 9);

#ifdef __APPLE__
  int wstatus = 0;
  wait(&wstatus);
#else
  wait();
#endif

  eos_static_warning("%s", "op=shutdown status=dbmapclosed");
=======
  eos_static_warning("%s", "op=shutdown msg=\"shutdown fmdsqlite handler\"");
  gFmdSqliteHandler.Shutdown();
  kill(watchdog,9);
  int wstatus = 0;
  wait(&wstatus);
  eos_static_warning("%s", "op=shutdown status=sqliteclosed");
>>>>>>> ac84d3bd

  // sync & close all file descriptors
  eos::common::SyncAll::AllandClose();

  eos_static_warning("%s", "op=shutdown status=completed");
  // harakiri - yes!
  (void) signal(SIGABRT, SIG_IGN);
  (void) signal(SIGINT,  SIG_IGN);
  (void) signal(SIGTERM, SIG_IGN);
  (void) signal(SIGQUIT, SIG_IGN);
  kill(getpid(),9);
}


//------------------------------------------------------------------------------
// OFS layer configuration
//------------------------------------------------------------------------------
int
XrdFstOfs::Configure (XrdSysError& Eroute, XrdOucEnv* envP)
{
  char* var;
  const char* val;
  int cfgFD;
  int NoGo = 0;

  if (XrdOfs::Configure(Eroute, envP))
  {
    Eroute.Emsg("Config", "default OFS configuration failed");
    return SFS_ERROR;
  }

  // Enforcing 'sss' authentication for all communications
  if (!getenv("EOS_FST_NO_SSS_ENFORCEMENT")) 
  {
    setenv("XrdSecPROTOCOL", "sss", 1);
    Eroute.Say("=====> fstofs enforces SSS authentication for XROOT clients");
  }
  else
  {
    Eroute.Say("=====> fstofs does not enforce SSS authentication for XROOT"
               " clients - make sure MGM enforces sss for this FST!");
  }

  // Get the hostname
  char *errtext=0;
  mHostName = XrdSysDNS::getHostName(0,&errtext);

  if (std::string(mHostName)=="0.0.0.0")
  {
    char buffer[2048];
    snprintf(buffer,2048,"Hostname coud not be determined : errno=%d  errtext=%s",errno,errtext);
    Eroute.Emsg("Config", buffer);
    Eroute.Say(buffer);
    // DEBUG: for now, we don't interrupt the boot as we
    // NoGo = 1;
    // return NoGo;
  }
  {
    char buffer[2048];
    snprintf(buffer,2048,"=====> hostname : %s",mHostName);
    Eroute.Say(buffer);
  }

  TransferScheduler = new XrdScheduler(&Eroute, &OfsTrace, 8, 128, 60);
  TransferScheduler->Start();
  eos::fst::Config::gConfig.autoBoot = false;
  eos::fst::Config::gConfig.FstOfsBrokerUrl = "root://localhost:1097//eos/";

  if (getenv("EOS_BROKER_URL"))
    eos::fst::Config::gConfig.FstOfsBrokerUrl = getenv("EOS_BROKER_URL");

  {
    // set the start date as string
    XrdOucString out="";
    time_t t= time(NULL);
    struct tm * timeinfo;
    timeinfo = localtime (&t);

    out = asctime(timeinfo); out.erase(out.length()-1);
    eos::fst::Config::gConfig.StartDate = out.c_str();
  }

  eos::fst::Config::gConfig.FstMetaLogDir = "/var/tmp/eos/md/";
  setenv("XrdClientEUSER", "daemon", 1);

  // Set short timeout resolution, connection window, connection retry and
  // stream error window
  XrdCl::DefaultEnv::GetEnv()->PutInt("TimeoutResolution", 1);
  XrdCl::DefaultEnv::GetEnv()->PutInt("ConnectionWindow", 5);
  XrdCl::DefaultEnv::GetEnv()->PutInt("ConnectionRetry", 1);
  XrdCl::DefaultEnv::GetEnv()->PutInt("StreamErrorWindow", 0);

  //////////////////////////////////////////////////////////////////////////////
  // extract the manager from the config file
  XrdOucStream Config(&Eroute, getenv("XRDINSTANCE"));

  if (!ConfigFN || !*ConfigFN)
  {
    // this error will be reported by XrdOfsFS.Configure
  }
  else
  {
    // Try to open the configuration file.
    //
    if ((cfgFD = open(ConfigFN, O_RDONLY, 0)) < 0)
      return Eroute.Emsg("Config", errno, "open config file fn=", ConfigFN);

    Config.Attach(cfgFD);
    // Now start reading records until eof.
    //

    while ((var = Config.GetMyFirstWord()))
    {
      if (!strncmp(var, "fstofs.", 7))
      {
        var += 7;

        // we parse config variables here
        if (!strcmp("broker", var))
        {
          if (!(val = Config.GetWord()))
          {
            Eroute.Emsg("Config", "argument 2 for broker missing. Should be "
                        "URL like root://<host>/<queue>/");
            NoGo = 1;
          }
          else
          {
            if (getenv("EOS_BROKER_URL"))
            {
              eos::fst::Config::gConfig.FstOfsBrokerUrl = getenv("EOS_BROKER_URL");
            }
            else
            {
              eos::fst::Config::gConfig.FstOfsBrokerUrl = val;
            }
          }
        }

        if (!strcmp("trace", var))
        {
          if (!(val = Config.GetWord()))
          {
            Eroute.Emsg("Config", "argument 2 for trace missing. Can be 'client'");
            NoGo = 1;
          }
          else
          {
            //EnvPutInt( NAME_DEBUG, 3);
          }
        }

        if (!strcmp("autoboot", var))
        {
          if ((!(val = Config.GetWord())) ||
              (strcmp("true", val) && strcmp("false", val) &&
               strcmp("1", val) && strcmp("0", val)))
          {
            Eroute.Emsg("Config", "argument 2 for autobootillegal or missing. "
                        "Must be <true>,<false>,<1> or <0>!");
            NoGo = 1;
          }
          else
          {
            if ((!strcmp("true", val) || (!strcmp("1", val))))
            {
              eos::fst::Config::gConfig.autoBoot = true;
            }
          }
        }

        if (!strcmp("metalog", var))
        {
          if (!(val = Config.GetWord()))
          {
            Eroute.Emsg("Config", "argument 2 for metalog missing");
            NoGo = 1;
          }
          else
          {
            eos::fst::Config::gConfig.FstMetaLogDir = val;
          }
        }
      }
    }

    Config.Close();
  }

  if (eos::fst::Config::gConfig.autoBoot)
    Eroute.Say("=====> fstofs.autoboot : true");
  else
    Eroute.Say("=====> fstofs.autoboot : false");

  if (!eos::fst::Config::gConfig.FstOfsBrokerUrl.endswith("/"))
    eos::fst::Config::gConfig.FstOfsBrokerUrl += "/";

  eos::fst::Config::gConfig.FstDefaultReceiverQueue = eos::fst::Config::gConfig.FstOfsBrokerUrl;
  eos::fst::Config::gConfig.FstOfsBrokerUrl += mHostName;
  eos::fst::Config::gConfig.FstOfsBrokerUrl += ":";
  eos::fst::Config::gConfig.FstOfsBrokerUrl += myPort;
  eos::fst::Config::gConfig.FstOfsBrokerUrl += "/fst";
  eos::fst::Config::gConfig.FstHostPort = mHostName;
  eos::fst::Config::gConfig.FstHostPort += ":";
  eos::fst::Config::gConfig.FstHostPort += myPort;
  eos::fst::Config::gConfig.KernelVersion =
      eos::common::StringConversion::StringFromShellCmd("uname -r | tr -d \"\n\"").c_str();

  Eroute.Say("=====> fstofs.broker : ", eos::fst::Config::gConfig.FstOfsBrokerUrl.c_str(), "");
  //////////////////////////////////////////////////////////////////////////////
  // extract our queue name
  eos::fst::Config::gConfig.FstQueue = eos::fst::Config::gConfig.FstOfsBrokerUrl;
  {
    int pos1 = eos::fst::Config::gConfig.FstQueue.find("//");
    int pos2 = eos::fst::Config::gConfig.FstQueue.find("//", pos1 + 2);
    if (pos2 != STR_NPOS)
    {
      eos::fst::Config::gConfig.FstQueue.erase(0, pos2 + 1);
    }
    else
    {
      Eroute.Emsg("Config", "cannot determin my queue name: ", eos::fst::Config::gConfig.FstQueue.c_str());
      return 1;
    }
  }

  // Create our wildcard broadcast name
  eos::fst::Config::gConfig.FstQueueWildcard = eos::fst::Config::gConfig.FstQueue;
  eos::fst::Config::gConfig.FstQueueWildcard += "/*";

  // create our wildcard config broadcast name
  eos::fst::Config::gConfig.FstConfigQueueWildcard = "*/";
  eos::fst::Config::gConfig.FstConfigQueueWildcard += mHostName;
  eos::fst::Config::gConfig.FstConfigQueueWildcard += ":";
  eos::fst::Config::gConfig.FstConfigQueueWildcard += myPort;

  // Create our wildcard gw broadcast name
  eos::fst::Config::gConfig.FstGwQueueWildcard = "*/";
  eos::fst::Config::gConfig.FstGwQueueWildcard += mHostName;
  eos::fst::Config::gConfig.FstGwQueueWildcard += ":";
  eos::fst::Config::gConfig.FstGwQueueWildcard += myPort;
  eos::fst::Config::gConfig.FstGwQueueWildcard += "/fst/gw/txqueue/txq";

  // Set Logging parameters
  XrdOucString unit = "fst@";
  unit += mHostName;
  unit += ":";
  unit += myPort;

  // Setup the circular in-memory log buffer
  eos::common::Logging::Init();
  eos::common::Logging::SetLogPriority(LOG_NOTICE);
  eos::common::Logging::SetUnit(unit.c_str());

  eos_info("info=\"logging configured\"");

  //////////////////////////////////////////////////////////////////////////////
  // Create the messaging object(recv thread)
  eos::fst::Config::gConfig.FstDefaultReceiverQueue += "*/mgm";
  int pos1 = eos::fst::Config::gConfig.FstDefaultReceiverQueue.find("//");
  int pos2 = eos::fst::Config::gConfig.FstDefaultReceiverQueue.find("//", pos1 + 2);

  if (pos2 != STR_NPOS)
    eos::fst::Config::gConfig.FstDefaultReceiverQueue.erase(0, pos2 + 1);

  Eroute.Say("=====> fstofs.defaultreceiverqueue : ", eos::fst::Config::gConfig.FstDefaultReceiverQueue.c_str(), "");
  // Set our Eroute for XrdMqMessage
  XrdMqMessage::Eroute = OfsEroute;

  // Enable the shared object notification queue
  ObjectManager.EnableQueue = true;
  ObjectManager.SetAutoReplyQueue("/eos/*/mgm");
  ObjectManager.SetDebug(false);

  // Setup notification subjects
  // create the specific listener class
  Messaging = new eos::fst::Messaging(eos::fst::Config::gConfig.FstOfsBrokerUrl.c_str(),
                                      eos::fst::Config::gConfig.FstDefaultReceiverQueue.c_str(),
                                      false, false, &ObjectManager);
  Messaging->SetLogId("FstOfsMessaging");

  if ((!Messaging) || (!Messaging->StartListenerThread()))
    NoGo = 1;

  if ((!Messaging) || (Messaging->IsZombie()))
  {
    Eroute.Emsg("Config", "cannot create messaging object(thread)");
    NoGo = 1;
  }

  if (NoGo)
    return NoGo;

  //////////////////////////////////////////////////////////////////////////////
  // Attach Storage to the meta log dir
  Storage = eos::fst::Storage::Create(eos::fst::Config::gConfig.FstMetaLogDir.c_str());
  Eroute.Say("=====> fstofs.metalogdir : ", eos::fst::Config::gConfig.FstMetaLogDir.c_str());

  if (!Storage)
  {
    Eroute.Emsg("Config", "cannot setup meta data storage using directory: ",
                eos::fst::Config::gConfig.FstMetaLogDir.c_str());
    return 1;
  }

  XrdSysTimer sleeper;
  sleeper.Snooze(5);
  ObjectNotifier.SetShareObjectManager(&ObjectManager);

  if(!ObjectNotifier.Start())
    eos_crit("error starting the shared object change notifier");

  eos_notice("sending broadcast's ...");
  //////////////////////////////////////////////////////////////////////////////
  // Create a wildcard broadcast
  XrdMqSharedHash* hash = 0;
  XrdMqSharedQueue* queue = 0;

  // Create a node broadcast
  ObjectManager.CreateSharedHash(eos::fst::Config::gConfig.FstConfigQueueWildcard.c_str(),
                                 eos::fst::Config::gConfig.FstDefaultReceiverQueue.c_str());
  ObjectManager.HashMutex.LockRead();
  hash = ObjectManager.GetHash(eos::fst::Config::gConfig.FstConfigQueueWildcard.c_str());

  if (hash)
  {
    // Ask for a broadcast
    hash->BroadCastRequest(eos::fst::Config::gConfig.FstDefaultReceiverQueue.c_str());
  }

  ObjectManager.HashMutex.UnLockRead();

  // Create a node gateway broadcast
  ObjectManager.CreateSharedQueue(eos::fst::Config::gConfig.FstGwQueueWildcard.c_str(),
                                  eos::fst::Config::gConfig.FstDefaultReceiverQueue.c_str());
  ObjectManager.HashMutex.LockRead();
  queue = ObjectManager.GetQueue(eos::fst::Config::gConfig.FstGwQueueWildcard.c_str());

  if (queue)
  {
    // Ask for a broadcast
    queue->BroadCastRequest(eos::fst::Config::gConfig.FstDefaultReceiverQueue.c_str());
  }

  ObjectManager.HashMutex.UnLockRead();

  // Create a filesystem broadcast
  ObjectManager.CreateSharedHash(eos::fst::Config::gConfig.FstQueueWildcard.c_str(),
                                 eos::fst::Config::gConfig.FstDefaultReceiverQueue.c_str());
  ObjectManager.HashMutex.LockRead();
  hash = ObjectManager.GetHash(eos::fst::Config::gConfig.FstQueueWildcard.c_str());

  if (hash)
  {
    // Ask for a broadcast
    hash->BroadCastRequest(eos::fst::Config::gConfig.FstDefaultReceiverQueue.c_str());
  }

  ObjectManager.HashMutex.UnLockRead();
  //////////////////////////////////////////////////////////////////////////////
  // Start dumper thread
  XrdOucString dumperfile = eos::fst::Config::gConfig.FstMetaLogDir;
  dumperfile += "so.fst.dump";
  ObjectManager.StartDumper(dumperfile.c_str());
  XrdOucString keytabcks = "unaccessible";

  //////////////////////////////////////////////////////////////////////////////
  // Start the embedded HTTP server
  httpd = new HttpServer(8001);
  if (httpd)
    httpd->Start();

  //////////////////////////////////////////////////////////////////////////////
  // build the adler checksum of the default keytab file
  int fd = ::open("/etc/eos.keytab", O_RDONLY);
  if (fd > 0)
  {
    char buffer[65535];
    size_t nread = ::read(fd, buffer, sizeof (buffer));
    if (nread > 0)
    {
      CheckSum* KeyCKS = ChecksumPlugins::GetChecksumObject(eos::common::LayoutId::kAdler);
      if (KeyCKS)
      {
        KeyCKS->Add(buffer, nread, 0);
        keytabcks = KeyCKS->GetHexChecksum();
        delete KeyCKS;
      }
    }
    close(fd);
  }

  eos_notice("FST_HOST=%s FST_PORT=%ld VERSION=%s RELEASE=%s KEYTABADLER=%s",
             mHostName, myPort, VERSION, RELEASE, keytabcks.c_str());

  eos::fst::Config::gConfig.KeyTabAdler = keytabcks.c_str();
  return 0;
}


//------------------------------------------------------------------------------
// Define error bool variables to en-/disable error simulation in the OFS layer
//------------------------------------------------------------------------------
void
XrdFstOfs::SetSimulationError (const char* tag)
{
  XrdOucString stag = tag;
  gOFS.Simulate_IO_read_error = gOFS.Simulate_IO_write_error =
      gOFS.Simulate_XS_read_error = gOFS.Simulate_XS_write_error = false;

  if (stag == "io_read")
    gOFS.Simulate_IO_read_error = true;

  if (stag == "io_write")
    gOFS.Simulate_IO_write_error = true;

  if (stag == "xs_read")
    gOFS.Simulate_XS_read_error = true;

  if (stag == "xs_write")
    gOFS.Simulate_XS_write_error = true;
}


//------------------------------------------------------------------------------
// Stat path
//------------------------------------------------------------------------------
int
XrdFstOfs::stat (const char* path,
                 struct stat* buf,
                 XrdOucErrInfo& out_error,
                 const XrdSecEntity* client,
                 const char* opaque)
{
  EPNAME("stat");
  memset(buf, 0, sizeof ( struct stat));

  if (!XrdOfsOss->Stat(path, buf))
  {
    // we store the mtime.ns time in st_dev ... sigh@Xrootd ... 
    unsigned long nsec = buf->st_mtim.tv_nsec;
    // mask for 10^9
    nsec &= 0x7fffffff;
    // enable bit 32 as indicator
    nsec |= 0x80000000;
    // overwrite st_dev
    buf->st_dev = nsec;
    return SFS_OK;
  }
  else
    return gOFS.Emsg(epname, out_error, errno, "stat file", path);
}


//------------------------------------------------------------------------------
// CallManager function
//------------------------------------------------------------------------------
int
XrdFstOfs::CallManager (XrdOucErrInfo* error,
                        const char* path,
                        const char* manager,
                        XrdOucString& capOpaqueFile,
                        XrdOucString* return_result,
                        unsigned short timeout)
{
  EPNAME("CallManager");
  int rc = SFS_OK;
  XrdOucString msg = "";
  XrdCl::Buffer arg;
  XrdCl::Buffer* response = 0;
  XrdCl::XRootDStatus status;
  XrdOucString address = "root://";
  XrdOucString lManager;

  if (!manager)
  {
    // use the broadcasted manager name
    XrdSysMutexHelper lock(Config::gConfig.Mutex);
    lManager = Config::gConfig.Manager.c_str();
    address += lManager.c_str();
  }
  else
  {
    address += manager;
  }
  address += "//dummy";
  XrdCl::URL url(address.c_str());

  if (!url.IsValid())
  {
    eos_err("error=URL is not valid: %s", address.c_str());
    return EINVAL;
  }

  // Get XrdCl::FileSystem object
  // !!! WATCH OUT: GOTO ANCHOR !!!
again:
  XrdCl::FileSystem* fs = new XrdCl::FileSystem(url);

  if (!fs)
  {
    eos_err("error=failed to get new FS object");

    if (error)
      gOFS.Emsg(epname, *error, ENOMEM, "allocate FS object calling the manager node for fn=", path);

    return EINVAL;
  }

  arg.FromString(capOpaqueFile.c_str());
  status = fs->Query(XrdCl::QueryCode::OpaqueFile, arg, response, timeout);

  if (status.IsOK())
  {
    eos_debug("called MGM cache - %s", capOpaqueFile.c_str());
    rc = SFS_OK;
  }
  else
  {
    msg = (status.GetErrorMessage().c_str());
    rc = SFS_ERROR;

    if (msg.find("[EIDRM]") != STR_NPOS)
      rc = -EIDRM;

    if (msg.find("[EBADE]") != STR_NPOS)
      rc = -EBADE;

    if (msg.find("[EBADR]") != STR_NPOS)
      rc = -EBADR;

    if (msg.find("[EINVAL]") != STR_NPOS)
      rc = -EINVAL;

    if (msg.find("[EADV]") != STR_NPOS)
      rc = -EADV;

    if (rc != SFS_ERROR)
      gOFS.Emsg(epname, *error, -rc, msg.c_str(), path);
    else
    {
      eos_static_err("msg=\"query error\" status=%d code=%d", status.status, status.code);
      if ( (status.code >= 100) &&
           (status.code <= 300) &&
           (!timeout) )
        {
          // implement automatic retry - network errors will be cured at some point
          delete fs;
          XrdSysTimer sleeper;
          sleeper.Snooze(1);
          eos_static_info("msg=\"retry query\" query=\"%s\"", capOpaqueFile.c_str());
          goto again;
        }
      gOFS.Emsg(epname, *error, ECOMM, msg.c_str(), path);
    }
  }

  if ( response && return_result )
    *return_result = response->GetBuffer();

  delete fs;

  if (response)
    delete response;

  return rc;
}


//------------------------------------------------------------------------------
// Set debug level based on the env info
//------------------------------------------------------------------------------
void
XrdFstOfs::SetDebug (XrdOucEnv& env)
{
  XrdOucString debugnode = env.Get("mgm.nodename");
  XrdOucString debuglevel = env.Get("mgm.debuglevel");
  XrdOucString filterlist = env.Get("mgm.filter");
  int debugval = eos::common::Logging::GetPriorityByString(debuglevel.c_str());

  if (debugval < 0)
  {
    eos_err("debug level %s is not known!", debuglevel.c_str());
  }
  else
  {
    // We set the shared hash debug for the lowest 'debug' level
    if (debuglevel == "debug")
      ObjectManager.SetDebug(true);
    else
      ObjectManager.SetDebug(false);

    eos::common::Logging::SetLogPriority(debugval);
    eos_notice("setting debug level to <%s>", debuglevel.c_str());

    if (filterlist.length())
    {
      eos::common::Logging::SetFilter(filterlist.c_str());
      eos_notice("setting message logid filter to <%s>", filterlist.c_str());
    }
  }

  fprintf(stderr, "Setting debug to %s\n", debuglevel.c_str());
}


//------------------------------------------------------------------------------
// Set real time log level
//------------------------------------------------------------------------------
void
XrdFstOfs::SendRtLog (XrdMqMessage* message)
{
  XrdOucEnv opaque(message->GetBody());
  XrdOucString queue = opaque.Get("mgm.rtlog.queue");
  XrdOucString lines = opaque.Get("mgm.rtlog.lines");
  XrdOucString tag = opaque.Get("mgm.rtlog.tag");
  XrdOucString filter = opaque.Get("mgm.rtlog.filter");
  XrdOucString stdOut = "";

  if (!filter.length()) filter = " ";

  if ((!queue.length()) || (!lines.length()) || (!tag.length()))
  {
    eos_err("illegal parameter queue=%s lines=%s tag=%s", queue.c_str(),
            lines.c_str(), tag.c_str());
  }
  else
  {
    if ((eos::common::Logging::GetPriorityByString(tag.c_str())) == -1)
    {
      eos_err("mgm.rtlog.tag must be info,debug,err,emerg,alert,crit,warning or notice");
    }
    else
    {
      int logtagindex = eos::common::Logging::GetPriorityByString(tag.c_str());

      for (int j = 0; j <= logtagindex; j++)
      {
        for (int i = 1; i <= atoi(lines.c_str()); i++)
        {
          eos::common::Logging::gMutex.Lock();
          XrdOucString logline = eos::common::Logging::gLogMemory[j][
              (eos::common::Logging::gLogCircularIndex[j] - i + eos::common::Logging::gCircularIndexSize) %
              eos::common::Logging::gCircularIndexSize].c_str();
          eos::common::Logging::gMutex.UnLock();

          if (logline.length() && ((logline.find(filter.c_str())) != STR_NPOS))
          {
            stdOut += logline;
            stdOut += "\n";
          }

          if (stdOut.length() > (4 * 1024))
          {
            XrdMqMessage repmessage("rtlog reply message");
            repmessage.SetBody(stdOut.c_str());

            if (!XrdMqMessaging::gMessageClient.ReplyMessage(repmessage, *message))
              eos_err("unable to send rtlog reply message to %s", message->kMessageHeader.kSenderId.c_str());

            stdOut = "";
          }

          if (!logline.length())
            break;
        }
      }
    }
  }

  if (stdOut.length())
  {
    XrdMqMessage repmessage("rtlog reply message");
    repmessage.SetBody(stdOut.c_str());

    if (!XrdMqMessaging::gMessageClient.ReplyMessage(repmessage, *message))
      eos_err("unable to send rtlog reply message to %s", message->kMessageHeader.kSenderId.c_str());
  }
}


//------------------------------------------------------------------------------
//
//------------------------------------------------------------------------------
void
XrdFstOfs::SendFsck (XrdMqMessage* message)
{
  XrdOucEnv opaque(message->GetBody());
  XrdOucString stdOut = "";
  // The tag is either '*' for all or a, seperated list of tag names
  XrdOucString tag = opaque.Get("mgm.fsck.tags");

  if ((!tag.length()))
  {
    eos_err("parameter tag missing");
  }
  else
  {
    stdOut = "";
    // loop over filesystems
    eos::common::RWMutexReadLock(gOFS.Storage->fsMutex);
    std::vector <eos::fst::FileSystem*>::const_iterator it;

    for (unsigned int i = 0; i < gOFS.Storage->fileSystemsVector.size(); i++)
    {
      XrdSysMutexHelper ISLock(gOFS.Storage->fileSystemsVector[i]->InconsistencyStatsMutex);
      std::map<std::string, std::set<eos::common::FileId::fileid_t> >* icset =
          gOFS.Storage->fileSystemsVector[i]->GetInconsistencySets();
      std::map<std::string, std::set<eos::common::FileId::fileid_t> >::const_iterator icit;

      for (icit = icset->begin(); icit != icset->end(); icit++)
      {
        // loop over all tags
        if (((icit->first != "mem_n") && (icit->first != "d_sync_n") && (icit->first != "m_sync_n")) &&
            ((tag == "*") || ((tag.find(icit->first.c_str()) != STR_NPOS))))
        {
          char stag[4096];
          eos::common::FileSystem::fsid_t fsid = gOFS.Storage->fileSystemsVector[i]->GetId();
          snprintf(stag, sizeof ( stag) - 1, "%s@%lu", icit->first.c_str(), (unsigned long) fsid);
          stdOut += stag;
          std::set<eos::common::FileId::fileid_t>::const_iterator fit;

          if (gOFS.Storage->fileSystemsVector[i]->GetStatus() != eos::common::FileSystem::kBooted)
          {
            // we don't report filesystems which are not booted!
            continue;
          }

          for (fit = icit->second.begin(); fit != icit->second.end(); fit++)
          {
            // don't report files which are currently write-open
            XrdSysMutexHelper wLock(gOFS.OpenFidMutex);

            if (gOFS.WOpenFid[fsid].count(*fit))
            {
              if (gOFS.WOpenFid[fsid][*fit] > 0)
                continue;
            }

            // loop over all fids
            char sfid[4096];
            snprintf(sfid, sizeof ( sfid) - 1, ":%08llx", *fit);
            stdOut += sfid;

            if (stdOut.length() > (64 * 1024))
            {
              stdOut += "\n";
              XrdMqMessage repmessage("fsck reply message");
              repmessage.SetBody(stdOut.c_str());
              repmessage.MarkAsMonitor();

              if (!XrdMqMessaging::gMessageClient.ReplyMessage(repmessage, *message))
                eos_err("unable to send fsck reply message to %s", message->kMessageHeader.kSenderId.c_str());

              stdOut = stag;
            }
          }

          stdOut += "\n";
        }
      }
    }
  }

  if (stdOut.length())
  {
    XrdMqMessage repmessage("fsck reply message");
    repmessage.SetBody(stdOut.c_str());
    repmessage.MarkAsMonitor();

    if (!XrdMqMessaging::gMessageClient.ReplyMessage(repmessage, *message))
      eos_err("unable to send fsck reply message to %s", message->kMessageHeader.kSenderId.c_str());
  }
}


//------------------------------------------------------------------------------
// Remove entry - interface function
//------------------------------------------------------------------------------
int
XrdFstOfs::rem (const char* path,
                XrdOucErrInfo& error,
                const XrdSecEntity* client,
                const char* opaque)
{
  EPNAME("rem");
  XrdOucString stringOpaque = opaque;
  stringOpaque.replace("?", "&");
  stringOpaque.replace("&&", "&");
  XrdOucEnv openOpaque(stringOpaque.c_str());
  XrdOucEnv* capOpaque;
  int caprc = 0;

  if ((caprc = gCapabilityEngine.Extract(&openOpaque, capOpaque)))
  {
    // No capability - go away!
    if (capOpaque)
      delete capOpaque;

    return gOFS.Emsg(epname, error, caprc, "remove - capability illegal", path);
  }

  int envlen;

  if (capOpaque)
    eos_info("path=%s info=%s capability=%s", path, opaque, capOpaque->Env(envlen));
  else
    eos_info("path=%s info=%s", path, opaque);

  int rc = _rem(path, error, client, capOpaque);

  if (capOpaque)
  {
    delete capOpaque;
    capOpaque = 0;
  }

  return rc;
}


//------------------------------------------------------------------------------
// Remove entry - low level function
//------------------------------------------------------------------------------
int
XrdFstOfs::_rem (const char* path,
                 XrdOucErrInfo& error,
                 const XrdSecEntity* client,
                 XrdOucEnv* capOpaque,
                 const char* fstpath,
                 unsigned long long fid,
                 unsigned long fsid,
                 bool ignoreifnotexist)
{
  EPNAME("rem");
  int retc = SFS_OK;
  XrdOucString fstPath = "";
  const char* localprefix = 0;
  const char* hexfid = 0;
  const char* sfsid = 0;
  eos_debug("");

  if ((!fstpath) && (!fsid) && (!fid))
  {
    // Standard deletion brings all information via the opaque info
    if (!(localprefix = capOpaque->Get("mgm.localprefix")))
      return gOFS.Emsg(epname, error, EINVAL, "open - no local prefix in capability", path);

    if (!(hexfid = capOpaque->Get("mgm.fid")))
      return gOFS.Emsg(epname, error, EINVAL, "open - no file id in capability", path);

    if (!(sfsid = capOpaque->Get("mgm.fsid")))
      return gOFS.Emsg(epname, error, EINVAL, "open - no file system id in capability", path);

    eos::common::FileId::FidPrefix2FullPath(hexfid, localprefix, fstPath);
    fid = eos::common::FileId::Hex2Fid(hexfid);
    fsid = atoi(sfsid);
  }
  else
  {
    // Deletion during close provides the local storage path, fid & fsid
    fstPath = fstpath;
  }

  struct stat statinfo;

  if ((retc = XrdOfsOss->Stat(fstPath.c_str(), &statinfo)))
  {
    if (!ignoreifnotexist)
    {
      eos_notice("unable to delete file - file does not exist (anymore): %s "
                 "fstpath=%s fsid=%lu id=%llu", path, fstPath.c_str(), fsid, fid);
      return gOFS.Emsg(epname, error, ENOENT, "delete file - file does not exist", fstPath.c_str());
    }
  }

  eos_info("fstpath=%s", fstPath.c_str());
  int rc = 0;

  if (!retc)
  {
    // unlink file and possible blockxs file
    errno = 0;
    rc = XrdOfs::rem(fstPath.c_str(), error, client, 0);

    if (rc)
      eos_info("rc=%d errno=%d", rc, errno);
  }

  if (ignoreifnotexist)
  {
    // hide error if a deleted file is deleted
    rc = 0;
  }

  // cleanup eventual transactions
  if (!gOFS.Storage->CloseTransaction(fsid, fid))
  {
    // it should be the normal case that there is no open transaction for that
    // file, in any case there is nothing to do here
  }

  if (rc)
    return rc;

  if (!gFmdDbMapHandler.DeleteFmd(fid, fsid))
  {
    eos_notice("unable to delete fmd for fid %llu on filesystem %lu", fid, fsid);
    return gOFS.Emsg(epname, error, EIO, "delete file meta data ", fstPath.c_str());
  }

  return SFS_OK;
}


//------------------------------------------------------------------------------
// Query file system information
//------------------------------------------------------------------------------
int
XrdFstOfs::fsctl (const int cmd,
                  const char* args,
                  XrdOucErrInfo& error,
                  const XrdSecEntity* client)
{
  static const char* epname = "fsctl";
  const char* tident = error.getErrUser();

  if ((cmd == SFS_FSCTL_LOCATE))
  {
    char locResp[4096];
    char rType[3], *Resp[] = {rType, locResp};
    rType[0] = 'S';
    rType[1] = 'r'; //(fstat.st_mode & S_IWUSR            ? 'w' : 'r');
    rType[2] = '\0';
    sprintf(locResp, "[::%s:%d] ", mHostName, myPort);
    error.setErrInfo(strlen(locResp) + 3, (const char**) Resp, 2);
    ZTRACE(fsctl, "located at headnode: " << locResp);
    return SFS_DATA;
  }

  return gOFS.Emsg(epname, error, EPERM, "execute fsctl function", "");
}


//------------------------------------------------------------------------------
// Function dealing with plugin calls
//------------------------------------------------------------------------------
int
XrdFstOfs::FSctl (const int cmd,
                  XrdSfsFSctl& args,
                  XrdOucErrInfo& error,
                  const XrdSecEntity* client)
{
  char ipath[16384];
  char iopaque[16384];
  static const char* epname = "FSctl";
  const char* tident = error.getErrUser();

  if ((cmd == SFS_FSCTL_LOCATE))
  {
    char locResp[4096];
    char rType[3], *Resp[] = {rType, locResp};
    rType[0] = 'S';
    rType[1] = 'r'; //(fstat.st_mode & S_IWUSR ? 'w' : 'r');
    rType[2] = '\0';
    sprintf(locResp, "[::%s:%d] ", mHostName, myPort);
    error.setErrInfo(strlen(locResp) + 3, (const char**) Resp, 2);
    ZTRACE(fsctl, "located at headnode: " << locResp);
    return SFS_DATA;
  }

  // Accept only plugin calls!
  if (cmd != SFS_FSCTL_PLUGIN)
    return gOFS.Emsg(epname, error, EPERM, "execute non-plugin function", "");

  if (args.Arg1Len)
  {
    if (args.Arg1Len < 16384)
    {
      strncpy(ipath, args.Arg1, args.Arg1Len);
      ipath[args.Arg1Len] = 0;
    }
    else
    {
      return gOFS.Emsg(epname, error, EINVAL, "convert path argument - string too long", "");
    }
  }
  else
  {
    ipath[0] = 0;
  }

  if (args.Arg2Len)
  {
    if (args.Arg2Len < 16384)
    {
      strncpy(iopaque, args.Arg2, args.Arg2Len);
      iopaque[args.Arg2Len] = 0;
    }
    else
    {
      return gOFS.Emsg(epname, error, EINVAL, "convert opaque argument - string too long", "");
    }
  }
  else
  {
    iopaque[0] = 0;
  }

  // from here on we can deal with XrdOucString which is more 'comfortable'
  XrdOucString path = ipath;
  XrdOucString opaque = iopaque;
  XrdOucString result = "";
  XrdOucEnv env(opaque.c_str());
  eos_debug("tident=%s path=%s opaque=%s", tident, path.c_str(), opaque.c_str());

  if (cmd != SFS_FSCTL_PLUGIN)
    return SFS_ERROR;

  const char* scmd;

  if ((scmd = env.Get("fst.pcmd")))
  {
    XrdOucString execmd = scmd;

    if (execmd == "getfmd")
    {
      char* afid = env.Get("fst.getfmd.fid");
      char* afsid = env.Get("fst.getfmd.fsid");

      if ((!afid) || (!afsid))
        return Emsg(epname, error, EINVAL, "execute FSctl command", path.c_str());

      unsigned long long fileid = eos::common::FileId::Hex2Fid(afid);
      unsigned long fsid = atoi(afsid);
      FmdHelper* fmd = gFmdDbMapHandler.GetFmd(fileid, fsid, 0, 0, 0, false, true);

      if (!fmd)
      {
        eos_static_err("no fmd for fileid %llu on filesystem %lu", fileid, fsid);
        const char* err = "ERROR";
        error.setErrInfo(strlen(err) + 1, err);
        return SFS_DATA;
      }

      XrdOucEnv* fmdenv = fmd->FmdToEnv();
      int envlen;
      XrdOucString fmdenvstring = fmdenv->Env(envlen);
      delete fmdenv;
      delete fmd;
      error.setErrInfo(fmdenvstring.length() + 1, fmdenvstring.c_str());
      return SFS_DATA;
    }

    if (execmd == "getxattr")
    {
      char* key = env.Get("fst.getxattr.key");
      char* path = env.Get("fst.getxattr.path");

      if (!key)
      {
        eos_static_err("no key specified as attribute name");
        const char* err = "ERROR";
        error.setErrInfo(strlen(err) + 1, err);
        return SFS_DATA;
      }

      if (!path)
      {
        eos_static_err("no path specified to get the attribute from");
        const char* err = "ERROR";
        error.setErrInfo(strlen(err) + 1, err);
        return SFS_DATA;
      }

      char value[1024];
#ifdef __APPLE__
      ssize_t attr_length = getxattr(path, key, value, sizeof ( value), 0, 0);
#else
      ssize_t attr_length = getxattr(path, key, value, sizeof ( value));
#endif
      if (attr_length > 0)
      {
        value[1023] = 0;
        XrdOucString skey = key;
        XrdOucString attr = "";

        if (skey == "user.eos.checksum")
        {
          // Checksum's are binary and need special reformatting (we swap the
          // byte order if they are 4 bytes long )
          if (attr_length == 4)
          {
            for (ssize_t k = 0; k < 4; k++)
            {
              char hex[4];
              snprintf(hex, sizeof ( hex) - 1, "%02x", (unsigned char) value[3 - k]);
              attr += hex;
            }
          }
          else
          {
            for (ssize_t k = 0; k < attr_length; k++)
            {
              char hex[4];
              snprintf(hex, sizeof ( hex) - 1, "%02x", (unsigned char) value[k]);
              attr += hex;
            }
          }
        }
        else
        {
          attr = value;
        }

        error.setErrInfo(attr.length() + 1, attr.c_str());
        return SFS_DATA;
      }
      else
      {
        eos_static_err("getxattr failed for path=%s", path);
        const char* err = "ERROR";
        error.setErrInfo(strlen(err) + 1, err);
        return SFS_DATA;
      }
    }
  }

  return Emsg(epname, error, EINVAL, "execute FSctl command", path.c_str());
}


//------------------------------------------------------------------------------
//
//------------------------------------------------------------------------------
void
XrdFstOfs::OpenFidString (unsigned long fsid, XrdOucString& outstring)
{
  outstring = "";
  OpenFidMutex.Lock();
  google::sparse_hash_map<unsigned long long, unsigned int>::const_iterator idit;
  int nopen = 0;

  for (idit = ROpenFid[fsid].begin(); idit != ROpenFid[fsid].end(); ++idit)
  {
    if (idit->second > 0)
      nopen += idit->second;
  }

  outstring += "&statfs.ropen=";
  outstring += nopen;
  nopen = 0;

  for (idit = WOpenFid[fsid].begin(); idit != WOpenFid[fsid].end(); ++idit)
  {
    if (idit->second > 0)
      nopen += idit->second;
  }

  outstring += "&statfs.wopen=";
  outstring += nopen;
  OpenFidMutex.UnLock();
}


//------------------------------------------------------------------------------
// Stall message for the client
//------------------------------------------------------------------------------
int
XrdFstOfs::Stall (XrdOucErrInfo& error, // Error text & code
                  int stime, // Seconds to stall
                  const char* msg) // Message to give
{
  XrdOucString smessage = msg;
  smessage += "; come back in ";
  smessage += stime;
  smessage += " seconds!";
  EPNAME("Stall");
  const char* tident = error.getErrUser();
  ZTRACE(delay, "Stall " << stime << ": " << smessage.c_str());

  // Place the error message in the error object and return
  error.setErrInfo(0, smessage.c_str());

  // All done
  return stime;
}


//------------------------------------------------------------------------------
// Redirect message for the client
//------------------------------------------------------------------------------
int
XrdFstOfs::Redirect (XrdOucErrInfo& error, // Error text & code
                     const char* host,
                     int& port)
{
  EPNAME("Redirect");
  const char* tident = error.getErrUser();
  ZTRACE(delay, "Redirect " << host << ":" << port);

  // Place the error message in the error object and return

  error.setErrInfo(port, host);

  // All done
  return SFS_REDIRECT;
}


//------------------------------------------------------------------------------
// When getting queried for checksum at the diskserver redirect to the MGM
//------------------------------------------------------------------------------
int
XrdFstOfs::chksum (XrdSfsFileSystem::csFunc Func,
                   const char *csName,
                   const char *inpath,
                   XrdOucErrInfo &error,
                   const XrdSecEntity *client,
                   const char *ininfo)
/*----------------------------------------------------------------------------*/
/*
 * @brief retrieve a checksum
 * 
 * @param func function to be performed 'csCalc','csGet' or 'csSize'
 * @param csName name of the checksum
 * @param error error object
 * @param client XRootD authentication object
 * @param ininfo CGI
 * @return SFS_OK on success otherwise SFS_ERROR
 * 
 * We publish checksums on the MGM
 */
/*----------------------------------------------------------------------------*/
{
  int ecode = 1094;
  XrdOucString RedirectManager;
  {
    XrdSysMutexHelper lock(eos::fst::Config::gConfig.Mutex);
    RedirectManager = eos::fst::Config::gConfig.Manager;
  }
  int pos = RedirectManager.find(":");
  if (pos!=STR_NPOS)
    RedirectManager.erase(pos);
  return gOFS.Redirect(error, RedirectManager.c_str(), ecode);
}

EOSFSTNAMESPACE_END<|MERGE_RESOLUTION|>--- conflicted
+++ resolved
@@ -245,27 +245,14 @@
   }
   eos_static_warning("op=shutdown msg=\"stop messaging\"");
 
-<<<<<<< HEAD
   eos_static_warning("%s", "op=shutdown msg=\"shutdown fmddbmap handler\"");
   gFmdDbMapHandler.Shutdown();
   kill(watchdog, 9);
 
-#ifdef __APPLE__
   int wstatus = 0;
   wait(&wstatus);
-#else
-  wait();
-#endif
 
   eos_static_warning("%s", "op=shutdown status=dbmapclosed");
-=======
-  eos_static_warning("%s", "op=shutdown msg=\"shutdown fmdsqlite handler\"");
-  gFmdSqliteHandler.Shutdown();
-  kill(watchdog,9);
-  int wstatus = 0;
-  wait(&wstatus);
-  eos_static_warning("%s", "op=shutdown status=sqliteclosed");
->>>>>>> ac84d3bd
 
   // sync & close all file descriptors
   eos::common::SyncAll::AllandClose();
