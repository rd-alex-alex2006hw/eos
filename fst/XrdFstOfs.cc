// ----------------------------------------------------------------------
// File: XrdFstOfs.cc
// Author: Andreas-Joachim Peters - CERN
// ----------------------------------------------------------------------

/************************************************************************
 * EOS - the CERN Disk Storage System                                   *
 * Copyright (C) 2011 CERN/Switzerland                                  *
 *                                                                      *
 * This program is free software: you can redistribute it and/or modify *
 * it under the terms of the GNU General Public License as published by *
 * the Free Software Foundation, either version 3 of the License, or    *
 * (at your option) any later version.                                  *
 *                                                                      *
 * This program is distributed in the hope that it will be useful,      *
 * but WITHOUT ANY WARRANTY; without even the implied warranty of       *
 * MERCHANTABILITY or FITNESS FOR A PARTICULAR PURPOSE.  See the        *
 * GNU General Public License for more details.                         *
 *                                                                      *
 * You should have received a copy of the GNU General Public License    *
 * along with this program.  If not, see <http://www.gnu.org/licenses/>.*
 ************************************************************************/

/*----------------------------------------------------------------------------*/
#include "fst/XrdFstOfs.hh"
#include "fst/XrdFstOss.hh"
#include "fst/checksum/ChecksumPlugins.hh"
#include "fst/FmdDbMap.hh"
#include "common/FileId.hh"
#include "common/FileSystem.hh"
#include "common/Path.hh"
#include "common/Statfs.hh"
#include "common/Attr.hh"
#include "common/SyncAll.hh"
#include "common/StackTrace.hh"
/*----------------------------------------------------------------------------*/
#include "XrdNet/XrdNetOpts.hh"
#include "XrdOfs/XrdOfs.hh"
#include "XrdOfs/XrdOfsTrace.hh"
#include "XrdOuc/XrdOucHash.hh"
#include "XrdOuc/XrdOucTrace.hh"
#include "XrdSfs/XrdSfsAio.hh"
#include "XrdSys/XrdSysTimer.hh"
#include "XrdSys/XrdSysDNS.hh"
#include "XrdCl/XrdClFileSystem.hh"
#include "XrdCl/XrdClDefaultEnv.hh"
#include "XrdVersion.hh"
/*----------------------------------------------------------------------------*/
#include <sys/types.h>
#include <sys/stat.h>
#include <unistd.h>
#include <errno.h>
#include <sys/types.h>

#include <math.h>
#include <stdio.h>
#include <execinfo.h>
#include <signal.h>
#include <stdlib.h>
#include <sstream>
/*----------------------------------------------------------------------------*/


// The global OFS handle
eos::fst::XrdFstOfs eos::fst::gOFS;
XrdSysMutex eos::fst::XrdFstOfs::ShutdownMutex;

bool eos::fst::XrdFstOfs::Shutdown = false;

extern XrdSysError OfsEroute;
extern XrdOss* XrdOfsOss;
extern XrdOfs* XrdOfsFS;
extern XrdOucTrace OfsTrace;

// Set the version information
XrdVERSIONINFO(XrdSfsGetFileSystem2, FstOfs);

//------------------------------------------------------------------------------
//
//------------------------------------------------------------------------------
extern "C"
{
  XrdSfsFileSystem *XrdSfsGetFileSystem2(XrdSfsFileSystem *nativeFS,
                                         XrdSysLogger     *Logger,
                                         const char       *configFn,
                                         XrdOucEnv        *envP)
  {
    OfsEroute.SetPrefix("FstOfs_");
    OfsEroute.logger(Logger);

    // Disable XRootD log rotation
    Logger->setRotate(0);
    std::ostringstream oss;
    oss << "FstOfs (Object Storage File System) " << VERSION;
    XrdOucString version = "FstOfs (Object Storage File System) ";
    OfsEroute.Say("++++++ (c) 2010 CERN/IT-DSS ", oss.str().c_str());

    // Initialize the subsystems
    eos::fst::gOFS.ConfigFN = (configFn && *configFn ? strdup(configFn) : 0);

    if (eos::fst::gOFS.Configure(OfsEroute, envP)) return 0;

    XrdOfsFS = &eos::fst::gOFS;
    return &eos::fst::gOFS;
  }
}

EOSFSTNAMESPACE_BEGIN


//------------------------------------------------------------------------------
// Constructor
//------------------------------------------------------------------------------
XrdFstOfs::XrdFstOfs () :
    eos::common::LogId (),
    mHostName(NULL)
{
  Eroute = 0;
  Messaging = 0;
  Storage = 0;
  TransferScheduler = 0;
  if (!getenv("EOS_NO_SHUTDOWN"))
  {
    //-------------------------------------------
    // add Shutdown handler
    //-------------------------------------------
    (void) signal(SIGINT, xrdfstofs_shutdown);
    (void) signal(SIGTERM, xrdfstofs_shutdown);
    (void) signal(SIGQUIT, xrdfstofs_shutdown);
    //-------------------------------------------
    // add SEGV handler
    //-------------------------------------------
    (void) signal(SIGSEGV, xrdfstofs_stacktrace);
    (void) signal(SIGABRT, xrdfstofs_stacktrace);
    (void) signal(SIGBUS, xrdfstofs_stacktrace);
  }

  TpcMap.resize(2);
  TpcMap[0].set_deleted_key(""); // readers
  TpcMap[1].set_deleted_key(""); // writers
}


//------------------------------------------------------------------------------
// Destructor
//-----------------------------------------------------------------------------
XrdFstOfs::~XrdFstOfs ()
{
  // empty
}


//------------------------------------------------------------------------------
// Get a new OFS directory object
//-----------------------------------------------------------------------------
XrdSfsDirectory*
XrdFstOfs::newDir (char* user, int MonID)
{
  return (XrdSfsDirectory*) (0);
}


//------------------------------------------------------------------------------
// Get a new OFS file object
//-----------------------------------------------------------------------------
XrdSfsFile*
XrdFstOfs::newFile (char* user, int MonID)
{
  return static_cast<XrdSfsFile*> (new XrdFstOfsFile(user, MonID));
}


//------------------------------------------------------------------------------
// Get stacktrace from crashing process
//------------------------------------------------------------------------------
void
XrdFstOfs::xrdfstofs_stacktrace (int sig)
{
  (void) signal(SIGINT, SIG_IGN);
  (void) signal(SIGTERM, SIG_IGN);
  (void) signal(SIGQUIT, SIG_IGN);
  void* array[10];
  size_t size;
  // Get void*'s for all entries on the stack
  size = backtrace(array, 10);
  // Print out all the frames to stderr
  fprintf(stderr, "error: received signal %d:\n", sig);
  backtrace_symbols_fd(array, size, 2);
  eos::common::StackTrace::GdbTrace("xrootd", getpid(), "thread apply all bt");

  if (getenv("EOS_CORE_DUMP"))
    eos::common::StackTrace::GdbTrace("xrootd", getpid(), "generate-core-file");

  // Now we put back the initial handler and send the signal again
  signal(sig, SIG_DFL);
  kill(getpid(), sig);
#ifdef __APPLE__
  int wstatus = 0;
  wait(&wstatus);
#else
  wait();
#endif
}


//------------------------------------------------------------------------------
// OFS shutdown procedure
//------------------------------------------------------------------------------
void
XrdFstOfs::xrdfstofs_shutdown (int sig)
{
  static XrdSysMutex ShutDownMutex;
  ShutDownMutex.Lock(); // this handler goes only one-shot .. sorry !
  {
    XrdSysMutexHelper sLock(ShutdownMutex);
    Shutdown = true;
  }

  pid_t watchdog;
  if (!(watchdog = fork()))
  {
    eos::common::SyncAll::AllandClose();
    XrdSysTimer sleeper;
    sleeper.Snooze(15);
    fprintf(stderr,"@@@@@@ 00:00:00 %s", "op=shutdown msg=\"shutdown timedout after 15 seconds\"\n");
    kill(getppid(), 9);
    fprintf(stderr,"@@@@@@ 00:00:00 %s", "op=shutdown status=forced-complete");
    kill(getpid(), 9);
  }

  // Handler to shutdown the daemon for valgrinding and clean server stop
  // (e.g. let's time to finish write operations
  if (gOFS.Messaging)
    gOFS.Messaging->StopListener(); // stop any communication

  XrdSysTimer sleeper;
  sleeper.Wait(1000);
  std::set<pthread_t>::const_iterator it;
  {
    XrdSysMutexHelper(gOFS.Storage->ThreadSetMutex);

    for (it = gOFS.Storage->ThreadSet.begin(); it != gOFS.Storage->ThreadSet.end(); it++)
    {
      eos_static_warning("op=shutdown threadid=%llx", (unsigned long long) *it);
      XrdSysThread::Cancel(*it);
      // XrdSysThread::Join( *it, 0 );
    }
  }
  eos_static_warning("op=shutdown msg=\"stop messaging\"");

  eos_static_warning("%s", "op=shutdown msg=\"shutdown fmddbmap handler\"");
  gFmdDbMapHandler.Shutdown();
  kill(watchdog, 9);

#ifdef __APPLE__
  int wstatus = 0;
  wait(&wstatus);
#else
  wait();
#endif

  eos_static_warning("%s", "op=shutdown status=dbmapclosed");

  // sync & close all file descriptors
  eos::common::SyncAll::AllandClose();

  eos_static_warning("%s", "op=shutdown status=completed");
  // harakiri - yes!
  (void) signal(SIGABRT, SIG_IGN);
  (void) signal(SIGINT,  SIG_IGN);
  (void) signal(SIGTERM, SIG_IGN);
  (void) signal(SIGQUIT, SIG_IGN);
  kill(getpid(),9);
}


//------------------------------------------------------------------------------
// OFS layer configuration
//------------------------------------------------------------------------------
int
XrdFstOfs::Configure (XrdSysError& Eroute, XrdOucEnv* envP)
{
  char* var;
  const char* val;
  int cfgFD;
  int NoGo = 0;

  if (XrdOfs::Configure(Eroute, envP))
  {
    Eroute.Emsg("Config", "default OFS configuration failed");
    return SFS_ERROR;
  }

  // Enforcing 'sss' authentication for all communications
  setenv("XrdSecPROTOCOL", "sss", 1);
  Eroute.Say("=====> fstofs enforces SSS authentication for XROOT clients");

  // Get the hostname
  mHostName = XrdSysDNS::getHostName();

  if (!mHostName)
  {
    Eroute.Emsg("Config", "Hostname coud not be determined");
    NoGo = 1;
    return NoGo;
  }

  TransferScheduler = new XrdScheduler(&Eroute, &OfsTrace, 8, 128, 60);
  TransferScheduler->Start();
  eos::fst::Config::gConfig.autoBoot = false;
  eos::fst::Config::gConfig.FstOfsBrokerUrl = "root://localhost:1097//eos/";

  if (getenv("EOS_BROKER_URL"))
    eos::fst::Config::gConfig.FstOfsBrokerUrl = getenv("EOS_BROKER_URL");

  {
    // set the start date as string
    XrdOucString out="";
    time_t t= time(NULL);
    struct tm * timeinfo;
    timeinfo = localtime (&t);

    out = asctime(timeinfo); out.erase(out.length()-1);
    eos::fst::Config::gConfig.StartDate = out.c_str();
  }

  eos::fst::Config::gConfig.FstMetaLogDir = "/var/tmp/eos/md/";
  setenv("XrdClientEUSER", "daemon", 1);

  // Set short timeout resolution, connection window, connection retry and
  // stream error window
  XrdCl::DefaultEnv::GetEnv()->PutInt("TimeoutResolution", 1);
  XrdCl::DefaultEnv::GetEnv()->PutInt("ConnectionWindow", 5);
  XrdCl::DefaultEnv::GetEnv()->PutInt("ConnectionRetry", 1);
  XrdCl::DefaultEnv::GetEnv()->PutInt("StreamErrorWindow", 0);

  //////////////////////////////////////////////////////////////////////////////
  // extract the manager from the config file
  XrdOucStream Config(&Eroute, getenv("XRDINSTANCE"));

  if (!ConfigFN || !*ConfigFN)
  {
    // this error will be reported by XrdOfsFS.Configure
  }
  else
  {
    // Try to open the configuration file.
    //
    if ((cfgFD = open(ConfigFN, O_RDONLY, 0)) < 0)
      return Eroute.Emsg("Config", errno, "open config file fn=", ConfigFN);

    Config.Attach(cfgFD);
    // Now start reading records until eof.
    //

    while ((var = Config.GetMyFirstWord()))
    {
      if (!strncmp(var, "fstofs.", 7))
      {
        var += 7;

        // we parse config variables here
        if (!strcmp("broker", var))
        {
          if (!(val = Config.GetWord()))
          {
            Eroute.Emsg("Config", "argument 2 for broker missing. Should be "
                        "URL like root://<host>/<queue>/");
            NoGo = 1;
          }
          else
          {
            if (getenv("EOS_BROKER_URL"))
            {
              eos::fst::Config::gConfig.FstOfsBrokerUrl = getenv("EOS_BROKER_URL");
            }
            else
            {
              eos::fst::Config::gConfig.FstOfsBrokerUrl = val;
            }
          }
        }

        if (!strcmp("trace", var))
        {
          if (!(val = Config.GetWord()))
          {
            Eroute.Emsg("Config", "argument 2 for trace missing. Can be 'client'");
            NoGo = 1;
          }
          else
          {
            //EnvPutInt( NAME_DEBUG, 3);
          }
        }

        if (!strcmp("autoboot", var))
        {
          if ((!(val = Config.GetWord())) ||
              (strcmp("true", val) && strcmp("false", val) &&
               strcmp("1", val) && strcmp("0", val)))
          {
            Eroute.Emsg("Config", "argument 2 for autobootillegal or missing. "
                        "Must be <true>,<false>,<1> or <0>!");
            NoGo = 1;
          }
          else
          {
            if ((!strcmp("true", val) || (!strcmp("1", val))))
            {
              eos::fst::Config::gConfig.autoBoot = true;
            }
          }
        }

        if (!strcmp("metalog", var))
        {
          if (!(val = Config.GetWord()))
          {
            Eroute.Emsg("Config", "argument 2 for metalog missing");
            NoGo = 1;
          }
          else
          {
            eos::fst::Config::gConfig.FstMetaLogDir = val;
          }
        }
      }
    }

    Config.Close();
  }

  if (eos::fst::Config::gConfig.autoBoot)
    Eroute.Say("=====> fstofs.autoboot : true");
  else
    Eroute.Say("=====> fstofs.autoboot : false");

  if (!eos::fst::Config::gConfig.FstOfsBrokerUrl.endswith("/"))
    eos::fst::Config::gConfig.FstOfsBrokerUrl += "/";

  eos::fst::Config::gConfig.FstDefaultReceiverQueue = eos::fst::Config::gConfig.FstOfsBrokerUrl;
  eos::fst::Config::gConfig.FstOfsBrokerUrl += mHostName;
  eos::fst::Config::gConfig.FstOfsBrokerUrl += ":";
  eos::fst::Config::gConfig.FstOfsBrokerUrl += myPort;
  eos::fst::Config::gConfig.FstOfsBrokerUrl += "/fst";
  eos::fst::Config::gConfig.FstHostPort = mHostName;
  eos::fst::Config::gConfig.FstHostPort += ":";
  eos::fst::Config::gConfig.FstHostPort += myPort;
  eos::fst::Config::gConfig.KernelVersion =
      eos::common::StringConversion::StringFromShellCmd("uname -r | tr -d \"\n\"").c_str();

  Eroute.Say("=====> fstofs.broker : ", eos::fst::Config::gConfig.FstOfsBrokerUrl.c_str(), "");
  //////////////////////////////////////////////////////////////////////////////
  // extract our queue name
  eos::fst::Config::gConfig.FstQueue = eos::fst::Config::gConfig.FstOfsBrokerUrl;
  {
    int pos1 = eos::fst::Config::gConfig.FstQueue.find("//");
    int pos2 = eos::fst::Config::gConfig.FstQueue.find("//", pos1 + 2);
    if (pos2 != STR_NPOS)
    {
      eos::fst::Config::gConfig.FstQueue.erase(0, pos2 + 1);
    }
    else
    {
      Eroute.Emsg("Config", "cannot determin my queue name: ", eos::fst::Config::gConfig.FstQueue.c_str());
      return 1;
    }
  }

  // Create our wildcard broadcast name
  eos::fst::Config::gConfig.FstQueueWildcard = eos::fst::Config::gConfig.FstQueue;
  eos::fst::Config::gConfig.FstQueueWildcard += "/*";

  // create our wildcard config broadcast name
  eos::fst::Config::gConfig.FstConfigQueueWildcard = "*/";
  eos::fst::Config::gConfig.FstConfigQueueWildcard += mHostName;
  eos::fst::Config::gConfig.FstConfigQueueWildcard += ":";
  eos::fst::Config::gConfig.FstConfigQueueWildcard += myPort;

  // Create our wildcard gw broadcast name
  eos::fst::Config::gConfig.FstGwQueueWildcard = "*/";
  eos::fst::Config::gConfig.FstGwQueueWildcard += mHostName;
  eos::fst::Config::gConfig.FstGwQueueWildcard += ":";
  eos::fst::Config::gConfig.FstGwQueueWildcard += myPort;
  eos::fst::Config::gConfig.FstGwQueueWildcard += "/fst/gw/txqueue/txq";

  // Set Logging parameters
  XrdOucString unit = "fst@";
  unit += mHostName;
  unit += ":";
  unit += myPort;

  // Setup the circular in-memory log buffer
  eos::common::Logging::Init();
  eos::common::Logging::SetLogPriority(LOG_NOTICE);
  eos::common::Logging::SetUnit(unit.c_str());

  eos_info("info=\"logging configured\"");

  //////////////////////////////////////////////////////////////////////////////
  // Create the messaging object(recv thread)
  eos::fst::Config::gConfig.FstDefaultReceiverQueue += "*/mgm";
  int pos1 = eos::fst::Config::gConfig.FstDefaultReceiverQueue.find("//");
  int pos2 = eos::fst::Config::gConfig.FstDefaultReceiverQueue.find("//", pos1 + 2);

  if (pos2 != STR_NPOS)
    eos::fst::Config::gConfig.FstDefaultReceiverQueue.erase(0, pos2 + 1);

  Eroute.Say("=====> fstofs.defaultreceiverqueue : ", eos::fst::Config::gConfig.FstDefaultReceiverQueue.c_str(), "");
  // Set our Eroute for XrdMqMessage
  XrdMqMessage::Eroute = OfsEroute;

  // Enable the shared object notification queue
  ObjectManager.EnableQueue = true;
  ObjectManager.SetAutoReplyQueue("/eos/*/mgm");
  ObjectManager.SetDebug(false);

  // Setup notification subjects
  // create the specific listener class
  Messaging = new eos::fst::Messaging(eos::fst::Config::gConfig.FstOfsBrokerUrl.c_str(),
                                      eos::fst::Config::gConfig.FstDefaultReceiverQueue.c_str(),
                                      false, false, &ObjectManager);
  Messaging->SetLogId("FstOfsMessaging");

  if ((!Messaging) || (!Messaging->StartListenerThread()))
    NoGo = 1;

  if ((!Messaging) || (Messaging->IsZombie()))
  {
    Eroute.Emsg("Config", "cannot create messaging object(thread)");
    NoGo = 1;
  }

  if (NoGo)
    return NoGo;

  //////////////////////////////////////////////////////////////////////////////
  // Attach Storage to the meta log dir
  Storage = eos::fst::Storage::Create(eos::fst::Config::gConfig.FstMetaLogDir.c_str());
  Eroute.Say("=====> fstofs.metalogdir : ", eos::fst::Config::gConfig.FstMetaLogDir.c_str());

  if (!Storage)
  {
    Eroute.Emsg("Config", "cannot setup meta data storage using directory: ",
                eos::fst::Config::gConfig.FstMetaLogDir.c_str());
    return 1;
  }

  XrdSysTimer sleeper;
  sleeper.Snooze(5);
  ObjectNotifier.SetShareObjectManager(&ObjectManager);

  if(!ObjectNotifier.Start())
    eos_crit("error starting the shared object change notifier");

  eos_notice("sending broadcast's ...");
  //////////////////////////////////////////////////////////////////////////////
  // Create a wildcard broadcast
  XrdMqSharedHash* hash = 0;
  XrdMqSharedQueue* queue = 0;

  // Create a node broadcast
  ObjectManager.CreateSharedHash(eos::fst::Config::gConfig.FstConfigQueueWildcard.c_str(),
                                 eos::fst::Config::gConfig.FstDefaultReceiverQueue.c_str());
  ObjectManager.HashMutex.LockRead();
  hash = ObjectManager.GetHash(eos::fst::Config::gConfig.FstConfigQueueWildcard.c_str());

  if (hash)
  {
    // Ask for a broadcast
    hash->BroadCastRequest(eos::fst::Config::gConfig.FstDefaultReceiverQueue.c_str());
  }

  ObjectManager.HashMutex.UnLockRead();

  // Create a node gateway broadcast
  ObjectManager.CreateSharedQueue(eos::fst::Config::gConfig.FstGwQueueWildcard.c_str(),
                                  eos::fst::Config::gConfig.FstDefaultReceiverQueue.c_str());
  ObjectManager.HashMutex.LockRead();
  queue = ObjectManager.GetQueue(eos::fst::Config::gConfig.FstGwQueueWildcard.c_str());

  if (queue)
  {
    // Ask for a broadcast
    queue->BroadCastRequest(eos::fst::Config::gConfig.FstDefaultReceiverQueue.c_str());
  }

  ObjectManager.HashMutex.UnLockRead();

  // Create a filesystem broadcast
  ObjectManager.CreateSharedHash(eos::fst::Config::gConfig.FstQueueWildcard.c_str(),
                                 eos::fst::Config::gConfig.FstDefaultReceiverQueue.c_str());
  ObjectManager.HashMutex.LockRead();
  hash = ObjectManager.GetHash(eos::fst::Config::gConfig.FstQueueWildcard.c_str());

  if (hash)
  {
    // Ask for a broadcast
    hash->BroadCastRequest(eos::fst::Config::gConfig.FstDefaultReceiverQueue.c_str());
  }

  ObjectManager.HashMutex.UnLockRead();
  //////////////////////////////////////////////////////////////////////////////
  // Start dumper thread
  XrdOucString dumperfile = eos::fst::Config::gConfig.FstMetaLogDir;
  dumperfile += "so.fst.dump";
  ObjectManager.StartDumper(dumperfile.c_str());
  XrdOucString keytabcks = "unaccessible";

  //////////////////////////////////////////////////////////////////////////////
  // Start the embedded HTTP server
  httpd = new HttpServer(8001);
  if (httpd)
    httpd->Start();

  //////////////////////////////////////////////////////////////////////////////
  // build the adler checksum of the default keytab file
  int fd = ::open("/etc/eos.keytab", O_RDONLY);
  if (fd > 0)
  {
    char buffer[65535];
    size_t nread = ::read(fd, buffer, sizeof (buffer));
    if (nread > 0)
    {
      CheckSum* KeyCKS = ChecksumPlugins::GetChecksumObject(eos::common::LayoutId::kAdler);
      if (KeyCKS)
      {
        KeyCKS->Add(buffer, nread, 0);
        keytabcks = KeyCKS->GetHexChecksum();
        delete KeyCKS;
      }
    }
    close(fd);
  }

<<<<<<< HEAD
  eos_notice("FST_HOST=%s FST_PORT=%ld VERSION=%s RELEASE=%s KEYTABADLER=%s",
             mHostName, myPort, VERSION, RELEASE, keytabcks.c_str());
=======
  eos_notice("FST_HOST=%s FST_PORT=%d VERSION=%s RELEASE=%s KEYTABADLER=%s", HostName, (int)myPort, VERSION, RELEASE, keytabcks.c_str());
>>>>>>> 4039939c

  eos::fst::Config::gConfig.KeyTabAdler = keytabcks.c_str();
  return 0;
}


//------------------------------------------------------------------------------
// Define error bool variables to en-/disable error simulation in the OFS layer
//------------------------------------------------------------------------------
void
XrdFstOfs::SetSimulationError (const char* tag)
{
  XrdOucString stag = tag;
  gOFS.Simulate_IO_read_error = gOFS.Simulate_IO_write_error =
      gOFS.Simulate_XS_read_error = gOFS.Simulate_XS_write_error = false;

  if (stag == "io_read")
    gOFS.Simulate_IO_read_error = true;

  if (stag == "io_write")
    gOFS.Simulate_IO_write_error = true;

  if (stag == "xs_read")
    gOFS.Simulate_XS_read_error = true;

  if (stag == "xs_write")
    gOFS.Simulate_XS_write_error = true;
}


//------------------------------------------------------------------------------
// Stat path
//------------------------------------------------------------------------------
int
XrdFstOfs::stat (const char* path,
                 struct stat* buf,
                 XrdOucErrInfo& out_error,
                 const XrdSecEntity* client,
                 const char* opaque)
{
  EPNAME("stat");
  memset(buf, 0, sizeof ( struct stat));

  if (!XrdOfsOss->Stat(path, buf))
    return SFS_OK;
  else
    return gOFS.Emsg(epname, out_error, errno, "stat file", path);
}


//------------------------------------------------------------------------------
// CallManager function
//------------------------------------------------------------------------------
int
XrdFstOfs::CallManager (XrdOucErrInfo* error,
                        const char* path,
                        const char* manager,
                        XrdOucString& capOpaqueFile,
                        XrdOucString* return_result,
                        unsigned short timeout)
{
  EPNAME("CallManager");
  int rc = SFS_OK;
  XrdOucString msg = "";
  XrdCl::Buffer arg;
  XrdCl::Buffer* response = 0;
  XrdCl::XRootDStatus status;
  XrdOucString address = "root://";
  address += manager;
  address += "//dummy";
  XrdCl::URL url(address.c_str());

  if (!url.IsValid())
  {
    eos_err("error=URL is not valid: %s", address.c_str());
    return EINVAL;
  }

  // Get XrdCl::FileSystem object
  // !!! WATCH OUT: GOTO ANCHOR !!!
again:
  XrdCl::FileSystem* fs = new XrdCl::FileSystem(url);

  if (!fs)
  {
    eos_err("error=failed to get new FS object");

    if (error)
      gOFS.Emsg(epname, *error, ENOMEM, "allocate FS object calling the manager node for fn=", path);

    return EINVAL;
  }

  arg.FromString(capOpaqueFile.c_str());
  status = fs->Query(XrdCl::QueryCode::OpaqueFile, arg, response, timeout);

  if (status.IsOK())
  {
    eos_debug("called MGM cache - %s", capOpaqueFile.c_str());
    rc = SFS_OK;
  }
  else
  {
    msg = (status.GetErrorMessage().c_str());
    rc = SFS_ERROR;

    if (msg.find("[EIDRM]") != STR_NPOS)
      rc = -EIDRM;

    if (msg.find("[EBADE]") != STR_NPOS)
      rc = -EBADE;

    if (msg.find("[EBADR]") != STR_NPOS)
      rc = -EBADR;

    if (msg.find("[EINVAL]") != STR_NPOS)
      rc = -EINVAL;

    if (msg.find("[EADV]") != STR_NPOS)
      rc = -EADV;

    if (rc != SFS_ERROR)
      gOFS.Emsg(epname, *error, -rc, msg.c_str(), path);
    else
    {
      eos_static_err("msg=\"query error\" status=%d code=%d", status.status, status.code);
      if ( (status.code >= 100) &&
           (status.code <= 300) &&
           (!timeout) )
        {
          // implement automatic retry - network errors will be cured at some point
          delete fs;
          XrdSysTimer sleeper;
          sleeper.Snooze(1);
          eos_static_info("msg=\"retry query\" query=\"%s\"", capOpaqueFile.c_str());
          goto again;
        }
      gOFS.Emsg(epname, *error, ECOMM, msg.c_str(), path);
  }
  }

  if ( response && return_result )
    *return_result = response->GetBuffer();

  delete fs;

  if (response)
    delete response;

  return rc;
}


//------------------------------------------------------------------------------
// Set debug level based on the env info
//------------------------------------------------------------------------------
void
XrdFstOfs::SetDebug (XrdOucEnv& env)
{
  XrdOucString debugnode = env.Get("mgm.nodename");
  XrdOucString debuglevel = env.Get("mgm.debuglevel");
  XrdOucString filterlist = env.Get("mgm.filter");
  int debugval = eos::common::Logging::GetPriorityByString(debuglevel.c_str());

  if (debugval < 0)
  {
    eos_err("debug level %s is not known!", debuglevel.c_str());
  }
  else
  {
    // We set the shared hash debug for the lowest 'debug' level
    if (debuglevel == "debug")
      ObjectManager.SetDebug(true);
    else
      ObjectManager.SetDebug(false);

    eos::common::Logging::SetLogPriority(debugval);
    eos_notice("setting debug level to <%s>", debuglevel.c_str());

    if (filterlist.length())
    {
      eos::common::Logging::SetFilter(filterlist.c_str());
      eos_notice("setting message logid filter to <%s>", filterlist.c_str());
    }
  }

  fprintf(stderr, "Setting debug to %s\n", debuglevel.c_str());
}


//------------------------------------------------------------------------------
// Set real time log level
//------------------------------------------------------------------------------
void
XrdFstOfs::SendRtLog (XrdMqMessage* message)
{
  XrdOucEnv opaque(message->GetBody());
  XrdOucString queue = opaque.Get("mgm.rtlog.queue");
  XrdOucString lines = opaque.Get("mgm.rtlog.lines");
  XrdOucString tag = opaque.Get("mgm.rtlog.tag");
  XrdOucString filter = opaque.Get("mgm.rtlog.filter");
  XrdOucString stdOut = "";

  if (!filter.length()) filter = " ";

  if ((!queue.length()) || (!lines.length()) || (!tag.length()))
  {
    eos_err("illegal parameter queue=%s lines=%s tag=%s", queue.c_str(),
            lines.c_str(), tag.c_str());
  }
  else
  {
    if ((eos::common::Logging::GetPriorityByString(tag.c_str())) == -1)
    {
      eos_err("mgm.rtlog.tag must be info,debug,err,emerg,alert,crit,warning or notice");
    }
    else
    {
      int logtagindex = eos::common::Logging::GetPriorityByString(tag.c_str());

      for (int j = 0; j <= logtagindex; j++)
      {
        for (int i = 1; i <= atoi(lines.c_str()); i++)
        {
          eos::common::Logging::gMutex.Lock();
          XrdOucString logline = eos::common::Logging::gLogMemory[j][
              (eos::common::Logging::gLogCircularIndex[j] - i + eos::common::Logging::gCircularIndexSize) %
              eos::common::Logging::gCircularIndexSize].c_str();
          eos::common::Logging::gMutex.UnLock();

          if (logline.length() && ((logline.find(filter.c_str())) != STR_NPOS))
          {
            stdOut += logline;
            stdOut += "\n";
          }

          if (stdOut.length() > (4 * 1024))
          {
            XrdMqMessage repmessage("rtlog reply message");
            repmessage.SetBody(stdOut.c_str());

            if (!XrdMqMessaging::gMessageClient.ReplyMessage(repmessage, *message))
              eos_err("unable to send rtlog reply message to %s", message->kMessageHeader.kSenderId.c_str());

            stdOut = "";
          }

          if (!logline.length())
            break;
        }
      }
    }
  }

  if (stdOut.length())
  {
    XrdMqMessage repmessage("rtlog reply message");
    repmessage.SetBody(stdOut.c_str());

    if (!XrdMqMessaging::gMessageClient.ReplyMessage(repmessage, *message))
      eos_err("unable to send rtlog reply message to %s", message->kMessageHeader.kSenderId.c_str());
  }
}


//------------------------------------------------------------------------------
//
//------------------------------------------------------------------------------
void
XrdFstOfs::SendFsck (XrdMqMessage* message)
{
  XrdOucEnv opaque(message->GetBody());
  XrdOucString stdOut = "";
  // The tag is either '*' for all or a, seperated list of tag names
  XrdOucString tag = opaque.Get("mgm.fsck.tags");

  if ((!tag.length()))
  {
    eos_err("parameter tag missing");
  }
  else
  {
    stdOut = "";
    // loop over filesystems
    eos::common::RWMutexReadLock(gOFS.Storage->fsMutex);
    std::vector <eos::fst::FileSystem*>::const_iterator it;

    for (unsigned int i = 0; i < gOFS.Storage->fileSystemsVector.size(); i++)
    {
      std::map<std::string, std::set<eos::common::FileId::fileid_t> >* icset =
          gOFS.Storage->fileSystemsVector[i]->GetInconsistencySets();
      std::map<std::string, std::set<eos::common::FileId::fileid_t> >::const_iterator icit;

      for (icit = icset->begin(); icit != icset->end(); icit++)
      {
        // loop over all tags
        if (((icit->first != "mem_n") && (icit->first != "d_sync_n") && (icit->first != "m_sync_n")) &&
            ((tag == "*") || ((tag.find(icit->first.c_str()) != STR_NPOS))))
        {
          char stag[4096];
          eos::common::FileSystem::fsid_t fsid = gOFS.Storage->fileSystemsVector[i]->GetId();
          snprintf(stag, sizeof ( stag) - 1, "%s@%lu", icit->first.c_str(), (unsigned long) fsid);
          stdOut += stag;
          std::set<eos::common::FileId::fileid_t>::const_iterator fit;

          if (gOFS.Storage->fileSystemsVector[i]->GetStatus() != eos::common::FileSystem::kBooted)
          {
            // we don't report filesystems which are not booted!
            continue;
          }

          for (fit = icit->second.begin(); fit != icit->second.end(); fit++)
          {
            // don't report files which are currently write-open
            XrdSysMutexHelper wLock(gOFS.OpenFidMutex);

            if (gOFS.WOpenFid[fsid].count(*fit))
            {
              if (gOFS.WOpenFid[fsid][*fit] > 0)
                continue;
            }

            // loop over all fids
            char sfid[4096];
            snprintf(sfid, sizeof ( sfid) - 1, ":%08llx", *fit);
            stdOut += sfid;

            if (stdOut.length() > (64 * 1024))
            {
              stdOut += "\n";
              XrdMqMessage repmessage("fsck reply message");
              repmessage.SetBody(stdOut.c_str());
	      repmessage.MarkAsMonitor();

              if (!XrdMqMessaging::gMessageClient.ReplyMessage(repmessage, *message))
                eos_err("unable to send fsck reply message to %s", message->kMessageHeader.kSenderId.c_str());

              stdOut = stag;
            }
          }

          stdOut += "\n";
        }
      }
    }
  }

  if (stdOut.length())
  {
    XrdMqMessage repmessage("fsck reply message");
    repmessage.SetBody(stdOut.c_str());
    repmessage.MarkAsMonitor();

    if (!XrdMqMessaging::gMessageClient.ReplyMessage(repmessage, *message))
      eos_err("unable to send fsck reply message to %s", message->kMessageHeader.kSenderId.c_str());
  }
}


//------------------------------------------------------------------------------
// Remove entry - interface function
//------------------------------------------------------------------------------
int
XrdFstOfs::rem (const char* path,
                XrdOucErrInfo& error,
                const XrdSecEntity* client,
                const char* opaque)
{
  EPNAME("rem");
  XrdOucString stringOpaque = opaque;
  stringOpaque.replace("?", "&");
  stringOpaque.replace("&&", "&");
  XrdOucEnv openOpaque(stringOpaque.c_str());
  XrdOucEnv* capOpaque;
  int caprc = 0;

  if ((caprc = gCapabilityEngine.Extract(&openOpaque, capOpaque)))
  {
    // No capability - go away!
    if (capOpaque)
      delete capOpaque;

    return gOFS.Emsg(epname, error, caprc, "remove - capability illegal", path);
  }

  int envlen;

  if (capOpaque)
    eos_info("path=%s info=%s capability=%s", path, opaque, capOpaque->Env(envlen));
  else
    eos_info("path=%s info=%s", path, opaque);

  int rc = _rem(path, error, client, capOpaque);

  if (capOpaque)
  {
    delete capOpaque;
    capOpaque = 0;
  }

  return rc;
}


//------------------------------------------------------------------------------
// Remove entry - low level function
//------------------------------------------------------------------------------
int
XrdFstOfs::_rem (const char* path,
                 XrdOucErrInfo& error,
                 const XrdSecEntity* client,
                 XrdOucEnv* capOpaque,
                 const char* fstpath,
                 unsigned long long fid,
                 unsigned long fsid,
                 bool ignoreifnotexist)
{
  EPNAME("rem");
  int retc = SFS_OK;
  XrdOucString fstPath = "";
  const char* localprefix = 0;
  const char* hexfid = 0;
  const char* sfsid = 0;
  eos_debug("");

  if ((!fstpath) && (!fsid) && (!fid))
  {
    // Standard deletion brings all information via the opaque info
    if (!(localprefix = capOpaque->Get("mgm.localprefix")))
      return gOFS.Emsg(epname, error, EINVAL, "open - no local prefix in capability", path);

    if (!(hexfid = capOpaque->Get("mgm.fid")))
      return gOFS.Emsg(epname, error, EINVAL, "open - no file id in capability", path);

    if (!(sfsid = capOpaque->Get("mgm.fsid")))
      return gOFS.Emsg(epname, error, EINVAL, "open - no file system id in capability", path);

    eos::common::FileId::FidPrefix2FullPath(hexfid, localprefix, fstPath);
    fid = eos::common::FileId::Hex2Fid(hexfid);
    fsid = atoi(sfsid);
  }
  else
  {
    // Deletion during close provides the local storage path, fid & fsid
    fstPath = fstpath;
  }

  struct stat statinfo;

  if ((retc = XrdOfsOss->Stat(fstPath.c_str(), &statinfo)))
  {
    if (!ignoreifnotexist)
    {
      eos_notice("unable to delete file - file does not exist (anymore): %s "
                 "fstpath=%s fsid=%lu id=%llu", path, fstPath.c_str(), fsid, fid);
      return gOFS.Emsg(epname, error, ENOENT, "delete file - file does not exist", fstPath.c_str());
    }
  }

  eos_info("fstpath=%s", fstPath.c_str());
  int rc = 0;

  if (!retc)
  {
    // unlink file and possible blockxs file
    errno = 0;
    rc = XrdOfs::rem(fstPath.c_str(), error, client, 0);

    if (rc)
      eos_info("rc=%d errno=%d", rc, errno);
  }

  if (ignoreifnotexist)
  {
    // hide error if a deleted file is deleted
    rc = 0;
  }

  // cleanup eventual transactions
  if (!gOFS.Storage->CloseTransaction(fsid, fid))
  {
    // it should be the normal case that there is no open transaction for that
    // file, in any case there is nothing to do here
  }

  if (rc)
    return rc;

  if (!gFmdDbMapHandler.DeleteFmd(fid, fsid))
  {
    eos_notice("unable to delete fmd for fid %llu on filesystem %lu", fid, fsid);
    return gOFS.Emsg(epname, error, EIO, "delete file meta data ", fstPath.c_str());
  }

  return SFS_OK;
}


//------------------------------------------------------------------------------
// Query file system information
//------------------------------------------------------------------------------
int
XrdFstOfs::fsctl (const int cmd,
                  const char* args,
                  XrdOucErrInfo& error,
                  const XrdSecEntity* client)
{
  static const char* epname = "fsctl";
  const char* tident = error.getErrUser();

  if ((cmd == SFS_FSCTL_LOCATE))
  {
    char locResp[4096];
    char rType[3], *Resp[] = {rType, locResp};
    rType[0] = 'S';
    rType[1] = 'r'; //(fstat.st_mode & S_IWUSR            ? 'w' : 'r');
    rType[2] = '\0';
    sprintf(locResp, "[::%s:%d] ", mHostName, myPort);
    error.setErrInfo(strlen(locResp) + 3, (const char**) Resp, 2);
    ZTRACE(fsctl, "located at headnode: " << locResp);
    return SFS_DATA;
  }

  return gOFS.Emsg(epname, error, EPERM, "execute fsctl function", "");
}


//------------------------------------------------------------------------------
// Function dealing with plugin calls
//------------------------------------------------------------------------------
int
XrdFstOfs::FSctl (const int cmd,
                  XrdSfsFSctl& args,
                  XrdOucErrInfo& error,
                  const XrdSecEntity* client)
{
  char ipath[16384];
  char iopaque[16384];
  static const char* epname = "FSctl";
  const char* tident = error.getErrUser();

  if ((cmd == SFS_FSCTL_LOCATE))
  {
    char locResp[4096];
    char rType[3], *Resp[] = {rType, locResp};
    rType[0] = 'S';
    rType[1] = 'r'; //(fstat.st_mode & S_IWUSR ? 'w' : 'r');
    rType[2] = '\0';
    sprintf(locResp, "[::%s:%d] ", mHostName, myPort);
    error.setErrInfo(strlen(locResp) + 3, (const char**) Resp, 2);
    ZTRACE(fsctl, "located at headnode: " << locResp);
    return SFS_DATA;
  }

  // Accept only plugin calls!
  if (cmd != SFS_FSCTL_PLUGIN)
    return gOFS.Emsg(epname, error, EPERM, "execute non-plugin function", "");

  if (args.Arg1Len)
  {
    if (args.Arg1Len < 16384)
    {
      strncpy(ipath, args.Arg1, args.Arg1Len);
      ipath[args.Arg1Len] = 0;
    }
    else
    {
      return gOFS.Emsg(epname, error, EINVAL, "convert path argument - string too long", "");
    }
  }
  else
  {
    ipath[0] = 0;
  }

  if (args.Arg2Len)
  {
    if (args.Arg2Len < 16384)
    {
      strncpy(iopaque, args.Arg2, args.Arg2Len);
      iopaque[args.Arg2Len] = 0;
    }
    else
    {
      return gOFS.Emsg(epname, error, EINVAL, "convert opaque argument - string too long", "");
    }
  }
  else
  {
    iopaque[0] = 0;
  }

  // from here on we can deal with XrdOucString which is more 'comfortable'
  XrdOucString path = ipath;
  XrdOucString opaque = iopaque;
  XrdOucString result = "";
  XrdOucEnv env(opaque.c_str());
  eos_debug("tident=%s path=%s opaque=%s", tident, path.c_str(), opaque.c_str());

  if (cmd != SFS_FSCTL_PLUGIN)
    return SFS_ERROR;

  const char* scmd;

  if ((scmd = env.Get("fst.pcmd")))
  {
    XrdOucString execmd = scmd;

    if (execmd == "getfmd")
    {
      char* afid = env.Get("fst.getfmd.fid");
      char* afsid = env.Get("fst.getfmd.fsid");

      if ((!afid) || (!afsid))
        return Emsg(epname, error, EINVAL, "execute FSctl command", path.c_str());

      unsigned long long fileid = eos::common::FileId::Hex2Fid(afid);
      unsigned long fsid = atoi(afsid);
      FmdHelper* fmd = gFmdDbMapHandler.GetFmd(fileid, fsid, 0, 0, 0, false, true);

      if (!fmd)
      {
        eos_static_err("no fmd for fileid %llu on filesystem %lu", fileid, fsid);
        const char* err = "ERROR";
        error.setErrInfo(strlen(err) + 1, err);
        return SFS_DATA;
      }

      XrdOucEnv* fmdenv = fmd->FmdToEnv();
      int envlen;
      XrdOucString fmdenvstring = fmdenv->Env(envlen);
      delete fmdenv;
      delete fmd;
      error.setErrInfo(fmdenvstring.length() + 1, fmdenvstring.c_str());
      return SFS_DATA;
    }

    if (execmd == "getxattr")
    {
      char* key = env.Get("fst.getxattr.key");
      char* path = env.Get("fst.getxattr.path");

      if (!key)
      {
        eos_static_err("no key specified as attribute name");
        const char* err = "ERROR";
        error.setErrInfo(strlen(err) + 1, err);
        return SFS_DATA;
      }

      if (!path)
      {
        eos_static_err("no path specified to get the attribute from");
        const char* err = "ERROR";
        error.setErrInfo(strlen(err) + 1, err);
        return SFS_DATA;
      }

      char value[1024];
#ifdef __APPLE__
      ssize_t attr_length = getxattr(path, key, value, sizeof ( value), 0, 0);
#else
      ssize_t attr_length = getxattr(path, key, value, sizeof ( value));
#endif
      if (attr_length > 0)
      {
        value[1023] = 0;
        XrdOucString skey = key;
        XrdOucString attr = "";

        if (skey == "user.eos.checksum")
        {
          // Checksum's are binary and need special reformatting (we swap the
          // byte order if they are 4 bytes long )
          if (attr_length == 4)
          {
            for (ssize_t k = 0; k < 4; k++)
            {
              char hex[4];
              snprintf(hex, sizeof ( hex) - 1, "%02x", (unsigned char) value[3 - k]);
              attr += hex;
            }
          }
          else
          {
            for (ssize_t k = 0; k < attr_length; k++)
            {
              char hex[4];
              snprintf(hex, sizeof ( hex) - 1, "%02x", (unsigned char) value[k]);
              attr += hex;
            }
          }
        }
        else
        {
          attr = value;
        }

        error.setErrInfo(attr.length() + 1, attr.c_str());
        return SFS_DATA;
      }
      else
      {
        eos_static_err("getxattr failed for path=%s", path);
        const char* err = "ERROR";
        error.setErrInfo(strlen(err) + 1, err);
        return SFS_DATA;
      }
    }
  }

  return Emsg(epname, error, EINVAL, "execute FSctl command", path.c_str());
}


//------------------------------------------------------------------------------
//
//------------------------------------------------------------------------------
void
XrdFstOfs::OpenFidString (unsigned long fsid, XrdOucString& outstring)
{
  outstring = "";
  OpenFidMutex.Lock();
  google::sparse_hash_map<unsigned long long, unsigned int>::const_iterator idit;
  int nopen = 0;

  for (idit = ROpenFid[fsid].begin(); idit != ROpenFid[fsid].end(); ++idit)
  {
    if (idit->second > 0)
      nopen += idit->second;
  }

  outstring += "&statfs.ropen=";
  outstring += nopen;
  nopen = 0;

  for (idit = WOpenFid[fsid].begin(); idit != WOpenFid[fsid].end(); ++idit)
  {
    if (idit->second > 0)
      nopen += idit->second;
  }

  outstring += "&statfs.wopen=";
  outstring += nopen;
  OpenFidMutex.UnLock();
}


//------------------------------------------------------------------------------
// Stall message for the client
//------------------------------------------------------------------------------
int
XrdFstOfs::Stall (XrdOucErrInfo& error, // Error text & code
                  int stime, // Seconds to stall
                  const char* msg) // Message to give
{
  XrdOucString smessage = msg;
  smessage += "; come back in ";
  smessage += stime;
  smessage += " seconds!";
  EPNAME("Stall");
  const char* tident = error.getErrUser();
  ZTRACE(delay, "Stall " << stime << ": " << smessage.c_str());

  // Place the error message in the error object and return
  error.setErrInfo(0, smessage.c_str());

  // All done
  return stime;
}


//------------------------------------------------------------------------------
// Redirect message for the client
//------------------------------------------------------------------------------
int
XrdFstOfs::Redirect (XrdOucErrInfo& error, // Error text & code
                     const char* host,
                     int& port)
{
  EPNAME("Redirect");
  const char* tident = error.getErrUser();
  ZTRACE(delay, "Redirect " << host << ":" << port);

  // Place the error message in the error object and return

  error.setErrInfo(port, host);

  // All done
  return SFS_REDIRECT;
}


//------------------------------------------------------------------------------
// When getting queried for checksum at the diskserver redirect to the MGM
//------------------------------------------------------------------------------
int
XrdFstOfs::chksum (XrdSfsFileSystem::csFunc Func,
                   const char *csName,
                   const char *inpath,
                   XrdOucErrInfo &error,
                   const XrdSecEntity *client,
                   const char *ininfo)
{
  int ecode = 1094;
  XrdOucString RedirectManager;
  {
    XrdSysMutexHelper lock(eos::fst::Config::gConfig.Mutex);
    RedirectManager = eos::fst::Config::gConfig.Manager;
  }
  int pos = RedirectManager.find(":");
  if (pos!=STR_NPOS)
    RedirectManager.erase(pos);
  return gOFS.Redirect(error, RedirectManager.c_str(), ecode);
}

EOSFSTNAMESPACE_END<|MERGE_RESOLUTION|>--- conflicted
+++ resolved
@@ -634,12 +634,8 @@
     close(fd);
   }
 
-<<<<<<< HEAD
   eos_notice("FST_HOST=%s FST_PORT=%ld VERSION=%s RELEASE=%s KEYTABADLER=%s",
              mHostName, myPort, VERSION, RELEASE, keytabcks.c_str());
-=======
-  eos_notice("FST_HOST=%s FST_PORT=%d VERSION=%s RELEASE=%s KEYTABADLER=%s", HostName, (int)myPort, VERSION, RELEASE, keytabcks.c_str());
->>>>>>> 4039939c
 
   eos::fst::Config::gConfig.KeyTabAdler = keytabcks.c_str();
   return 0;
@@ -972,7 +968,7 @@
               stdOut += "\n";
               XrdMqMessage repmessage("fsck reply message");
               repmessage.SetBody(stdOut.c_str());
-	      repmessage.MarkAsMonitor();
+              repmessage.MarkAsMonitor();
 
               if (!XrdMqMessaging::gMessageClient.ReplyMessage(repmessage, *message))
                 eos_err("unable to send fsck reply message to %s", message->kMessageHeader.kSenderId.c_str());
@@ -1443,6 +1439,20 @@
                    XrdOucErrInfo &error,
                    const XrdSecEntity *client,
                    const char *ininfo)
+/*----------------------------------------------------------------------------*/
+/*
+ * @brief retrieve a checksum
+ * 
+ * @param func function to be performed 'csCalc','csGet' or 'csSize'
+ * @param csName name of the checksum
+ * @param error error object
+ * @param client XRootD authentication object
+ * @param ininfo CGI
+ * @return SFS_OK on success otherwise SFS_ERROR
+ * 
+ * We publish checksums on the MGM
+ */
+/*----------------------------------------------------------------------------*/
 {
   int ecode = 1094;
   XrdOucString RedirectManager;
