// ----------------------------------------------------------------------
// File: XrdFstOfs.cc
// Author: Andreas-Joachim Peters - CERN
// ----------------------------------------------------------------------

/************************************************************************
 * EOS - the CERN Disk Storage System                                   *
 * Copyright (C) 2011 CERN/Switzerland                                  *
 *                                                                      *
 * This program is free software: you can redistribute it and/or modify *
 * it under the terms of the GNU General Public License as published by *
 * the Free Software Foundation, either version 3 of the License, or    *
 * (at your option) any later version.                                  *
 *                                                                      *
 * This program is distributed in the hope that it will be useful,      *
 * but WITHOUT ANY WARRANTY; without even the implied warranty of       *
 * MERCHANTABILITY or FITNESS FOR A PARTICULAR PURPOSE.  See the        *
 * GNU General Public License for more details.                         *
 *                                                                      *
 * You should have received a copy of the GNU General Public License    *
 * along with this program.  If not, see <http://www.gnu.org/licenses/>.*
 ************************************************************************/

/*----------------------------------------------------------------------------*/
#include "fst/XrdFstOfs.hh"
#include "fst/XrdFstOss.hh"
#include "fst/checksum/ChecksumPlugins.hh"
#include "fst/FmdDbMap.hh"
#include "common/FileId.hh"
#include "common/FileSystem.hh"
#include "common/Path.hh"
#include "common/Statfs.hh"
#include "common/SyncAll.hh"
#include "common/StackTrace.hh"
/*----------------------------------------------------------------------------*/
#include "XrdNet/XrdNetOpts.hh"
#include "XrdOfs/XrdOfs.hh"
#include "XrdOfs/XrdOfsTrace.hh"
#include "XrdOuc/XrdOucHash.hh"
#include "XrdOuc/XrdOucTrace.hh"
#include "XrdSfs/XrdSfsAio.hh"
#include "XrdSys/XrdSysTimer.hh"
#include "XrdSys/XrdSysDNS.hh"
#include "XrdCl/XrdClFileSystem.hh"
#include "XrdCl/XrdClDefaultEnv.hh"
#include "XrdVersion.hh"
/*----------------------------------------------------------------------------*/
#include <sys/types.h>
#include <sys/stat.h>
#include <unistd.h>
#include <errno.h>
#include <sys/types.h>
//#include <sys/fsuid.h>
#include <sys/wait.h>
#include <math.h>
#include <stdio.h>
#include <execinfo.h>
#include <signal.h>
#include <stdlib.h>
#include <sstream>
<<<<<<< HEAD
=======
#include <attr/xattr.h>
>>>>>>> 02c6173e
/*----------------------------------------------------------------------------*/


// The global OFS handle
eos::fst::XrdFstOfs eos::fst::gOFS;
XrdSysMutex eos::fst::XrdFstOfs::ShutdownMutex;

bool eos::fst::XrdFstOfs::Shutdown = false;

extern XrdSysError OfsEroute;
extern XrdOss* XrdOfsOss;
extern XrdOfs* XrdOfsFS;
extern XrdOucTrace OfsTrace;

// Set the version information
XrdVERSIONINFO(XrdSfsGetFileSystem2, FstOfs);

//------------------------------------------------------------------------------
//
//------------------------------------------------------------------------------
extern "C"
{
  XrdSfsFileSystem *XrdSfsGetFileSystem2(XrdSfsFileSystem *nativeFS,
                                         XrdSysLogger     *Logger,
                                         const char       *configFn,
                                         XrdOucEnv        *envP)
  {
    OfsEroute.SetPrefix("FstOfs_");
    OfsEroute.logger(Logger);

    // Disable XRootD log rotation
    Logger->setRotate(0);
    std::ostringstream oss;
    oss << "FstOfs (Object Storage File System) " << VERSION;
    XrdOucString version = "FstOfs (Object Storage File System) ";
    OfsEroute.Say("++++++ (c) 2010 CERN/IT-DSS ", oss.str().c_str());

    // Initialize the subsystems
    eos::fst::gOFS.ConfigFN = (configFn && *configFn ? strdup(configFn) : 0);

    if (eos::fst::gOFS.Configure(OfsEroute, envP)) return 0;

    XrdOfsFS = &eos::fst::gOFS;
    return &eos::fst::gOFS;
  }
}

EOSFSTNAMESPACE_BEGIN


//------------------------------------------------------------------------------
// Constructor
//------------------------------------------------------------------------------
XrdFstOfs::XrdFstOfs () :
    eos::common::LogId (),
    mHostName(NULL)
{
  Eroute = 0;
  Messaging = 0;
  Storage = 0;
  TransferScheduler = 0;
  if (!getenv("EOS_NO_SHUTDOWN"))
  {
    //-------------------------------------------
    // add Shutdown handler
    //-------------------------------------------
    (void) signal(SIGINT, xrdfstofs_shutdown);
    (void) signal(SIGTERM, xrdfstofs_shutdown);
    (void) signal(SIGQUIT, xrdfstofs_shutdown);
    //-------------------------------------------
    // add SEGV handler
    //-------------------------------------------
    (void) signal(SIGSEGV, xrdfstofs_stacktrace);
    (void) signal(SIGABRT, xrdfstofs_stacktrace);
    (void) signal(SIGBUS, xrdfstofs_stacktrace);
  }

  TpcMap.resize(2);
  TpcMap[0].set_deleted_key(""); // readers
  TpcMap[1].set_deleted_key(""); // writers
}


//------------------------------------------------------------------------------
// Destructor
//-----------------------------------------------------------------------------
XrdFstOfs::~XrdFstOfs ()
{
  // empty
}


//------------------------------------------------------------------------------
// Get a new OFS directory object
//-----------------------------------------------------------------------------
XrdSfsDirectory*
XrdFstOfs::newDir (char* user, int MonID)
{
  return (XrdSfsDirectory*) (0);
}


//------------------------------------------------------------------------------
// Get a new OFS file object
//-----------------------------------------------------------------------------
XrdSfsFile*
XrdFstOfs::newFile (char* user, int MonID)
{
  return static_cast<XrdSfsFile*> (new XrdFstOfsFile(user, MonID));
}


//------------------------------------------------------------------------------
// Get stacktrace from crashing process
//------------------------------------------------------------------------------
void
XrdFstOfs::xrdfstofs_stacktrace (int sig)
{
  (void) signal(SIGINT, SIG_IGN);
  (void) signal(SIGTERM, SIG_IGN);
  (void) signal(SIGQUIT, SIG_IGN);
  void* array[10];
  size_t size;
  // Get void*'s for all entries on the stack
  size = backtrace(array, 10);
  // Print out all the frames to stderr
  fprintf(stderr, "error: received signal %d:\n", sig);
  backtrace_symbols_fd(array, size, 2);
  eos::common::StackTrace::GdbTrace("xrootd", getpid(), "thread apply all bt");

  if (getenv("EOS_CORE_DUMP"))
    eos::common::StackTrace::GdbTrace("xrootd", getpid(), "generate-core-file");

  // Now we put back the initial handler and send the signal again
  signal(sig, SIG_DFL);
  kill(getpid(), sig);
  int wstatus = 0;
  wait(&wstatus);
}


//------------------------------------------------------------------------------
// OFS shutdown procedure
//------------------------------------------------------------------------------
void
XrdFstOfs::xrdfstofs_shutdown (int sig)
{
  static XrdSysMutex ShutDownMutex;
  ShutDownMutex.Lock(); // this handler goes only one-shot .. sorry !
  {
    XrdSysMutexHelper sLock(ShutdownMutex);
    Shutdown = true;
  }

  pid_t watchdog;
  if (!(watchdog = fork()))
  {
    eos::common::SyncAll::AllandClose();
    XrdSysTimer sleeper;
    sleeper.Snooze(15);
    fprintf(stderr,"@@@@@@ 00:00:00 %s", "op=shutdown msg=\"shutdown timedout after 15 seconds\"\n");
    kill(getppid(), 9);
    fprintf(stderr,"@@@@@@ 00:00:00 %s", "op=shutdown status=forced-complete");
    kill(getpid(), 9);
  }

  // Handler to shutdown the daemon for valgrinding and clean server stop
  // (e.g. let's time to finish write operations
  if (gOFS.Messaging)
    gOFS.Messaging->StopListener(); // stop any communication

  XrdSysTimer sleeper;
  sleeper.Wait(1000);
  std::set<pthread_t>::const_iterator it;
  {
    XrdSysMutexHelper(gOFS.Storage->ThreadSetMutex);

    for (it = gOFS.Storage->ThreadSet.begin(); it != gOFS.Storage->ThreadSet.end(); it++)
    {
      eos_static_warning("op=shutdown threadid=%llx", (unsigned long long) *it);
      XrdSysThread::Cancel(*it);
      // XrdSysThread::Join( *it, 0 );
    }
  }
  eos_static_warning("op=shutdown msg=\"stop messaging\"");

  eos_static_warning("%s", "op=shutdown msg=\"shutdown fmddbmap handler\"");
  gFmdDbMapHandler.Shutdown();
  kill(watchdog, 9);

  int wstatus = 0;
  wait(&wstatus);

  eos_static_warning("%s", "op=shutdown status=dbmapclosed");

  // sync & close all file descriptors
  eos::common::SyncAll::AllandClose();

  eos_static_warning("%s", "op=shutdown status=completed");
  // harakiri - yes!
  (void) signal(SIGABRT, SIG_IGN);
  (void) signal(SIGINT,  SIG_IGN);
  (void) signal(SIGTERM, SIG_IGN);
  (void) signal(SIGQUIT, SIG_IGN);
  kill(getpid(),9);
}


//------------------------------------------------------------------------------
// OFS layer configuration
//------------------------------------------------------------------------------
int
XrdFstOfs::Configure (XrdSysError& Eroute, XrdOucEnv* envP)
{
  char* var;
  const char* val;
  int cfgFD;
  int NoGo = 0;

  if (XrdOfs::Configure(Eroute, envP))
  {
    Eroute.Emsg("Config", "default OFS configuration failed");
    return SFS_ERROR;
  }

  // Enforcing 'sss' authentication for all communications
  if (!getenv("EOS_FST_NO_SSS_ENFORCEMENT")) 
  {
    setenv("XrdSecPROTOCOL", "sss", 1);
    Eroute.Say("=====> fstofs enforces SSS authentication for XROOT clients");
  }
  else
  {
    Eroute.Say("=====> fstofs does not enforce SSS authentication for XROOT"
               " clients - make sure MGM enforces sss for this FST!");
  }

  // Get the hostname
  char *errtext=0;
  mHostName = XrdSysDNS::getHostName(0,&errtext);

  if ( !mHostName || std::string(mHostName)=="0.0.0.0")
  {
    Eroute.Emsg("Config", "hostname is invalid : %s", mHostName);
    return 1;
  }

  TransferScheduler = new XrdScheduler(&Eroute, &OfsTrace, 8, 128, 60);
  TransferScheduler->Start();
  eos::fst::Config::gConfig.autoBoot = false;
  eos::fst::Config::gConfig.FstOfsBrokerUrl = "root://localhost:1097//eos/";

  if (getenv("EOS_BROKER_URL"))
    eos::fst::Config::gConfig.FstOfsBrokerUrl = getenv("EOS_BROKER_URL");

  {
    // set the start date as string
    XrdOucString out="";
    time_t t= time(NULL);
    struct tm * timeinfo;
    timeinfo = localtime (&t);

    out = asctime(timeinfo); out.erase(out.length()-1);
    eos::fst::Config::gConfig.StartDate = out.c_str();
  }

  eos::fst::Config::gConfig.FstMetaLogDir = "/var/tmp/eos/md/";
  setenv("XrdClientEUSER", "daemon", 1);

  // Set short timeout resolution, connection window, connection retry and
  // stream error window
  XrdCl::DefaultEnv::GetEnv()->PutInt("TimeoutResolution", 1);
  XrdCl::DefaultEnv::GetEnv()->PutInt("ConnectionWindow", 5);
  XrdCl::DefaultEnv::GetEnv()->PutInt("ConnectionRetry", 1);
  XrdCl::DefaultEnv::GetEnv()->PutInt("StreamErrorWindow", 0);

  //////////////////////////////////////////////////////////////////////////////
  // extract the manager from the config file
  XrdOucStream Config(&Eroute, getenv("XRDINSTANCE"));

  if (!ConfigFN || !*ConfigFN)
  {
    // this error will be reported by XrdOfsFS.Configure
  }
  else
  {
    // Try to open the configuration file.
    //
    if ((cfgFD = open(ConfigFN, O_RDONLY, 0)) < 0)
      return Eroute.Emsg("Config", errno, "open config file fn=", ConfigFN);

    Config.Attach(cfgFD);
    // Now start reading records until eof.
    //

    while ((var = Config.GetMyFirstWord()))
    {
      if (!strncmp(var, "fstofs.", 7))
      {
        var += 7;

        // we parse config variables here
        if (!strcmp("broker", var))
        {
          if (!(val = Config.GetWord()))
          {
            Eroute.Emsg("Config", "argument 2 for broker missing. Should be "
                        "URL like root://<host>/<queue>/");
            NoGo = 1;
          }
          else
          {
            if (getenv("EOS_BROKER_URL"))
            {
              eos::fst::Config::gConfig.FstOfsBrokerUrl = getenv("EOS_BROKER_URL");
            }
            else
            {
              eos::fst::Config::gConfig.FstOfsBrokerUrl = val;
            }
          }
        }

        if (!strcmp("trace", var))
        {
          if (!(val = Config.GetWord()))
          {
            Eroute.Emsg("Config", "argument 2 for trace missing. Can be 'client'");
            NoGo = 1;
          }
          else
          {
            //EnvPutInt( NAME_DEBUG, 3);
          }
        }

        if (!strcmp("autoboot", var))
        {
          if ((!(val = Config.GetWord())) ||
              (strcmp("true", val) && strcmp("false", val) &&
               strcmp("1", val) && strcmp("0", val)))
          {
            Eroute.Emsg("Config", "argument 2 for autobootillegal or missing. "
                        "Must be <true>,<false>,<1> or <0>!");
            NoGo = 1;
          }
          else
          {
            if ((!strcmp("true", val) || (!strcmp("1", val))))
            {
              eos::fst::Config::gConfig.autoBoot = true;
            }
          }
        }

        if (!strcmp("metalog", var))
        {
          if (!(val = Config.GetWord()))
          {
            Eroute.Emsg("Config", "argument 2 for metalog missing");
            NoGo = 1;
          }
          else
          {
            eos::fst::Config::gConfig.FstMetaLogDir = val;
          }
        }
      }
    }

    Config.Close();
  }

  if (eos::fst::Config::gConfig.autoBoot)
    Eroute.Say("=====> fstofs.autoboot : true");
  else
    Eroute.Say("=====> fstofs.autoboot : false");

  if (!eos::fst::Config::gConfig.FstOfsBrokerUrl.endswith("/"))
    eos::fst::Config::gConfig.FstOfsBrokerUrl += "/";

  eos::fst::Config::gConfig.FstDefaultReceiverQueue = eos::fst::Config::gConfig.FstOfsBrokerUrl;
  eos::fst::Config::gConfig.FstOfsBrokerUrl += mHostName;
  eos::fst::Config::gConfig.FstOfsBrokerUrl += ":";
  eos::fst::Config::gConfig.FstOfsBrokerUrl += myPort;
  eos::fst::Config::gConfig.FstOfsBrokerUrl += "/fst";
  eos::fst::Config::gConfig.FstHostPort = mHostName;
  eos::fst::Config::gConfig.FstHostPort += ":";
  eos::fst::Config::gConfig.FstHostPort += myPort;
  eos::fst::Config::gConfig.KernelVersion =
      eos::common::StringConversion::StringFromShellCmd("uname -r | tr -d \"\n\"").c_str();

  Eroute.Say("=====> fstofs.broker : ", eos::fst::Config::gConfig.FstOfsBrokerUrl.c_str(), "");
  //////////////////////////////////////////////////////////////////////////////
  // extract our queue name
  eos::fst::Config::gConfig.FstQueue = eos::fst::Config::gConfig.FstOfsBrokerUrl;
  {
    int pos1 = eos::fst::Config::gConfig.FstQueue.find("//");
    int pos2 = eos::fst::Config::gConfig.FstQueue.find("//", pos1 + 2);
    if (pos2 != STR_NPOS)
    {
      eos::fst::Config::gConfig.FstQueue.erase(0, pos2 + 1);
    }
    else
    {
      Eroute.Emsg("Config", "cannot determin my queue name: ", eos::fst::Config::gConfig.FstQueue.c_str());
      return 1;
    }
  }

  // Create our wildcard broadcast name
  eos::fst::Config::gConfig.FstQueueWildcard = eos::fst::Config::gConfig.FstQueue;
  eos::fst::Config::gConfig.FstQueueWildcard += "/*";

  // create our wildcard config broadcast name
  eos::fst::Config::gConfig.FstConfigQueueWildcard = "*/";
  eos::fst::Config::gConfig.FstConfigQueueWildcard += mHostName;
  eos::fst::Config::gConfig.FstConfigQueueWildcard += ":";
  eos::fst::Config::gConfig.FstConfigQueueWildcard += myPort;

  // Create our wildcard gw broadcast name
  eos::fst::Config::gConfig.FstGwQueueWildcard = "*/";
  eos::fst::Config::gConfig.FstGwQueueWildcard += mHostName;
  eos::fst::Config::gConfig.FstGwQueueWildcard += ":";
  eos::fst::Config::gConfig.FstGwQueueWildcard += myPort;
  eos::fst::Config::gConfig.FstGwQueueWildcard += "/fst/gw/txqueue/txq";

  // Set Logging parameters
  XrdOucString unit = "fst@";
  unit += mHostName;
  unit += ":";
  unit += myPort;

  // Setup the circular in-memory log buffer
  eos::common::Logging::Init();
  eos::common::Logging::SetLogPriority(LOG_NOTICE);
  eos::common::Logging::SetUnit(unit.c_str());


  // get the XRootD log directory                                                                                                                                                                        
  char *logdir = 0;
  XrdOucEnv::Import("XRDLOGDIR", logdir);

  if (logdir)
  {
    eoscpTransferLog = logdir;
    eoscpTransferLog += "eoscp.log";
  }

  Eroute.Say("=====> eoscp-log : ", eoscpTransferLog.c_str());

  //////////////////////////////////////////////////////////////////////////////
  // Create the messaging object(recv thread)
  eos::fst::Config::gConfig.FstDefaultReceiverQueue += "*/mgm";
  int pos1 = eos::fst::Config::gConfig.FstDefaultReceiverQueue.find("//");
  int pos2 = eos::fst::Config::gConfig.FstDefaultReceiverQueue.find("//", pos1 + 2);

  if (pos2 != STR_NPOS)
    eos::fst::Config::gConfig.FstDefaultReceiverQueue.erase(0, pos2 + 1);

  Eroute.Say("=====> fstofs.defaultreceiverqueue : ", eos::fst::Config::gConfig.FstDefaultReceiverQueue.c_str(), "");
  // Set our Eroute for XrdMqMessage
  XrdMqMessage::Eroute = OfsEroute;

  // Enable the shared object notification queue
  ObjectManager.EnableQueue = true;
  ObjectManager.SetAutoReplyQueue("/eos/*/mgm");
  ObjectManager.SetDebug(false);

<<<<<<< HEAD
  // Setup notification subjects
=======
>>>>>>> 02c6173e
  // create the specific listener class
  Messaging = new eos::fst::Messaging(eos::fst::Config::gConfig.FstOfsBrokerUrl.c_str(),
                                      eos::fst::Config::gConfig.FstDefaultReceiverQueue.c_str(),
                                      false, false, &ObjectManager);
  Messaging->SetLogId("FstOfsMessaging");

  if ((!Messaging) || (!Messaging->StartListenerThread()))
    NoGo = 1;

  if ((!Messaging) || (Messaging->IsZombie()))
  {
    Eroute.Emsg("Config", "cannot create messaging object(thread)");
    NoGo = 1;
  }

  if (NoGo)
    return NoGo;

  //////////////////////////////////////////////////////////////////////////////
  // Attach Storage to the meta log dir
  Storage = eos::fst::Storage::Create(eos::fst::Config::gConfig.FstMetaLogDir.c_str());
  Eroute.Say("=====> fstofs.metalogdir : ", eos::fst::Config::gConfig.FstMetaLogDir.c_str());

  if (!Storage)
  {
    Eroute.Emsg("Config", "cannot setup meta data storage using directory: ",
                eos::fst::Config::gConfig.FstMetaLogDir.c_str());
    return 1;
  }

  XrdSysTimer sleeper;
  sleeper.Snooze(5);
  ObjectNotifier.SetShareObjectManager(&ObjectManager);

  if(!ObjectNotifier.Start())
    eos_crit("error starting the shared object change notifier");

  eos_notice("sending broadcast's ...");
  //////////////////////////////////////////////////////////////////////////////
  // Create a wildcard broadcast
  XrdMqSharedHash* hash = 0;
  XrdMqSharedQueue* queue = 0;

  // Create a node broadcast
  ObjectManager.CreateSharedHash(eos::fst::Config::gConfig.FstConfigQueueWildcard.c_str(),
                                 eos::fst::Config::gConfig.FstDefaultReceiverQueue.c_str());
  ObjectManager.HashMutex.LockRead();
  hash = ObjectManager.GetHash(eos::fst::Config::gConfig.FstConfigQueueWildcard.c_str());

  if (hash)
  {
    // Ask for a broadcast
    hash->BroadCastRequest(eos::fst::Config::gConfig.FstDefaultReceiverQueue.c_str());
  }

  ObjectManager.HashMutex.UnLockRead();

  // Create a node gateway broadcast
  ObjectManager.CreateSharedQueue(eos::fst::Config::gConfig.FstGwQueueWildcard.c_str(),
                                  eos::fst::Config::gConfig.FstDefaultReceiverQueue.c_str());
  ObjectManager.HashMutex.LockRead();
  queue = ObjectManager.GetQueue(eos::fst::Config::gConfig.FstGwQueueWildcard.c_str());

  if (queue)
  {
    // Ask for a broadcast
    queue->BroadCastRequest(eos::fst::Config::gConfig.FstDefaultReceiverQueue.c_str());
  }

  ObjectManager.HashMutex.UnLockRead();

  // Create a filesystem broadcast
  ObjectManager.CreateSharedHash(eos::fst::Config::gConfig.FstQueueWildcard.c_str(),
                                 eos::fst::Config::gConfig.FstDefaultReceiverQueue.c_str());
  ObjectManager.HashMutex.LockRead();
  hash = ObjectManager.GetHash(eos::fst::Config::gConfig.FstQueueWildcard.c_str());

  if (hash)
  {
    // Ask for a broadcast
    hash->BroadCastRequest(eos::fst::Config::gConfig.FstDefaultReceiverQueue.c_str());
  }

  ObjectManager.HashMutex.UnLockRead();
  //////////////////////////////////////////////////////////////////////////////
  // Start dumper thread
  XrdOucString dumperfile = eos::fst::Config::gConfig.FstMetaLogDir;
  dumperfile += "so.fst.dump";
  ObjectManager.StartDumper(dumperfile.c_str());
  XrdOucString keytabcks = "unaccessible";

  //////////////////////////////////////////////////////////////////////////////
  // Start the embedded HTTP server
  httpd = new HttpServer(8001);
  if (httpd)
    httpd->Start();

  //////////////////////////////////////////////////////////////////////////////
  // build the adler checksum of the default keytab file
  int fd = ::open("/etc/eos.keytab", O_RDONLY);
  if (fd > 0)
  {
    char buffer[65535];
    size_t nread = ::read(fd, buffer, sizeof (buffer));
    if (nread > 0)
    {
      CheckSum* KeyCKS = ChecksumPlugins::GetChecksumObject(eos::common::LayoutId::kAdler);
      if (KeyCKS)
      {
        KeyCKS->Add(buffer, nread, 0);
        keytabcks = KeyCKS->GetHexChecksum();
        delete KeyCKS;
      }
    }
    close(fd);
  }

  eos_notice("FST_HOST=%s FST_PORT=%ld VERSION=%s RELEASE=%s KEYTABADLER=%s",
             mHostName, myPort, VERSION, RELEASE, keytabcks.c_str());

  eos::fst::Config::gConfig.KeyTabAdler = keytabcks.c_str();
  return 0;
}


//------------------------------------------------------------------------------
// Define error bool variables to en-/disable error simulation in the OFS layer
//------------------------------------------------------------------------------
void
XrdFstOfs::SetSimulationError (const char* tag)
{
  XrdOucString stag = tag;
  gOFS.Simulate_IO_read_error = gOFS.Simulate_IO_write_error = gOFS.Simulate_XS_read_error = gOFS.Simulate_XS_write_error = gOFS.Simulate_FMD_open_error = false;

  if (stag == "io_read")
    gOFS.Simulate_IO_read_error = true;

  if (stag == "io_write")
    gOFS.Simulate_IO_write_error = true;

  if (stag == "xs_read")
    gOFS.Simulate_XS_read_error = true;

  if (stag == "xs_write")
    gOFS.Simulate_XS_write_error = true;
  if (stag == "fmd_open")
    gOFS.Simulate_FMD_open_error = true;
}


//------------------------------------------------------------------------------
// Stat path
//------------------------------------------------------------------------------
int
XrdFstOfs::stat (const char* path,
                 struct stat* buf,
                 XrdOucErrInfo& out_error,
                 const XrdSecEntity* client,
                 const char* opaque)
{
  EPNAME("stat");
  memset(buf, 0, sizeof ( struct stat));

  XrdOucString url = path;
  if (url.beginswith("/#/"))
  {
    url.replace("/#/","");
    XrdOucString url64;
    eos::common::SymKey::DeBase64(url,url64);
    fprintf(stderr,"doing stat for %s\n", url64.c_str());
    // use an IO object to stat this ...
    std::unique_ptr<FileIo> io (eos::fst::FileIoPlugin::GetIoObject(url64.c_str()));
    if (io)
    {
      if (io->fileStat(buf))
      {
	return gOFS.Emsg(epname, out_error, errno, "stat file", url64.c_str());
      }
      else
      {
	return SFS_OK;
      }
    }
    else
    {
      return gOFS.Emsg(epname, out_error, EINVAL, "stat file - IO object not supported", url64.c_str());
    }
  }
  

  if (!XrdOfsOss->Stat(path, buf))
  {
    // we store the mtime.ns time in st_dev ... sigh@Xrootd ... 
#ifdef __APPLE__
    unsigned long nsec = buf->st_mtimespec.tv_nsec;
#else
    unsigned long nsec = buf->st_mtim.tv_nsec;
#endif
    // mask for 10^9
    nsec &= 0x7fffffff;
    // enable bit 32 as indicator
    nsec |= 0x80000000;
    // overwrite st_dev
    buf->st_dev = nsec;
    return SFS_OK;
  }
  else
    return gOFS.Emsg(epname, out_error, errno, "stat file", path);
}


//------------------------------------------------------------------------------
// CallManager function
//------------------------------------------------------------------------------
int
XrdFstOfs::CallManager (XrdOucErrInfo* error,
                        const char* path,
                        const char* manager,
                        XrdOucString& capOpaqueFile,
                        XrdOucString* return_result,
                        unsigned short timeout)
{
  EPNAME("CallManager");
  int rc = SFS_OK;
  XrdOucString msg = "";
  XrdCl::Buffer arg;
  XrdCl::Buffer* response = 0;
  XrdCl::XRootDStatus status;
  XrdOucString address = "root://";
  XrdOucString lManager;

  if (!manager)
  {
    // use the broadcasted manager name
    XrdSysMutexHelper lock(Config::gConfig.Mutex);
    lManager = Config::gConfig.Manager.c_str();
    address += lManager.c_str();
  }
  else
  {
    address += manager;
  }
  address += "//dummy";
  XrdCl::URL url(address.c_str());

  if (!url.IsValid())
  {
    eos_err("error=URL is not valid: %s", address.c_str());
    return EINVAL;
  }

  // Get XrdCl::FileSystem object
  // !!! WATCH OUT: GOTO ANCHOR !!!
again:
  XrdCl::FileSystem* fs = new XrdCl::FileSystem(url);

  eos_static_info("url=%s", address.c_str());
  if (!fs)
  {
    eos_err("error=failed to get new FS object");

    if (error)
      gOFS.Emsg(epname, *error, ENOMEM, "allocate FS object calling the manager node for fn=", path);

    return EINVAL;
  }

  arg.FromString(capOpaqueFile.c_str());
  status = fs->Query(XrdCl::QueryCode::OpaqueFile, arg, response, timeout);

  if (status.IsOK())
  {
    eos_debug("called MGM cache - %s", capOpaqueFile.c_str());
    rc = SFS_OK;
  }
  else
  {
    msg = (status.GetErrorMessage().c_str());
    rc = SFS_ERROR;

    if (msg.find("[EIDRM]") != STR_NPOS)
      rc = -EIDRM;

    if (msg.find("[EBADE]") != STR_NPOS)
      rc = -EBADE;

    if (msg.find("[EBADR]") != STR_NPOS)
      rc = -EBADR;

    if (msg.find("[EINVAL]") != STR_NPOS)
      rc = -EINVAL;

    if (msg.find("[EADV]") != STR_NPOS)
      rc = -EADV;

    if (rc != SFS_ERROR)
      gOFS.Emsg(epname, *error, -rc, msg.c_str(), path);
    else
    {
      eos_static_err("msg=\"query error\" status=%d code=%d", status.status, status.code);
      if ( (status.code >= 100) &&
           (status.code <= 300) &&
           (!timeout) )
        {
          // implement automatic retry - network errors will be cured at some point
          delete fs;
          XrdSysTimer sleeper;
          sleeper.Snooze(1);
          eos_static_info("msg=\"retry query\" query=\"%s\"", capOpaqueFile.c_str());
          goto again;
        }
      gOFS.Emsg(epname, *error, ECOMM, msg.c_str(), path);
    }
  }

  if ( response && return_result )
    *return_result = response->GetBuffer();

  delete fs;

  if (response)
    delete response;

  return rc;
}


//------------------------------------------------------------------------------
// Set debug level based on the env info
//------------------------------------------------------------------------------
void
XrdFstOfs::SetDebug (XrdOucEnv& env)
{
  XrdOucString debugnode = env.Get("mgm.nodename");
  XrdOucString debuglevel = env.Get("mgm.debuglevel");
  XrdOucString filterlist = env.Get("mgm.filter");
  int debugval = eos::common::Logging::GetPriorityByString(debuglevel.c_str());

  if (debugval < 0)
  {
    eos_err("debug level %s is not known!", debuglevel.c_str());
  }
  else
  {
    // We set the shared hash debug for the lowest 'debug' level
    if (debuglevel == "debug")
      ObjectManager.SetDebug(true);
    else
      ObjectManager.SetDebug(false);

    eos::common::Logging::SetLogPriority(debugval);
    eos_notice("setting debug level to <%s>", debuglevel.c_str());

    if (filterlist.length())
    {
      eos::common::Logging::SetFilter(filterlist.c_str());
      eos_notice("setting message logid filter to <%s>", filterlist.c_str());
    }
  }

  fprintf(stderr, "Setting debug to %s\n", debuglevel.c_str());
}


//------------------------------------------------------------------------------
// Set real time log level
//------------------------------------------------------------------------------
void
XrdFstOfs::SendRtLog (XrdMqMessage* message)
{
  XrdOucEnv opaque(message->GetBody());
  XrdOucString queue = opaque.Get("mgm.rtlog.queue");
  XrdOucString lines = opaque.Get("mgm.rtlog.lines");
  XrdOucString tag = opaque.Get("mgm.rtlog.tag");
  XrdOucString filter = opaque.Get("mgm.rtlog.filter");
  XrdOucString stdOut = "";

  if (!filter.length()) filter = " ";

  if ((!queue.length()) || (!lines.length()) || (!tag.length()))
  {
    eos_err("illegal parameter queue=%s lines=%s tag=%s", queue.c_str(),
            lines.c_str(), tag.c_str());
  }
  else
  {
    if ((eos::common::Logging::GetPriorityByString(tag.c_str())) == -1)
    {
      eos_err("mgm.rtlog.tag must be info,debug,err,emerg,alert,crit,warning or notice");
    }
    else
    {
      int logtagindex = eos::common::Logging::GetPriorityByString(tag.c_str());

      for (int j = 0; j <= logtagindex; j++)
      {
        for (int i = 1; i <= atoi(lines.c_str()); i++)
        {
          eos::common::Logging::gMutex.Lock();
          XrdOucString logline = eos::common::Logging::gLogMemory[j][
              (eos::common::Logging::gLogCircularIndex[j] - i + eos::common::Logging::gCircularIndexSize) %
              eos::common::Logging::gCircularIndexSize].c_str();
          eos::common::Logging::gMutex.UnLock();

          if (logline.length() && ((logline.find(filter.c_str())) != STR_NPOS))
          {
            stdOut += logline;
            stdOut += "\n";
          }

          if (stdOut.length() > (4 * 1024))
          {
            XrdMqMessage repmessage("rtlog reply message");
            repmessage.SetBody(stdOut.c_str());

            if (!XrdMqMessaging::gMessageClient.ReplyMessage(repmessage, *message))
              eos_err("unable to send rtlog reply message to %s", message->kMessageHeader.kSenderId.c_str());

            stdOut = "";
          }

          if (!logline.length())
            break;
        }
      }
    }
  }

  if (stdOut.length())
  {
    XrdMqMessage repmessage("rtlog reply message");
    repmessage.SetBody(stdOut.c_str());

    if (!XrdMqMessaging::gMessageClient.ReplyMessage(repmessage, *message))
      eos_err("unable to send rtlog reply message to %s", message->kMessageHeader.kSenderId.c_str());
  }
}


//------------------------------------------------------------------------------
//
//------------------------------------------------------------------------------
void
XrdFstOfs::SendFsck (XrdMqMessage* message)
{
  XrdOucEnv opaque(message->GetBody());
  XrdOucString stdOut = "";
  // The tag is either '*' for all or a, seperated list of tag names
  XrdOucString tag = opaque.Get("mgm.fsck.tags");

  if ((!tag.length()))
  {
    eos_err("parameter tag missing");
  }
  else
  {
    stdOut = "";
    // loop over filesystems
    eos::common::RWMutexReadLock(gOFS.Storage->fsMutex);
    std::vector <eos::fst::FileSystem*>::const_iterator it;

    for (unsigned int i = 0; i < gOFS.Storage->fileSystemsVector.size(); i++)
    {
      XrdSysMutexHelper ISLock(gOFS.Storage->fileSystemsVector[i]->InconsistencyStatsMutex);
      std::map<std::string, std::set<eos::common::FileId::fileid_t> >* icset =
          gOFS.Storage->fileSystemsVector[i]->GetInconsistencySets();
      std::map<std::string, std::set<eos::common::FileId::fileid_t> >::const_iterator icit;

      for (icit = icset->begin(); icit != icset->end(); icit++)
      {
        // loop over all tags
        if (((icit->first != "mem_n") && (icit->first != "d_sync_n") && (icit->first != "m_sync_n")) &&
            ((tag == "*") || ((tag.find(icit->first.c_str()) != STR_NPOS))))
        {
          char stag[4096];
          eos::common::FileSystem::fsid_t fsid = gOFS.Storage->fileSystemsVector[i]->GetId();
          snprintf(stag, sizeof ( stag) - 1, "%s@%lu", icit->first.c_str(), (unsigned long) fsid);
          stdOut += stag;
          std::set<eos::common::FileId::fileid_t>::const_iterator fit;

          if (gOFS.Storage->fileSystemsVector[i]->GetStatus() != eos::common::FileSystem::kBooted)
          {
            // we don't report filesystems which are not booted!
            continue;
          }

          for (fit = icit->second.begin(); fit != icit->second.end(); fit++)
          {
            // don't report files which are currently write-open
            XrdSysMutexHelper wLock(gOFS.OpenFidMutex);

            if (gOFS.WOpenFid[fsid].count(*fit))
            {
              if (gOFS.WOpenFid[fsid][*fit] > 0)
                continue;
            }

            // loop over all fids
            char sfid[4096];
            snprintf(sfid, sizeof ( sfid) - 1, ":%08llx", *fit);
            stdOut += sfid;

            if (stdOut.length() > (64 * 1024))
            {
              stdOut += "\n";
              XrdMqMessage repmessage("fsck reply message");
              repmessage.SetBody(stdOut.c_str());
              repmessage.MarkAsMonitor();

              if (!XrdMqMessaging::gMessageClient.ReplyMessage(repmessage, *message))
                eos_err("unable to send fsck reply message to %s", message->kMessageHeader.kSenderId.c_str());

              stdOut = stag;
            }
          }

          stdOut += "\n";
        }
      }
    }
  }

  if (stdOut.length())
  {
    XrdMqMessage repmessage("fsck reply message");
    repmessage.SetBody(stdOut.c_str());
    repmessage.MarkAsMonitor();

    if (!XrdMqMessaging::gMessageClient.ReplyMessage(repmessage, *message))
      eos_err("unable to send fsck reply message to %s", message->kMessageHeader.kSenderId.c_str());
  }
}


//------------------------------------------------------------------------------
// Remove entry - interface function
//------------------------------------------------------------------------------
int
XrdFstOfs::rem (const char* path,
                XrdOucErrInfo& error,
                const XrdSecEntity* client,
                const char* opaque)
{
  EPNAME("rem");
  XrdOucString stringOpaque = opaque;
  stringOpaque.replace("?", "&");
  stringOpaque.replace("&&", "&");
  XrdOucEnv openOpaque(stringOpaque.c_str());
  XrdOucEnv* capOpaque;
  int caprc = 0;

  if ((caprc = gCapabilityEngine.Extract(&openOpaque, capOpaque)))
  {
    // No capability - go away!
    if (capOpaque)
      delete capOpaque;

    return gOFS.Emsg(epname, error, caprc, "remove - capability illegal", path);
  }

  int envlen;

  if (capOpaque)
    eos_info("path=%s info=%s capability=%s", path, opaque, capOpaque->Env(envlen));
  else
    eos_info("path=%s info=%s", path, opaque);

  int rc = _rem(path, error, client, capOpaque);

  if (capOpaque)
  {
    delete capOpaque;
    capOpaque = 0;
  }

  return rc;
}


//------------------------------------------------------------------------------
// Remove entry - low level function
//------------------------------------------------------------------------------
int
XrdFstOfs::_rem (const char* path,
                 XrdOucErrInfo& error,
                 const XrdSecEntity* client,
                 XrdOucEnv* capOpaque,
                 const char* fstpath,
                 unsigned long long fid,
                 unsigned long fsid,
                 bool ignoreifnotexist)
{
  EPNAME("rem");
  XrdOucString fstPath = "";
  const char* localprefix = 0;
  const char* hexfid = 0;
  const char* sfsid = 0;
  eos_debug("");

  if ((!fstpath) && (!fsid) && (!fid))
  {
    // Standard deletion brings all information via the opaque info
    if (!(localprefix = capOpaque->Get("mgm.localprefix")))
      return gOFS.Emsg(epname, error, EINVAL, "open - no local prefix in capability", path);

    if (!(hexfid = capOpaque->Get("mgm.fid")))
      return gOFS.Emsg(epname, error, EINVAL, "open - no file id in capability", path);

    if (!(sfsid = capOpaque->Get("mgm.fsid")))
      return gOFS.Emsg(epname, error, EINVAL, "open - no file system id in capability", path);

    eos::common::FileId::FidPrefix2FullPath(hexfid, localprefix, fstPath);
    fid = eos::common::FileId::Hex2Fid(hexfid);
    fsid = atoi(sfsid);
  }
  else
  {
    // Deletion during close provides the local storage path, fid & fsid
    fstPath = fstpath;
  }

  eos_info("fstpath=%s", fstPath.c_str());
  int rc = 0;

  // unlink file and possible blockxs file
  errno = 0;
  std::unique_ptr<FileIo> io (eos::fst::FileIoPlugin::GetIoObject(fstPath.c_str()));

  if (!io) 
  {
    return gOFS.Emsg(epname, error, EINVAL, "open - no IO plug-in avaialble", fstPath.c_str());
  }
  
  rc = io->fileRemove();

  // cleanup eventual transactions
  if (!gOFS.Storage->CloseTransaction(fsid, fid))
  {
    // it should be the normal case that there is no open transaction for that
    // file, in any case there is nothing to do here
  }

  if (rc)
<<<<<<< HEAD
    return rc;

=======
  { 
    if (errno == ENOENT) 
    {
      if (ignoreifnotexist)
      {
	// hide error if a deleted file is deleted
	rc = 0;
      }
      else 
      {
	eos_notice("unable to delete file - file does not exist (anymore): %s "
		   "fstpath=%s fsid=%lu id=%llu", path, fstPath.c_str(), fsid, fid);
      }
    }
    if (rc)
    {
      return gOFS.Emsg(epname, error, errno, "delete file", fstPath.c_str());
    }
  }
    
>>>>>>> 02c6173e
  if (!gFmdDbMapHandler.DeleteFmd(fid, fsid))
  {
    eos_notice("unable to delete fmd for fid %llu on filesystem %lu", fid, fsid);
    return gOFS.Emsg(epname, error, EIO, "delete file meta data ", fstPath.c_str());
  }

  return SFS_OK;
}


//------------------------------------------------------------------------------
// Query file system information
//------------------------------------------------------------------------------
int
XrdFstOfs::fsctl (const int cmd,
                  const char* args,
                  XrdOucErrInfo& error,
                  const XrdSecEntity* client)
{
  static const char* epname = "fsctl";
  const char* tident = error.getErrUser();

  if ((cmd == SFS_FSCTL_LOCATE))
  {
    char locResp[4096];
    char rType[3], *Resp[] = {rType, locResp};
    rType[0] = 'S';
    rType[1] = 'r'; //(fstat.st_mode & S_IWUSR            ? 'w' : 'r');
    rType[2] = '\0';
    sprintf(locResp, "[::%s:%d] ", mHostName, myPort);
    error.setErrInfo(strlen(locResp) + 3, (const char**) Resp, 2);
    ZTRACE(fsctl, "located at headnode: " << locResp);
    return SFS_DATA;
  }

  return gOFS.Emsg(epname, error, EPERM, "execute fsctl function", "");
}


//------------------------------------------------------------------------------
// Function dealing with plugin calls
//------------------------------------------------------------------------------
int
XrdFstOfs::FSctl (const int cmd,
                  XrdSfsFSctl& args,
                  XrdOucErrInfo& error,
                  const XrdSecEntity* client)
{
  char ipath[16384];
  char iopaque[16384];
  static const char* epname = "FSctl";
  const char* tident = error.getErrUser();

  if ((cmd == SFS_FSCTL_LOCATE))
  {
    char locResp[4096];
    char rType[3], *Resp[] = {rType, locResp};
    rType[0] = 'S';
    rType[1] = 'r'; //(fstat.st_mode & S_IWUSR ? 'w' : 'r');
    rType[2] = '\0';
    sprintf(locResp, "[::%s:%d] ", mHostName, myPort);
    error.setErrInfo(strlen(locResp) + 3, (const char**) Resp, 2);
    ZTRACE(fsctl, "located at headnode: " << locResp);
    return SFS_DATA;
  }

  // Accept only plugin calls!
  if (cmd != SFS_FSCTL_PLUGIN)
    return gOFS.Emsg(epname, error, EPERM, "execute non-plugin function", "");

  if (args.Arg1Len)
  {
    if (args.Arg1Len < 16384)
    {
      strncpy(ipath, args.Arg1, args.Arg1Len);
      ipath[args.Arg1Len] = 0;
    }
    else
    {
      return gOFS.Emsg(epname, error, EINVAL, "convert path argument - string too long", "");
    }
  }
  else
  {
    ipath[0] = 0;
  }

  if (args.Arg2Len)
  {
    if (args.Arg2Len < 16384)
    {
      strncpy(iopaque, args.Arg2, args.Arg2Len);
      iopaque[args.Arg2Len] = 0;
    }
    else
    {
      return gOFS.Emsg(epname, error, EINVAL, "convert opaque argument - string too long", "");
    }
  }
  else
  {
    iopaque[0] = 0;
  }

  // from here on we can deal with XrdOucString which is more 'comfortable'
  XrdOucString path = ipath;
  XrdOucString opaque = iopaque;
  XrdOucString result = "";
  XrdOucEnv env(opaque.c_str());
  eos_debug("tident=%s path=%s opaque=%s", tident, path.c_str(), opaque.c_str());

  if (cmd != SFS_FSCTL_PLUGIN)
    return SFS_ERROR;

  const char* scmd;

  if ((scmd = env.Get("fst.pcmd")))
  {
    XrdOucString execmd = scmd;

    if (execmd == "getfmd")
    {
      char* afid = env.Get("fst.getfmd.fid");
      char* afsid = env.Get("fst.getfmd.fsid");

      if ((!afid) || (!afsid))
        return Emsg(epname, error, EINVAL, "execute FSctl command", path.c_str());

      unsigned long long fileid = eos::common::FileId::Hex2Fid(afid);
      unsigned long fsid = atoi(afsid);
      FmdHelper* fmd = gFmdDbMapHandler.GetFmd(fileid, fsid, 0, 0, 0, false, true);

      if (!fmd)
      {
        eos_static_err("no fmd for fileid %llu on filesystem %lu", fileid, fsid);
        const char* err = "ERROR";
        error.setErrInfo(strlen(err) + 1, err);
        return SFS_DATA;
      }

      XrdOucEnv* fmdenv = fmd->FmdToEnv();
      int envlen;
      XrdOucString fmdenvstring = fmdenv->Env(envlen);
      delete fmdenv;
      delete fmd;
      error.setErrInfo(fmdenvstring.length() + 1, fmdenvstring.c_str());
      return SFS_DATA;
    }

    if (execmd == "getxattr")
    {
      char* key = env.Get("fst.getxattr.key");
      char* path = env.Get("fst.getxattr.path");

      if (!key)
      {
        eos_static_err("no key specified as attribute name");
        const char* err = "ERROR";
        error.setErrInfo(strlen(err) + 1, err);
        return SFS_DATA;
      }

      if (!path)
      {
        eos_static_err("no path specified to get the attribute from");
        const char* err = "ERROR";
        error.setErrInfo(strlen(err) + 1, err);
        return SFS_DATA;
      }

      char value[1024];
#ifdef __APPLE__
      ssize_t attr_length = getxattr(path, key, value, sizeof ( value), 0, 0);
#else
      ssize_t attr_length = getxattr(path, key, value, sizeof ( value));
#endif
      if (attr_length > 0)
      {
        value[1023] = 0;
        XrdOucString skey = key;
        XrdOucString attr = "";

        if (skey == "user.eos.checksum")
        {
          // Checksum's are binary and need special reformatting (we swap the
          // byte order if they are 4 bytes long )
          if (attr_length == 4)
          {
            for (ssize_t k = 0; k < 4; k++)
            {
              char hex[4];
              snprintf(hex, sizeof ( hex) - 1, "%02x", (unsigned char) value[3 - k]);
              attr += hex;
            }
          }
          else
          {
            for (ssize_t k = 0; k < attr_length; k++)
            {
              char hex[4];
              snprintf(hex, sizeof ( hex) - 1, "%02x", (unsigned char) value[k]);
              attr += hex;
            }
          }
        }
        else
        {
          attr = value;
        }

        error.setErrInfo(attr.length() + 1, attr.c_str());
        return SFS_DATA;
      }
      else
      {
        eos_static_err("getxattr failed for path=%s", path);
        const char* err = "ERROR";
        error.setErrInfo(strlen(err) + 1, err);
        return SFS_DATA;
      }
    }
  }

  return Emsg(epname, error, EINVAL, "execute FSctl command", path.c_str());
}


//------------------------------------------------------------------------------
//
//------------------------------------------------------------------------------
void
XrdFstOfs::OpenFidString (unsigned long fsid, XrdOucString& outstring)
{
  outstring = "";
  OpenFidMutex.Lock();
  google::sparse_hash_map<unsigned long long, unsigned int>::const_iterator idit;
  int nopen = 0;

  for (idit = ROpenFid[fsid].begin(); idit != ROpenFid[fsid].end(); ++idit)
  {
    if (idit->second > 0)
      nopen += idit->second;
  }

  outstring += "&statfs.ropen=";
  outstring += nopen;
  nopen = 0;

  for (idit = WOpenFid[fsid].begin(); idit != WOpenFid[fsid].end(); ++idit)
  {
    if (idit->second > 0)
      nopen += idit->second;
  }

  outstring += "&statfs.wopen=";
  outstring += nopen;
  OpenFidMutex.UnLock();
}


//------------------------------------------------------------------------------
// Stall message for the client
//------------------------------------------------------------------------------
int
XrdFstOfs::Stall (XrdOucErrInfo& error, // Error text & code
                  int stime, // Seconds to stall
                  const char* msg) // Message to give
{
  XrdOucString smessage = msg;
  smessage += "; come back in ";
  smessage += stime;
  smessage += " seconds!";
  EPNAME("Stall");
  const char* tident = error.getErrUser();
  ZTRACE(delay, "Stall " << stime << ": " << smessage.c_str());

  // Place the error message in the error object and return
  error.setErrInfo(0, smessage.c_str());

  // All done
  return stime;
}


//------------------------------------------------------------------------------
// Redirect message for the client
//------------------------------------------------------------------------------
int
XrdFstOfs::Redirect (XrdOucErrInfo& error, // Error text & code
                     const char* host,
                     int& port)
{
  EPNAME("Redirect");
  const char* tident = error.getErrUser();
  ZTRACE(delay, "Redirect " << host << ":" << port);

  // Place the error message in the error object and return

  error.setErrInfo(port, host);

  // All done
  return SFS_REDIRECT;
}


//------------------------------------------------------------------------------
// When getting queried for checksum at the diskserver redirect to the MGM
//------------------------------------------------------------------------------
int
XrdFstOfs::chksum (XrdSfsFileSystem::csFunc Func,
                   const char *csName,
                   const char *inpath,
                   XrdOucErrInfo &error,
                   const XrdSecEntity *client,
                   const char *ininfo)
/*----------------------------------------------------------------------------*/
/*
 * @brief retrieve a checksum
 * 
 * @param func function to be performed 'csCalc','csGet' or 'csSize'
 * @param csName name of the checksum
 * @param error error object
 * @param client XRootD authentication object
 * @param ininfo CGI
 * @return SFS_OK on success otherwise SFS_ERROR
 * 
 * We publish checksums on the MGM
 */
/*----------------------------------------------------------------------------*/
{
  int ecode = 1094;
  XrdOucString RedirectManager;
  {
    XrdSysMutexHelper lock(eos::fst::Config::gConfig.Mutex);
    RedirectManager = eos::fst::Config::gConfig.Manager;
  }
  int pos = RedirectManager.find(":");
  if (pos!=STR_NPOS)
    RedirectManager.erase(pos);
  return gOFS.Redirect(error, RedirectManager.c_str(), ecode);
}

EOSFSTNAMESPACE_END<|MERGE_RESOLUTION|>--- conflicted
+++ resolved
@@ -58,10 +58,7 @@
 #include <signal.h>
 #include <stdlib.h>
 #include <sstream>
-<<<<<<< HEAD
-=======
 #include <attr/xattr.h>
->>>>>>> 02c6173e
 /*----------------------------------------------------------------------------*/
 
 
@@ -84,25 +81,25 @@
 //------------------------------------------------------------------------------
 extern "C"
 {
-  XrdSfsFileSystem *XrdSfsGetFileSystem2(XrdSfsFileSystem *nativeFS,
-                                         XrdSysLogger     *Logger,
-                                         const char       *configFn,
-                                         XrdOucEnv        *envP)
+  XrdSfsFileSystem* XrdSfsGetFileSystem2(XrdSfsFileSystem* nativeFS,
+                                         XrdSysLogger*     Logger,
+                                         const char*       configFn,
+                                         XrdOucEnv*        envP)
   {
     OfsEroute.SetPrefix("FstOfs_");
     OfsEroute.logger(Logger);
-
     // Disable XRootD log rotation
     Logger->setRotate(0);
     std::ostringstream oss;
     oss << "FstOfs (Object Storage File System) " << VERSION;
     XrdOucString version = "FstOfs (Object Storage File System) ";
     OfsEroute.Say("++++++ (c) 2010 CERN/IT-DSS ", oss.str().c_str());
-
     // Initialize the subsystems
     eos::fst::gOFS.ConfigFN = (configFn && *configFn ? strdup(configFn) : 0);
 
-    if (eos::fst::gOFS.Configure(OfsEroute, envP)) return 0;
+    if (eos::fst::gOFS.Configure(OfsEroute, envP)) {
+      return 0;
+    }
 
     XrdOfsFS = &eos::fst::gOFS;
     return &eos::fst::gOFS;
@@ -115,16 +112,16 @@
 //------------------------------------------------------------------------------
 // Constructor
 //------------------------------------------------------------------------------
-XrdFstOfs::XrdFstOfs () :
-    eos::common::LogId (),
-    mHostName(NULL)
+XrdFstOfs::XrdFstOfs() :
+  eos::common::LogId(),
+  mHostName(NULL)
 {
   Eroute = 0;
   Messaging = 0;
   Storage = 0;
   TransferScheduler = 0;
-  if (!getenv("EOS_NO_SHUTDOWN"))
-  {
+
+  if (!getenv("EOS_NO_SHUTDOWN")) {
     //-------------------------------------------
     // add Shutdown handler
     //-------------------------------------------
@@ -148,7 +145,7 @@
 //------------------------------------------------------------------------------
 // Destructor
 //-----------------------------------------------------------------------------
-XrdFstOfs::~XrdFstOfs ()
+XrdFstOfs::~XrdFstOfs()
 {
   // empty
 }
@@ -158,9 +155,9 @@
 // Get a new OFS directory object
 //-----------------------------------------------------------------------------
 XrdSfsDirectory*
-XrdFstOfs::newDir (char* user, int MonID)
-{
-  return (XrdSfsDirectory*) (0);
+XrdFstOfs::newDir(char* user, int MonID)
+{
+  return (XrdSfsDirectory*)(0);
 }
 
 
@@ -168,9 +165,9 @@
 // Get a new OFS file object
 //-----------------------------------------------------------------------------
 XrdSfsFile*
-XrdFstOfs::newFile (char* user, int MonID)
-{
-  return static_cast<XrdSfsFile*> (new XrdFstOfsFile(user, MonID));
+XrdFstOfs::newFile(char* user, int MonID)
+{
+  return static_cast<XrdSfsFile*>(new XrdFstOfsFile(user, MonID));
 }
 
 
@@ -178,7 +175,7 @@
 // Get stacktrace from crashing process
 //------------------------------------------------------------------------------
 void
-XrdFstOfs::xrdfstofs_stacktrace (int sig)
+XrdFstOfs::xrdfstofs_stacktrace(int sig)
 {
   (void) signal(SIGINT, SIG_IGN);
   (void) signal(SIGTERM, SIG_IGN);
@@ -192,8 +189,9 @@
   backtrace_symbols_fd(array, size, 2);
   eos::common::StackTrace::GdbTrace("xrootd", getpid(), "thread apply all bt");
 
-  if (getenv("EOS_CORE_DUMP"))
+  if (getenv("EOS_CORE_DUMP")) {
     eos::common::StackTrace::GdbTrace("xrootd", getpid(), "generate-core-file");
+  }
 
   // Now we put back the initial handler and send the signal again
   signal(sig, SIG_DFL);
@@ -207,7 +205,7 @@
 // OFS shutdown procedure
 //------------------------------------------------------------------------------
 void
-XrdFstOfs::xrdfstofs_shutdown (int sig)
+XrdFstOfs::xrdfstofs_shutdown(int sig)
 {
   static XrdSysMutex ShutDownMutex;
   ShutDownMutex.Lock(); // this handler goes only one-shot .. sorry !
@@ -215,23 +213,24 @@
     XrdSysMutexHelper sLock(ShutdownMutex);
     Shutdown = true;
   }
-
   pid_t watchdog;
-  if (!(watchdog = fork()))
-  {
+
+  if (!(watchdog = fork())) {
     eos::common::SyncAll::AllandClose();
     XrdSysTimer sleeper;
     sleeper.Snooze(15);
-    fprintf(stderr,"@@@@@@ 00:00:00 %s", "op=shutdown msg=\"shutdown timedout after 15 seconds\"\n");
+    fprintf(stderr, "@@@@@@ 00:00:00 %s",
+            "op=shutdown msg=\"shutdown timedout after 15 seconds\"\n");
     kill(getppid(), 9);
-    fprintf(stderr,"@@@@@@ 00:00:00 %s", "op=shutdown status=forced-complete");
+    fprintf(stderr, "@@@@@@ 00:00:00 %s", "op=shutdown status=forced-complete");
     kill(getpid(), 9);
   }
 
   // Handler to shutdown the daemon for valgrinding and clean server stop
   // (e.g. let's time to finish write operations
-  if (gOFS.Messaging)
-    gOFS.Messaging->StopListener(); // stop any communication
+  if (gOFS.Messaging) {
+    gOFS.Messaging->StopListener();  // stop any communication
+  }
 
   XrdSysTimer sleeper;
   sleeper.Wait(1000);
@@ -239,34 +238,29 @@
   {
     XrdSysMutexHelper(gOFS.Storage->ThreadSetMutex);
 
-    for (it = gOFS.Storage->ThreadSet.begin(); it != gOFS.Storage->ThreadSet.end(); it++)
-    {
+    for (it = gOFS.Storage->ThreadSet.begin(); it != gOFS.Storage->ThreadSet.end();
+         it++) {
       eos_static_warning("op=shutdown threadid=%llx", (unsigned long long) *it);
       XrdSysThread::Cancel(*it);
       // XrdSysThread::Join( *it, 0 );
     }
   }
   eos_static_warning("op=shutdown msg=\"stop messaging\"");
-
   eos_static_warning("%s", "op=shutdown msg=\"shutdown fmddbmap handler\"");
   gFmdDbMapHandler.Shutdown();
   kill(watchdog, 9);
-
   int wstatus = 0;
   wait(&wstatus);
-
   eos_static_warning("%s", "op=shutdown status=dbmapclosed");
-
   // sync & close all file descriptors
   eos::common::SyncAll::AllandClose();
-
   eos_static_warning("%s", "op=shutdown status=completed");
   // harakiri - yes!
   (void) signal(SIGABRT, SIG_IGN);
   (void) signal(SIGINT,  SIG_IGN);
   (void) signal(SIGTERM, SIG_IGN);
   (void) signal(SIGQUIT, SIG_IGN);
-  kill(getpid(),9);
+  kill(getpid(), 9);
 }
 
 
@@ -274,37 +268,32 @@
 // OFS layer configuration
 //------------------------------------------------------------------------------
 int
-XrdFstOfs::Configure (XrdSysError& Eroute, XrdOucEnv* envP)
+XrdFstOfs::Configure(XrdSysError& Eroute, XrdOucEnv* envP)
 {
   char* var;
   const char* val;
   int cfgFD;
   int NoGo = 0;
 
-  if (XrdOfs::Configure(Eroute, envP))
-  {
+  if (XrdOfs::Configure(Eroute, envP)) {
     Eroute.Emsg("Config", "default OFS configuration failed");
     return SFS_ERROR;
   }
 
   // Enforcing 'sss' authentication for all communications
-  if (!getenv("EOS_FST_NO_SSS_ENFORCEMENT")) 
-  {
+  if (!getenv("EOS_FST_NO_SSS_ENFORCEMENT")) {
     setenv("XrdSecPROTOCOL", "sss", 1);
     Eroute.Say("=====> fstofs enforces SSS authentication for XROOT clients");
-  }
-  else
-  {
+  } else {
     Eroute.Say("=====> fstofs does not enforce SSS authentication for XROOT"
                " clients - make sure MGM enforces sss for this FST!");
   }
 
   // Get the hostname
-  char *errtext=0;
-  mHostName = XrdSysDNS::getHostName(0,&errtext);
-
-  if ( !mHostName || std::string(mHostName)=="0.0.0.0")
-  {
+  char* errtext = 0;
+  mHostName = XrdSysDNS::getHostName(0, &errtext);
+
+  if (!mHostName || std::string(mHostName) == "0.0.0.0") {
     Eroute.Emsg("Config", "hostname is invalid : %s", mHostName);
     return 1;
   }
@@ -314,118 +303,93 @@
   eos::fst::Config::gConfig.autoBoot = false;
   eos::fst::Config::gConfig.FstOfsBrokerUrl = "root://localhost:1097//eos/";
 
-  if (getenv("EOS_BROKER_URL"))
+  if (getenv("EOS_BROKER_URL")) {
     eos::fst::Config::gConfig.FstOfsBrokerUrl = getenv("EOS_BROKER_URL");
+  }
 
   {
     // set the start date as string
-    XrdOucString out="";
-    time_t t= time(NULL);
-    struct tm * timeinfo;
-    timeinfo = localtime (&t);
-
-    out = asctime(timeinfo); out.erase(out.length()-1);
+    XrdOucString out = "";
+    time_t t = time(NULL);
+    struct tm* timeinfo;
+    timeinfo = localtime(&t);
+    out = asctime(timeinfo);
+    out.erase(out.length() - 1);
     eos::fst::Config::gConfig.StartDate = out.c_str();
   }
 
   eos::fst::Config::gConfig.FstMetaLogDir = "/var/tmp/eos/md/";
   setenv("XrdClientEUSER", "daemon", 1);
-
   // Set short timeout resolution, connection window, connection retry and
   // stream error window
   XrdCl::DefaultEnv::GetEnv()->PutInt("TimeoutResolution", 1);
   XrdCl::DefaultEnv::GetEnv()->PutInt("ConnectionWindow", 5);
   XrdCl::DefaultEnv::GetEnv()->PutInt("ConnectionRetry", 1);
   XrdCl::DefaultEnv::GetEnv()->PutInt("StreamErrorWindow", 0);
-
   //////////////////////////////////////////////////////////////////////////////
   // extract the manager from the config file
   XrdOucStream Config(&Eroute, getenv("XRDINSTANCE"));
 
-  if (!ConfigFN || !*ConfigFN)
-  {
+  if (!ConfigFN || !*ConfigFN) {
     // this error will be reported by XrdOfsFS.Configure
-  }
-  else
-  {
+  } else {
     // Try to open the configuration file.
     //
-    if ((cfgFD = open(ConfigFN, O_RDONLY, 0)) < 0)
+    if ((cfgFD = open(ConfigFN, O_RDONLY, 0)) < 0) {
       return Eroute.Emsg("Config", errno, "open config file fn=", ConfigFN);
+    }
 
     Config.Attach(cfgFD);
     // Now start reading records until eof.
     //
 
-    while ((var = Config.GetMyFirstWord()))
-    {
-      if (!strncmp(var, "fstofs.", 7))
-      {
+    while ((var = Config.GetMyFirstWord())) {
+      if (!strncmp(var, "fstofs.", 7)) {
         var += 7;
 
         // we parse config variables here
-        if (!strcmp("broker", var))
-        {
-          if (!(val = Config.GetWord()))
-          {
+        if (!strcmp("broker", var)) {
+          if (!(val = Config.GetWord())) {
             Eroute.Emsg("Config", "argument 2 for broker missing. Should be "
                         "URL like root://<host>/<queue>/");
             NoGo = 1;
-          }
-          else
-          {
-            if (getenv("EOS_BROKER_URL"))
-            {
+          } else {
+            if (getenv("EOS_BROKER_URL")) {
               eos::fst::Config::gConfig.FstOfsBrokerUrl = getenv("EOS_BROKER_URL");
-            }
-            else
-            {
+            } else {
               eos::fst::Config::gConfig.FstOfsBrokerUrl = val;
             }
           }
         }
 
-        if (!strcmp("trace", var))
-        {
-          if (!(val = Config.GetWord()))
-          {
+        if (!strcmp("trace", var)) {
+          if (!(val = Config.GetWord())) {
             Eroute.Emsg("Config", "argument 2 for trace missing. Can be 'client'");
             NoGo = 1;
-          }
-          else
-          {
+          } else {
             //EnvPutInt( NAME_DEBUG, 3);
           }
         }
 
-        if (!strcmp("autoboot", var))
-        {
+        if (!strcmp("autoboot", var)) {
           if ((!(val = Config.GetWord())) ||
               (strcmp("true", val) && strcmp("false", val) &&
-               strcmp("1", val) && strcmp("0", val)))
-          {
+               strcmp("1", val) && strcmp("0", val))) {
             Eroute.Emsg("Config", "argument 2 for autobootillegal or missing. "
                         "Must be <true>,<false>,<1> or <0>!");
             NoGo = 1;
-          }
-          else
-          {
-            if ((!strcmp("true", val) || (!strcmp("1", val))))
-            {
+          } else {
+            if ((!strcmp("true", val) || (!strcmp("1", val)))) {
               eos::fst::Config::gConfig.autoBoot = true;
             }
           }
         }
 
-        if (!strcmp("metalog", var))
-        {
-          if (!(val = Config.GetWord()))
-          {
+        if (!strcmp("metalog", var)) {
+          if (!(val = Config.GetWord())) {
             Eroute.Emsg("Config", "argument 2 for metalog missing");
             NoGo = 1;
-          }
-          else
-          {
+          } else {
             eos::fst::Config::gConfig.FstMetaLogDir = val;
           }
         }
@@ -435,15 +399,18 @@
     Config.Close();
   }
 
-  if (eos::fst::Config::gConfig.autoBoot)
+  if (eos::fst::Config::gConfig.autoBoot) {
     Eroute.Say("=====> fstofs.autoboot : true");
-  else
+  } else {
     Eroute.Say("=====> fstofs.autoboot : false");
-
-  if (!eos::fst::Config::gConfig.FstOfsBrokerUrl.endswith("/"))
+  }
+
+  if (!eos::fst::Config::gConfig.FstOfsBrokerUrl.endswith("/")) {
     eos::fst::Config::gConfig.FstOfsBrokerUrl += "/";
-
-  eos::fst::Config::gConfig.FstDefaultReceiverQueue = eos::fst::Config::gConfig.FstOfsBrokerUrl;
+  }
+
+  eos::fst::Config::gConfig.FstDefaultReceiverQueue =
+    eos::fst::Config::gConfig.FstOfsBrokerUrl;
   eos::fst::Config::gConfig.FstOfsBrokerUrl += mHostName;
   eos::fst::Config::gConfig.FstOfsBrokerUrl += ":";
   eos::fst::Config::gConfig.FstOfsBrokerUrl += myPort;
@@ -452,114 +419,104 @@
   eos::fst::Config::gConfig.FstHostPort += ":";
   eos::fst::Config::gConfig.FstHostPort += myPort;
   eos::fst::Config::gConfig.KernelVersion =
-      eos::common::StringConversion::StringFromShellCmd("uname -r | tr -d \"\n\"").c_str();
-
-  Eroute.Say("=====> fstofs.broker : ", eos::fst::Config::gConfig.FstOfsBrokerUrl.c_str(), "");
+    eos::common::StringConversion::StringFromShellCmd("uname -r | tr -d \"\n\"").c_str();
+  Eroute.Say("=====> fstofs.broker : ",
+             eos::fst::Config::gConfig.FstOfsBrokerUrl.c_str(), "");
   //////////////////////////////////////////////////////////////////////////////
   // extract our queue name
   eos::fst::Config::gConfig.FstQueue = eos::fst::Config::gConfig.FstOfsBrokerUrl;
   {
     int pos1 = eos::fst::Config::gConfig.FstQueue.find("//");
     int pos2 = eos::fst::Config::gConfig.FstQueue.find("//", pos1 + 2);
-    if (pos2 != STR_NPOS)
-    {
+
+    if (pos2 != STR_NPOS) {
       eos::fst::Config::gConfig.FstQueue.erase(0, pos2 + 1);
-    }
-    else
-    {
-      Eroute.Emsg("Config", "cannot determin my queue name: ", eos::fst::Config::gConfig.FstQueue.c_str());
+    } else {
+      Eroute.Emsg("Config", "cannot determin my queue name: ",
+                  eos::fst::Config::gConfig.FstQueue.c_str());
       return 1;
     }
   }
-
   // Create our wildcard broadcast name
   eos::fst::Config::gConfig.FstQueueWildcard = eos::fst::Config::gConfig.FstQueue;
   eos::fst::Config::gConfig.FstQueueWildcard += "/*";
-
   // create our wildcard config broadcast name
   eos::fst::Config::gConfig.FstConfigQueueWildcard = "*/";
   eos::fst::Config::gConfig.FstConfigQueueWildcard += mHostName;
   eos::fst::Config::gConfig.FstConfigQueueWildcard += ":";
   eos::fst::Config::gConfig.FstConfigQueueWildcard += myPort;
-
   // Create our wildcard gw broadcast name
   eos::fst::Config::gConfig.FstGwQueueWildcard = "*/";
   eos::fst::Config::gConfig.FstGwQueueWildcard += mHostName;
   eos::fst::Config::gConfig.FstGwQueueWildcard += ":";
   eos::fst::Config::gConfig.FstGwQueueWildcard += myPort;
   eos::fst::Config::gConfig.FstGwQueueWildcard += "/fst/gw/txqueue/txq";
-
   // Set Logging parameters
   XrdOucString unit = "fst@";
   unit += mHostName;
   unit += ":";
   unit += myPort;
-
   // Setup the circular in-memory log buffer
   eos::common::Logging::Init();
   eos::common::Logging::SetLogPriority(LOG_NOTICE);
   eos::common::Logging::SetUnit(unit.c_str());
-
-
-  // get the XRootD log directory                                                                                                                                                                        
-  char *logdir = 0;
+  // get the XRootD log directory
+  char* logdir = 0;
   XrdOucEnv::Import("XRDLOGDIR", logdir);
 
-  if (logdir)
-  {
+  if (logdir) {
     eoscpTransferLog = logdir;
     eoscpTransferLog += "eoscp.log";
   }
 
   Eroute.Say("=====> eoscp-log : ", eoscpTransferLog.c_str());
-
   //////////////////////////////////////////////////////////////////////////////
   // Create the messaging object(recv thread)
   eos::fst::Config::gConfig.FstDefaultReceiverQueue += "*/mgm";
   int pos1 = eos::fst::Config::gConfig.FstDefaultReceiverQueue.find("//");
-  int pos2 = eos::fst::Config::gConfig.FstDefaultReceiverQueue.find("//", pos1 + 2);
-
-  if (pos2 != STR_NPOS)
+  int pos2 = eos::fst::Config::gConfig.FstDefaultReceiverQueue.find("//",
+             pos1 + 2);
+
+  if (pos2 != STR_NPOS) {
     eos::fst::Config::gConfig.FstDefaultReceiverQueue.erase(0, pos2 + 1);
-
-  Eroute.Say("=====> fstofs.defaultreceiverqueue : ", eos::fst::Config::gConfig.FstDefaultReceiverQueue.c_str(), "");
+  }
+
+  Eroute.Say("=====> fstofs.defaultreceiverqueue : ",
+             eos::fst::Config::gConfig.FstDefaultReceiverQueue.c_str(), "");
   // Set our Eroute for XrdMqMessage
   XrdMqMessage::Eroute = OfsEroute;
-
   // Enable the shared object notification queue
   ObjectManager.EnableQueue = true;
   ObjectManager.SetAutoReplyQueue("/eos/*/mgm");
   ObjectManager.SetDebug(false);
-
-<<<<<<< HEAD
-  // Setup notification subjects
-=======
->>>>>>> 02c6173e
   // create the specific listener class
-  Messaging = new eos::fst::Messaging(eos::fst::Config::gConfig.FstOfsBrokerUrl.c_str(),
-                                      eos::fst::Config::gConfig.FstDefaultReceiverQueue.c_str(),
-                                      false, false, &ObjectManager);
+  Messaging = new eos::fst::Messaging(
+    eos::fst::Config::gConfig.FstOfsBrokerUrl.c_str(),
+    eos::fst::Config::gConfig.FstDefaultReceiverQueue.c_str(),
+    false, false, &ObjectManager);
   Messaging->SetLogId("FstOfsMessaging");
 
-  if ((!Messaging) || (!Messaging->StartListenerThread()))
+  if ((!Messaging) || (!Messaging->StartListenerThread())) {
     NoGo = 1;
-
-  if ((!Messaging) || (Messaging->IsZombie()))
-  {
+  }
+
+  if ((!Messaging) || (Messaging->IsZombie())) {
     Eroute.Emsg("Config", "cannot create messaging object(thread)");
     NoGo = 1;
   }
 
-  if (NoGo)
+  if (NoGo) {
     return NoGo;
+  }
 
   //////////////////////////////////////////////////////////////////////////////
   // Attach Storage to the meta log dir
-  Storage = eos::fst::Storage::Create(eos::fst::Config::gConfig.FstMetaLogDir.c_str());
-  Eroute.Say("=====> fstofs.metalogdir : ", eos::fst::Config::gConfig.FstMetaLogDir.c_str());
-
-  if (!Storage)
-  {
+  Storage = eos::fst::Storage::Create(
+              eos::fst::Config::gConfig.FstMetaLogDir.c_str());
+  Eroute.Say("=====> fstofs.metalogdir : ",
+             eos::fst::Config::gConfig.FstMetaLogDir.c_str());
+
+  if (!Storage) {
     Eroute.Emsg("Config", "cannot setup meta data storage using directory: ",
                 eos::fst::Config::gConfig.FstMetaLogDir.c_str());
     return 1;
@@ -569,53 +526,57 @@
   sleeper.Snooze(5);
   ObjectNotifier.SetShareObjectManager(&ObjectManager);
 
-  if(!ObjectNotifier.Start())
+  if (!ObjectNotifier.Start()) {
     eos_crit("error starting the shared object change notifier");
+  }
 
   eos_notice("sending broadcast's ...");
   //////////////////////////////////////////////////////////////////////////////
   // Create a wildcard broadcast
   XrdMqSharedHash* hash = 0;
   XrdMqSharedQueue* queue = 0;
-
   // Create a node broadcast
-  ObjectManager.CreateSharedHash(eos::fst::Config::gConfig.FstConfigQueueWildcard.c_str(),
-                                 eos::fst::Config::gConfig.FstDefaultReceiverQueue.c_str());
+  ObjectManager.CreateSharedHash(
+    eos::fst::Config::gConfig.FstConfigQueueWildcard.c_str(),
+    eos::fst::Config::gConfig.FstDefaultReceiverQueue.c_str());
   ObjectManager.HashMutex.LockRead();
-  hash = ObjectManager.GetHash(eos::fst::Config::gConfig.FstConfigQueueWildcard.c_str());
-
-  if (hash)
-  {
+  hash = ObjectManager.GetHash(
+           eos::fst::Config::gConfig.FstConfigQueueWildcard.c_str());
+
+  if (hash) {
     // Ask for a broadcast
-    hash->BroadCastRequest(eos::fst::Config::gConfig.FstDefaultReceiverQueue.c_str());
+    hash->BroadCastRequest(
+      eos::fst::Config::gConfig.FstDefaultReceiverQueue.c_str());
   }
 
   ObjectManager.HashMutex.UnLockRead();
-
   // Create a node gateway broadcast
-  ObjectManager.CreateSharedQueue(eos::fst::Config::gConfig.FstGwQueueWildcard.c_str(),
-                                  eos::fst::Config::gConfig.FstDefaultReceiverQueue.c_str());
+  ObjectManager.CreateSharedQueue(
+    eos::fst::Config::gConfig.FstGwQueueWildcard.c_str(),
+    eos::fst::Config::gConfig.FstDefaultReceiverQueue.c_str());
   ObjectManager.HashMutex.LockRead();
-  queue = ObjectManager.GetQueue(eos::fst::Config::gConfig.FstGwQueueWildcard.c_str());
-
-  if (queue)
-  {
+  queue = ObjectManager.GetQueue(
+            eos::fst::Config::gConfig.FstGwQueueWildcard.c_str());
+
+  if (queue) {
     // Ask for a broadcast
-    queue->BroadCastRequest(eos::fst::Config::gConfig.FstDefaultReceiverQueue.c_str());
+    queue->BroadCastRequest(
+      eos::fst::Config::gConfig.FstDefaultReceiverQueue.c_str());
   }
 
   ObjectManager.HashMutex.UnLockRead();
-
   // Create a filesystem broadcast
-  ObjectManager.CreateSharedHash(eos::fst::Config::gConfig.FstQueueWildcard.c_str(),
-                                 eos::fst::Config::gConfig.FstDefaultReceiverQueue.c_str());
+  ObjectManager.CreateSharedHash(
+    eos::fst::Config::gConfig.FstQueueWildcard.c_str(),
+    eos::fst::Config::gConfig.FstDefaultReceiverQueue.c_str());
   ObjectManager.HashMutex.LockRead();
-  hash = ObjectManager.GetHash(eos::fst::Config::gConfig.FstQueueWildcard.c_str());
-
-  if (hash)
-  {
+  hash = ObjectManager.GetHash(
+           eos::fst::Config::gConfig.FstQueueWildcard.c_str());
+
+  if (hash) {
     // Ask for a broadcast
-    hash->BroadCastRequest(eos::fst::Config::gConfig.FstDefaultReceiverQueue.c_str());
+    hash->BroadCastRequest(
+      eos::fst::Config::gConfig.FstDefaultReceiverQueue.c_str());
   }
 
   ObjectManager.HashMutex.UnLockRead();
@@ -625,36 +586,38 @@
   dumperfile += "so.fst.dump";
   ObjectManager.StartDumper(dumperfile.c_str());
   XrdOucString keytabcks = "unaccessible";
-
   //////////////////////////////////////////////////////////////////////////////
   // Start the embedded HTTP server
   httpd = new HttpServer(8001);
-  if (httpd)
+
+  if (httpd) {
     httpd->Start();
+  }
 
   //////////////////////////////////////////////////////////////////////////////
   // build the adler checksum of the default keytab file
   int fd = ::open("/etc/eos.keytab", O_RDONLY);
-  if (fd > 0)
-  {
+
+  if (fd > 0) {
     char buffer[65535];
-    size_t nread = ::read(fd, buffer, sizeof (buffer));
-    if (nread > 0)
-    {
-      CheckSum* KeyCKS = ChecksumPlugins::GetChecksumObject(eos::common::LayoutId::kAdler);
-      if (KeyCKS)
-      {
+    size_t nread = ::read(fd, buffer, sizeof(buffer));
+
+    if (nread > 0) {
+      CheckSum* KeyCKS = ChecksumPlugins::GetChecksumObject(
+                           eos::common::LayoutId::kAdler);
+
+      if (KeyCKS) {
         KeyCKS->Add(buffer, nread, 0);
         keytabcks = KeyCKS->GetHexChecksum();
         delete KeyCKS;
       }
     }
+
     close(fd);
   }
 
   eos_notice("FST_HOST=%s FST_PORT=%ld VERSION=%s RELEASE=%s KEYTABADLER=%s",
              mHostName, myPort, VERSION, RELEASE, keytabcks.c_str());
-
   eos::fst::Config::gConfig.KeyTabAdler = keytabcks.c_str();
   return 0;
 }
@@ -664,24 +627,32 @@
 // Define error bool variables to en-/disable error simulation in the OFS layer
 //------------------------------------------------------------------------------
 void
-XrdFstOfs::SetSimulationError (const char* tag)
+XrdFstOfs::SetSimulationError(const char* tag)
 {
   XrdOucString stag = tag;
-  gOFS.Simulate_IO_read_error = gOFS.Simulate_IO_write_error = gOFS.Simulate_XS_read_error = gOFS.Simulate_XS_write_error = gOFS.Simulate_FMD_open_error = false;
-
-  if (stag == "io_read")
+  gOFS.Simulate_IO_read_error = gOFS.Simulate_IO_write_error =
+                                  gOFS.Simulate_XS_read_error = gOFS.Simulate_XS_write_error =
+                                        gOFS.Simulate_FMD_open_error = false;
+
+  if (stag == "io_read") {
     gOFS.Simulate_IO_read_error = true;
-
-  if (stag == "io_write")
+  }
+
+  if (stag == "io_write") {
     gOFS.Simulate_IO_write_error = true;
-
-  if (stag == "xs_read")
+  }
+
+  if (stag == "xs_read") {
     gOFS.Simulate_XS_read_error = true;
-
-  if (stag == "xs_write")
+  }
+
+  if (stag == "xs_write") {
     gOFS.Simulate_XS_write_error = true;
-  if (stag == "fmd_open")
+  }
+
+  if (stag == "fmd_open") {
     gOFS.Simulate_FMD_open_error = true;
+  }
 }
 
 
@@ -689,45 +660,38 @@
 // Stat path
 //------------------------------------------------------------------------------
 int
-XrdFstOfs::stat (const char* path,
-                 struct stat* buf,
-                 XrdOucErrInfo& out_error,
-                 const XrdSecEntity* client,
-                 const char* opaque)
+XrdFstOfs::stat(const char* path,
+                struct stat* buf,
+                XrdOucErrInfo& out_error,
+                const XrdSecEntity* client,
+                const char* opaque)
 {
   EPNAME("stat");
-  memset(buf, 0, sizeof ( struct stat));
-
+  memset(buf, 0, sizeof(struct stat));
   XrdOucString url = path;
-  if (url.beginswith("/#/"))
-  {
-    url.replace("/#/","");
+
+  if (url.beginswith("/#/")) {
+    url.replace("/#/", "");
     XrdOucString url64;
-    eos::common::SymKey::DeBase64(url,url64);
-    fprintf(stderr,"doing stat for %s\n", url64.c_str());
+    eos::common::SymKey::DeBase64(url, url64);
+    fprintf(stderr, "doing stat for %s\n", url64.c_str());
     // use an IO object to stat this ...
-    std::unique_ptr<FileIo> io (eos::fst::FileIoPlugin::GetIoObject(url64.c_str()));
-    if (io)
-    {
-      if (io->fileStat(buf))
-      {
-	return gOFS.Emsg(epname, out_error, errno, "stat file", url64.c_str());
+    std::unique_ptr<FileIo> io(eos::fst::FileIoPlugin::GetIoObject(url64.c_str()));
+
+    if (io) {
+      if (io->fileStat(buf)) {
+        return gOFS.Emsg(epname, out_error, errno, "stat file", url64.c_str());
+      } else {
+        return SFS_OK;
       }
-      else
-      {
-	return SFS_OK;
-      }
-    }
-    else
-    {
-      return gOFS.Emsg(epname, out_error, EINVAL, "stat file - IO object not supported", url64.c_str());
-    }
-  }
-  
-
-  if (!XrdOfsOss->Stat(path, buf))
-  {
-    // we store the mtime.ns time in st_dev ... sigh@Xrootd ... 
+    } else {
+      return gOFS.Emsg(epname, out_error, EINVAL,
+                       "stat file - IO object not supported", url64.c_str());
+    }
+  }
+
+  if (!XrdOfsOss->Stat(path, buf)) {
+    // we store the mtime.ns time in st_dev ... sigh@Xrootd ...
 #ifdef __APPLE__
     unsigned long nsec = buf->st_mtimespec.tv_nsec;
 #else
@@ -740,9 +704,9 @@
     // overwrite st_dev
     buf->st_dev = nsec;
     return SFS_OK;
-  }
-  else
+  } else {
     return gOFS.Emsg(epname, out_error, errno, "stat file", path);
+  }
 }
 
 
@@ -750,12 +714,12 @@
 // CallManager function
 //------------------------------------------------------------------------------
 int
-XrdFstOfs::CallManager (XrdOucErrInfo* error,
-                        const char* path,
-                        const char* manager,
-                        XrdOucString& capOpaqueFile,
-                        XrdOucString* return_result,
-                        unsigned short timeout)
+XrdFstOfs::CallManager(XrdOucErrInfo* error,
+                       const char* path,
+                       const char* manager,
+                       XrdOucString& capOpaqueFile,
+                       XrdOucString* return_result,
+                       unsigned short timeout)
 {
   EPNAME("CallManager");
   int rc = SFS_OK;
@@ -766,22 +730,19 @@
   XrdOucString address = "root://";
   XrdOucString lManager;
 
-  if (!manager)
-  {
+  if (!manager) {
     // use the broadcasted manager name
     XrdSysMutexHelper lock(Config::gConfig.Mutex);
     lManager = Config::gConfig.Manager.c_str();
     address += lManager.c_str();
-  }
-  else
-  {
+  } else {
     address += manager;
   }
+
   address += "//dummy";
   XrdCl::URL url(address.c_str());
 
-  if (!url.IsValid())
-  {
+  if (!url.IsValid()) {
     eos_err("error=URL is not valid: %s", address.c_str());
     return EINVAL;
   }
@@ -790,14 +751,15 @@
   // !!! WATCH OUT: GOTO ANCHOR !!!
 again:
   XrdCl::FileSystem* fs = new XrdCl::FileSystem(url);
-
   eos_static_info("url=%s", address.c_str());
-  if (!fs)
-  {
+
+  if (!fs) {
     eos_err("error=failed to get new FS object");
 
-    if (error)
-      gOFS.Emsg(epname, *error, ENOMEM, "allocate FS object calling the manager node for fn=", path);
+    if (error) {
+      gOFS.Emsg(epname, *error, ENOMEM,
+                "allocate FS object calling the manager node for fn=", path);
+    }
 
     return EINVAL;
   }
@@ -805,58 +767,63 @@
   arg.FromString(capOpaqueFile.c_str());
   status = fs->Query(XrdCl::QueryCode::OpaqueFile, arg, response, timeout);
 
-  if (status.IsOK())
-  {
+  if (status.IsOK()) {
     eos_debug("called MGM cache - %s", capOpaqueFile.c_str());
     rc = SFS_OK;
-  }
-  else
-  {
+  } else {
     msg = (status.GetErrorMessage().c_str());
     rc = SFS_ERROR;
 
-    if (msg.find("[EIDRM]") != STR_NPOS)
+    if (msg.find("[EIDRM]") != STR_NPOS) {
       rc = -EIDRM;
-
-    if (msg.find("[EBADE]") != STR_NPOS)
+    }
+
+    if (msg.find("[EBADE]") != STR_NPOS) {
       rc = -EBADE;
-
-    if (msg.find("[EBADR]") != STR_NPOS)
+    }
+
+    if (msg.find("[EBADR]") != STR_NPOS) {
       rc = -EBADR;
-
-    if (msg.find("[EINVAL]") != STR_NPOS)
+    }
+
+    if (msg.find("[EINVAL]") != STR_NPOS) {
       rc = -EINVAL;
-
-    if (msg.find("[EADV]") != STR_NPOS)
+    }
+
+    if (msg.find("[EADV]") != STR_NPOS) {
       rc = -EADV;
-
-    if (rc != SFS_ERROR)
+    }
+
+    if (rc != SFS_ERROR) {
       gOFS.Emsg(epname, *error, -rc, msg.c_str(), path);
-    else
-    {
-      eos_static_err("msg=\"query error\" status=%d code=%d", status.status, status.code);
-      if ( (status.code >= 100) &&
-           (status.code <= 300) &&
-           (!timeout) )
-        {
-          // implement automatic retry - network errors will be cured at some point
-          delete fs;
-          XrdSysTimer sleeper;
-          sleeper.Snooze(1);
-          eos_static_info("msg=\"retry query\" query=\"%s\"", capOpaqueFile.c_str());
-          goto again;
-        }
+    } else {
+      eos_static_err("msg=\"query error\" status=%d code=%d", status.status,
+                     status.code);
+
+      if ((status.code >= 100) &&
+          (status.code <= 300) &&
+          (!timeout)) {
+        // implement automatic retry - network errors will be cured at some point
+        delete fs;
+        XrdSysTimer sleeper;
+        sleeper.Snooze(1);
+        eos_static_info("msg=\"retry query\" query=\"%s\"", capOpaqueFile.c_str());
+        goto again;
+      }
+
       gOFS.Emsg(epname, *error, ECOMM, msg.c_str(), path);
     }
   }
 
-  if ( response && return_result )
+  if (response && return_result) {
     *return_result = response->GetBuffer();
+  }
 
   delete fs;
 
-  if (response)
+  if (response) {
     delete response;
+  }
 
   return rc;
 }
@@ -866,30 +833,27 @@
 // Set debug level based on the env info
 //------------------------------------------------------------------------------
 void
-XrdFstOfs::SetDebug (XrdOucEnv& env)
+XrdFstOfs::SetDebug(XrdOucEnv& env)
 {
   XrdOucString debugnode = env.Get("mgm.nodename");
   XrdOucString debuglevel = env.Get("mgm.debuglevel");
   XrdOucString filterlist = env.Get("mgm.filter");
   int debugval = eos::common::Logging::GetPriorityByString(debuglevel.c_str());
 
-  if (debugval < 0)
-  {
+  if (debugval < 0) {
     eos_err("debug level %s is not known!", debuglevel.c_str());
-  }
-  else
-  {
+  } else {
     // We set the shared hash debug for the lowest 'debug' level
-    if (debuglevel == "debug")
+    if (debuglevel == "debug") {
       ObjectManager.SetDebug(true);
-    else
+    } else {
       ObjectManager.SetDebug(false);
+    }
 
     eos::common::Logging::SetLogPriority(debugval);
     eos_notice("setting debug level to <%s>", debuglevel.c_str());
 
-    if (filterlist.length())
-    {
+    if (filterlist.length()) {
       eos::common::Logging::SetFilter(filterlist.c_str());
       eos_notice("setting message logid filter to <%s>", filterlist.c_str());
     }
@@ -903,7 +867,7 @@
 // Set real time log level
 //------------------------------------------------------------------------------
 void
-XrdFstOfs::SendRtLog (XrdMqMessage* message)
+XrdFstOfs::SendRtLog(XrdMqMessage* message)
 {
   XrdOucEnv opaque(message->GetBody());
   XrdOucString queue = opaque.Get("mgm.rtlog.queue");
@@ -912,64 +876,61 @@
   XrdOucString filter = opaque.Get("mgm.rtlog.filter");
   XrdOucString stdOut = "";
 
-  if (!filter.length()) filter = " ";
-
-  if ((!queue.length()) || (!lines.length()) || (!tag.length()))
-  {
+  if (!filter.length()) {
+    filter = " ";
+  }
+
+  if ((!queue.length()) || (!lines.length()) || (!tag.length())) {
     eos_err("illegal parameter queue=%s lines=%s tag=%s", queue.c_str(),
             lines.c_str(), tag.c_str());
-  }
-  else
-  {
-    if ((eos::common::Logging::GetPriorityByString(tag.c_str())) == -1)
-    {
+  } else {
+    if ((eos::common::Logging::GetPriorityByString(tag.c_str())) == -1) {
       eos_err("mgm.rtlog.tag must be info,debug,err,emerg,alert,crit,warning or notice");
-    }
-    else
-    {
+    } else {
       int logtagindex = eos::common::Logging::GetPriorityByString(tag.c_str());
 
-      for (int j = 0; j <= logtagindex; j++)
-      {
-        for (int i = 1; i <= atoi(lines.c_str()); i++)
-        {
+      for (int j = 0; j <= logtagindex; j++) {
+        for (int i = 1; i <= atoi(lines.c_str()); i++) {
           eos::common::Logging::gMutex.Lock();
           XrdOucString logline = eos::common::Logging::gLogMemory[j][
-              (eos::common::Logging::gLogCircularIndex[j] - i + eos::common::Logging::gCircularIndexSize) %
-              eos::common::Logging::gCircularIndexSize].c_str();
+                                   (eos::common::Logging::gLogCircularIndex[j] - i +
+                                    eos::common::Logging::gCircularIndexSize) %
+                                   eos::common::Logging::gCircularIndexSize].c_str();
           eos::common::Logging::gMutex.UnLock();
 
-          if (logline.length() && ((logline.find(filter.c_str())) != STR_NPOS))
-          {
+          if (logline.length() && ((logline.find(filter.c_str())) != STR_NPOS)) {
             stdOut += logline;
             stdOut += "\n";
           }
 
-          if (stdOut.length() > (4 * 1024))
-          {
+          if (stdOut.length() > (4 * 1024)) {
             XrdMqMessage repmessage("rtlog reply message");
             repmessage.SetBody(stdOut.c_str());
 
-            if (!XrdMqMessaging::gMessageClient.ReplyMessage(repmessage, *message))
-              eos_err("unable to send rtlog reply message to %s", message->kMessageHeader.kSenderId.c_str());
+            if (!XrdMqMessaging::gMessageClient.ReplyMessage(repmessage, *message)) {
+              eos_err("unable to send rtlog reply message to %s",
+                      message->kMessageHeader.kSenderId.c_str());
+            }
 
             stdOut = "";
           }
 
-          if (!logline.length())
+          if (!logline.length()) {
             break;
+          }
         }
       }
     }
   }
 
-  if (stdOut.length())
-  {
+  if (stdOut.length()) {
     XrdMqMessage repmessage("rtlog reply message");
     repmessage.SetBody(stdOut.c_str());
 
-    if (!XrdMqMessaging::gMessageClient.ReplyMessage(repmessage, *message))
-      eos_err("unable to send rtlog reply message to %s", message->kMessageHeader.kSenderId.c_str());
+    if (!XrdMqMessaging::gMessageClient.ReplyMessage(repmessage, *message)) {
+      eos_err("unable to send rtlog reply message to %s",
+              message->kMessageHeader.kSenderId.c_str());
+    }
   }
 }
 
@@ -978,74 +939,73 @@
 //
 //------------------------------------------------------------------------------
 void
-XrdFstOfs::SendFsck (XrdMqMessage* message)
+XrdFstOfs::SendFsck(XrdMqMessage* message)
 {
   XrdOucEnv opaque(message->GetBody());
   XrdOucString stdOut = "";
   // The tag is either '*' for all or a, seperated list of tag names
   XrdOucString tag = opaque.Get("mgm.fsck.tags");
 
-  if ((!tag.length()))
-  {
+  if ((!tag.length())) {
     eos_err("parameter tag missing");
-  }
-  else
-  {
+  } else {
     stdOut = "";
     // loop over filesystems
     eos::common::RWMutexReadLock(gOFS.Storage->fsMutex);
     std::vector <eos::fst::FileSystem*>::const_iterator it;
 
-    for (unsigned int i = 0; i < gOFS.Storage->fileSystemsVector.size(); i++)
-    {
-      XrdSysMutexHelper ISLock(gOFS.Storage->fileSystemsVector[i]->InconsistencyStatsMutex);
+    for (unsigned int i = 0; i < gOFS.Storage->fileSystemsVector.size(); i++) {
+      XrdSysMutexHelper ISLock(
+        gOFS.Storage->fileSystemsVector[i]->InconsistencyStatsMutex);
       std::map<std::string, std::set<eos::common::FileId::fileid_t> >* icset =
-          gOFS.Storage->fileSystemsVector[i]->GetInconsistencySets();
-      std::map<std::string, std::set<eos::common::FileId::fileid_t> >::const_iterator icit;
-
-      for (icit = icset->begin(); icit != icset->end(); icit++)
-      {
+        gOFS.Storage->fileSystemsVector[i]->GetInconsistencySets();
+      std::map<std::string, std::set<eos::common::FileId::fileid_t> >::const_iterator
+      icit;
+
+      for (icit = icset->begin(); icit != icset->end(); icit++) {
         // loop over all tags
-        if (((icit->first != "mem_n") && (icit->first != "d_sync_n") && (icit->first != "m_sync_n")) &&
-            ((tag == "*") || ((tag.find(icit->first.c_str()) != STR_NPOS))))
-        {
+        if (((icit->first != "mem_n") && (icit->first != "d_sync_n") &&
+             (icit->first != "m_sync_n")) &&
+            ((tag == "*") || ((tag.find(icit->first.c_str()) != STR_NPOS)))) {
           char stag[4096];
-          eos::common::FileSystem::fsid_t fsid = gOFS.Storage->fileSystemsVector[i]->GetId();
-          snprintf(stag, sizeof ( stag) - 1, "%s@%lu", icit->first.c_str(), (unsigned long) fsid);
+          eos::common::FileSystem::fsid_t fsid =
+            gOFS.Storage->fileSystemsVector[i]->GetId();
+          snprintf(stag, sizeof(stag) - 1, "%s@%lu", icit->first.c_str(),
+                   (unsigned long) fsid);
           stdOut += stag;
           std::set<eos::common::FileId::fileid_t>::const_iterator fit;
 
-          if (gOFS.Storage->fileSystemsVector[i]->GetStatus() != eos::common::FileSystem::kBooted)
-          {
+          if (gOFS.Storage->fileSystemsVector[i]->GetStatus() !=
+              eos::common::FileSystem::kBooted) {
             // we don't report filesystems which are not booted!
             continue;
           }
 
-          for (fit = icit->second.begin(); fit != icit->second.end(); fit++)
-          {
+          for (fit = icit->second.begin(); fit != icit->second.end(); fit++) {
             // don't report files which are currently write-open
             XrdSysMutexHelper wLock(gOFS.OpenFidMutex);
 
-            if (gOFS.WOpenFid[fsid].count(*fit))
-            {
-              if (gOFS.WOpenFid[fsid][*fit] > 0)
+            if (gOFS.WOpenFid[fsid].count(*fit)) {
+              if (gOFS.WOpenFid[fsid][*fit] > 0) {
                 continue;
+              }
             }
 
             // loop over all fids
             char sfid[4096];
-            snprintf(sfid, sizeof ( sfid) - 1, ":%08llx", *fit);
+            snprintf(sfid, sizeof(sfid) - 1, ":%08llx", *fit);
             stdOut += sfid;
 
-            if (stdOut.length() > (64 * 1024))
-            {
+            if (stdOut.length() > (64 * 1024)) {
               stdOut += "\n";
               XrdMqMessage repmessage("fsck reply message");
               repmessage.SetBody(stdOut.c_str());
               repmessage.MarkAsMonitor();
 
-              if (!XrdMqMessaging::gMessageClient.ReplyMessage(repmessage, *message))
-                eos_err("unable to send fsck reply message to %s", message->kMessageHeader.kSenderId.c_str());
+              if (!XrdMqMessaging::gMessageClient.ReplyMessage(repmessage, *message)) {
+                eos_err("unable to send fsck reply message to %s",
+                        message->kMessageHeader.kSenderId.c_str());
+              }
 
               stdOut = stag;
             }
@@ -1057,14 +1017,15 @@
     }
   }
 
-  if (stdOut.length())
-  {
+  if (stdOut.length()) {
     XrdMqMessage repmessage("fsck reply message");
     repmessage.SetBody(stdOut.c_str());
     repmessage.MarkAsMonitor();
 
-    if (!XrdMqMessaging::gMessageClient.ReplyMessage(repmessage, *message))
-      eos_err("unable to send fsck reply message to %s", message->kMessageHeader.kSenderId.c_str());
+    if (!XrdMqMessaging::gMessageClient.ReplyMessage(repmessage, *message)) {
+      eos_err("unable to send fsck reply message to %s",
+              message->kMessageHeader.kSenderId.c_str());
+    }
   }
 }
 
@@ -1073,10 +1034,10 @@
 // Remove entry - interface function
 //------------------------------------------------------------------------------
 int
-XrdFstOfs::rem (const char* path,
-                XrdOucErrInfo& error,
-                const XrdSecEntity* client,
-                const char* opaque)
+XrdFstOfs::rem(const char* path,
+               XrdOucErrInfo& error,
+               const XrdSecEntity* client,
+               const char* opaque)
 {
   EPNAME("rem");
   XrdOucString stringOpaque = opaque;
@@ -1086,26 +1047,27 @@
   XrdOucEnv* capOpaque;
   int caprc = 0;
 
-  if ((caprc = gCapabilityEngine.Extract(&openOpaque, capOpaque)))
-  {
+  if ((caprc = gCapabilityEngine.Extract(&openOpaque, capOpaque))) {
     // No capability - go away!
-    if (capOpaque)
+    if (capOpaque) {
       delete capOpaque;
+    }
 
     return gOFS.Emsg(epname, error, caprc, "remove - capability illegal", path);
   }
 
   int envlen;
 
-  if (capOpaque)
-    eos_info("path=%s info=%s capability=%s", path, opaque, capOpaque->Env(envlen));
-  else
+  if (capOpaque) {
+    eos_info("path=%s info=%s capability=%s", path, opaque,
+             capOpaque->Env(envlen));
+  } else {
     eos_info("path=%s info=%s", path, opaque);
+  }
 
   int rc = _rem(path, error, client, capOpaque);
 
-  if (capOpaque)
-  {
+  if (capOpaque) {
     delete capOpaque;
     capOpaque = 0;
   }
@@ -1118,14 +1080,14 @@
 // Remove entry - low level function
 //------------------------------------------------------------------------------
 int
-XrdFstOfs::_rem (const char* path,
-                 XrdOucErrInfo& error,
-                 const XrdSecEntity* client,
-                 XrdOucEnv* capOpaque,
-                 const char* fstpath,
-                 unsigned long long fid,
-                 unsigned long fsid,
-                 bool ignoreifnotexist)
+XrdFstOfs::_rem(const char* path,
+                XrdOucErrInfo& error,
+                const XrdSecEntity* client,
+                XrdOucEnv* capOpaque,
+                const char* fstpath,
+                unsigned long long fid,
+                unsigned long fsid,
+                bool ignoreifnotexist)
 {
   EPNAME("rem");
   XrdOucString fstPath = "";
@@ -1134,77 +1096,68 @@
   const char* sfsid = 0;
   eos_debug("");
 
-  if ((!fstpath) && (!fsid) && (!fid))
-  {
+  if ((!fstpath) && (!fsid) && (!fid)) {
     // Standard deletion brings all information via the opaque info
-    if (!(localprefix = capOpaque->Get("mgm.localprefix")))
-      return gOFS.Emsg(epname, error, EINVAL, "open - no local prefix in capability", path);
-
-    if (!(hexfid = capOpaque->Get("mgm.fid")))
-      return gOFS.Emsg(epname, error, EINVAL, "open - no file id in capability", path);
-
-    if (!(sfsid = capOpaque->Get("mgm.fsid")))
-      return gOFS.Emsg(epname, error, EINVAL, "open - no file system id in capability", path);
+    if (!(localprefix = capOpaque->Get("mgm.localprefix"))) {
+      return gOFS.Emsg(epname, error, EINVAL, "open - no local prefix in capability",
+                       path);
+    }
+
+    if (!(hexfid = capOpaque->Get("mgm.fid"))) {
+      return gOFS.Emsg(epname, error, EINVAL, "open - no file id in capability",
+                       path);
+    }
+
+    if (!(sfsid = capOpaque->Get("mgm.fsid"))) {
+      return gOFS.Emsg(epname, error, EINVAL,
+                       "open - no file system id in capability", path);
+    }
 
     eos::common::FileId::FidPrefix2FullPath(hexfid, localprefix, fstPath);
     fid = eos::common::FileId::Hex2Fid(hexfid);
     fsid = atoi(sfsid);
-  }
-  else
-  {
+  } else {
     // Deletion during close provides the local storage path, fid & fsid
     fstPath = fstpath;
   }
 
   eos_info("fstpath=%s", fstPath.c_str());
   int rc = 0;
-
   // unlink file and possible blockxs file
   errno = 0;
-  std::unique_ptr<FileIo> io (eos::fst::FileIoPlugin::GetIoObject(fstPath.c_str()));
-
-  if (!io) 
-  {
-    return gOFS.Emsg(epname, error, EINVAL, "open - no IO plug-in avaialble", fstPath.c_str());
-  }
-  
+  std::unique_ptr<FileIo> io(eos::fst::FileIoPlugin::GetIoObject(
+                               fstPath.c_str()));
+
+  if (!io) {
+    return gOFS.Emsg(epname, error, EINVAL, "open - no IO plug-in avaialble",
+                     fstPath.c_str());
+  }
+
   rc = io->fileRemove();
 
   // cleanup eventual transactions
-  if (!gOFS.Storage->CloseTransaction(fsid, fid))
-  {
+  if (!gOFS.Storage->CloseTransaction(fsid, fid)) {
     // it should be the normal case that there is no open transaction for that
     // file, in any case there is nothing to do here
   }
 
-  if (rc)
-<<<<<<< HEAD
-    return rc;
-
-=======
-  { 
-    if (errno == ENOENT) 
-    {
-      if (ignoreifnotexist)
-      {
-	// hide error if a deleted file is deleted
-	rc = 0;
+  if (rc) {
+    if (errno == ENOENT) {
+      if (ignoreifnotexist) {
+        // hide error if a deleted file is deleted
+        rc = 0;
+      } else {
+        eos_notice("unable to delete file - file does not exist (anymore): %s "
+                   "fstpath=%s fsid=%lu id=%llu", path, fstPath.c_str(), fsid, fid);
       }
-      else 
-      {
-	eos_notice("unable to delete file - file does not exist (anymore): %s "
-		   "fstpath=%s fsid=%lu id=%llu", path, fstPath.c_str(), fsid, fid);
-      }
-    }
-    if (rc)
-    {
+    }
+
+    if (rc) {
       return gOFS.Emsg(epname, error, errno, "delete file", fstPath.c_str());
     }
   }
-    
->>>>>>> 02c6173e
-  if (!gFmdDbMapHandler.DeleteFmd(fid, fsid))
-  {
+
+  if (!gFmdDbMapHandler.DeleteFmd(fid, fsid)) {
     eos_notice("unable to delete fmd for fid %llu on filesystem %lu", fid, fsid);
     return gOFS.Emsg(epname, error, EIO, "delete file meta data ", fstPath.c_str());
   }
@@ -1217,16 +1170,15 @@
 // Query file system information
 //------------------------------------------------------------------------------
 int
-XrdFstOfs::fsctl (const int cmd,
-                  const char* args,
-                  XrdOucErrInfo& error,
-                  const XrdSecEntity* client)
+XrdFstOfs::fsctl(const int cmd,
+                 const char* args,
+                 XrdOucErrInfo& error,
+                 const XrdSecEntity* client)
 {
   static const char* epname = "fsctl";
   const char* tident = error.getErrUser();
 
-  if ((cmd == SFS_FSCTL_LOCATE))
-  {
+  if ((cmd == SFS_FSCTL_LOCATE)) {
     char locResp[4096];
     char rType[3], *Resp[] = {rType, locResp};
     rType[0] = 'S';
@@ -1246,18 +1198,17 @@
 // Function dealing with plugin calls
 //------------------------------------------------------------------------------
 int
-XrdFstOfs::FSctl (const int cmd,
-                  XrdSfsFSctl& args,
-                  XrdOucErrInfo& error,
-                  const XrdSecEntity* client)
+XrdFstOfs::FSctl(const int cmd,
+                 XrdSfsFSctl& args,
+                 XrdOucErrInfo& error,
+                 const XrdSecEntity* client)
 {
   char ipath[16384];
   char iopaque[16384];
   static const char* epname = "FSctl";
   const char* tident = error.getErrUser();
 
-  if ((cmd == SFS_FSCTL_LOCATE))
-  {
+  if ((cmd == SFS_FSCTL_LOCATE)) {
     char locResp[4096];
     char rType[3], *Resp[] = {rType, locResp};
     rType[0] = 'S';
@@ -1270,40 +1221,31 @@
   }
 
   // Accept only plugin calls!
-  if (cmd != SFS_FSCTL_PLUGIN)
+  if (cmd != SFS_FSCTL_PLUGIN) {
     return gOFS.Emsg(epname, error, EPERM, "execute non-plugin function", "");
-
-  if (args.Arg1Len)
-  {
-    if (args.Arg1Len < 16384)
-    {
+  }
+
+  if (args.Arg1Len) {
+    if (args.Arg1Len < 16384) {
       strncpy(ipath, args.Arg1, args.Arg1Len);
       ipath[args.Arg1Len] = 0;
-    }
-    else
-    {
-      return gOFS.Emsg(epname, error, EINVAL, "convert path argument - string too long", "");
-    }
-  }
-  else
-  {
+    } else {
+      return gOFS.Emsg(epname, error, EINVAL,
+                       "convert path argument - string too long", "");
+    }
+  } else {
     ipath[0] = 0;
   }
 
-  if (args.Arg2Len)
-  {
-    if (args.Arg2Len < 16384)
-    {
+  if (args.Arg2Len) {
+    if (args.Arg2Len < 16384) {
       strncpy(iopaque, args.Arg2, args.Arg2Len);
       iopaque[args.Arg2Len] = 0;
-    }
-    else
-    {
-      return gOFS.Emsg(epname, error, EINVAL, "convert opaque argument - string too long", "");
-    }
-  }
-  else
-  {
+    } else {
+      return gOFS.Emsg(epname, error, EINVAL,
+                       "convert opaque argument - string too long", "");
+    }
+  } else {
     iopaque[0] = 0;
   }
 
@@ -1314,29 +1256,28 @@
   XrdOucEnv env(opaque.c_str());
   eos_debug("tident=%s path=%s opaque=%s", tident, path.c_str(), opaque.c_str());
 
-  if (cmd != SFS_FSCTL_PLUGIN)
+  if (cmd != SFS_FSCTL_PLUGIN) {
     return SFS_ERROR;
+  }
 
   const char* scmd;
 
-  if ((scmd = env.Get("fst.pcmd")))
-  {
+  if ((scmd = env.Get("fst.pcmd"))) {
     XrdOucString execmd = scmd;
 
-    if (execmd == "getfmd")
-    {
+    if (execmd == "getfmd") {
       char* afid = env.Get("fst.getfmd.fid");
       char* afsid = env.Get("fst.getfmd.fsid");
 
-      if ((!afid) || (!afsid))
+      if ((!afid) || (!afsid)) {
         return Emsg(epname, error, EINVAL, "execute FSctl command", path.c_str());
+      }
 
       unsigned long long fileid = eos::common::FileId::Hex2Fid(afid);
       unsigned long fsid = atoi(afsid);
       FmdHelper* fmd = gFmdDbMapHandler.GetFmd(fileid, fsid, 0, 0, 0, false, true);
 
-      if (!fmd)
-      {
+      if (!fmd) {
         eos_static_err("no fmd for fileid %llu on filesystem %lu", fileid, fsid);
         const char* err = "ERROR";
         error.setErrInfo(strlen(err) + 1, err);
@@ -1352,21 +1293,18 @@
       return SFS_DATA;
     }
 
-    if (execmd == "getxattr")
-    {
+    if (execmd == "getxattr") {
       char* key = env.Get("fst.getxattr.key");
       char* path = env.Get("fst.getxattr.path");
 
-      if (!key)
-      {
+      if (!key) {
         eos_static_err("no key specified as attribute name");
         const char* err = "ERROR";
         error.setErrInfo(strlen(err) + 1, err);
         return SFS_DATA;
       }
 
-      if (!path)
-      {
+      if (!path) {
         eos_static_err("no path specified to get the attribute from");
         const char* err = "ERROR";
         error.setErrInfo(strlen(err) + 1, err);
@@ -1375,49 +1313,39 @@
 
       char value[1024];
 #ifdef __APPLE__
-      ssize_t attr_length = getxattr(path, key, value, sizeof ( value), 0, 0);
+      ssize_t attr_length = getxattr(path, key, value, sizeof(value), 0, 0);
 #else
-      ssize_t attr_length = getxattr(path, key, value, sizeof ( value));
+      ssize_t attr_length = getxattr(path, key, value, sizeof(value));
 #endif
-      if (attr_length > 0)
-      {
+
+      if (attr_length > 0) {
         value[1023] = 0;
         XrdOucString skey = key;
         XrdOucString attr = "";
 
-        if (skey == "user.eos.checksum")
-        {
+        if (skey == "user.eos.checksum") {
           // Checksum's are binary and need special reformatting (we swap the
           // byte order if they are 4 bytes long )
-          if (attr_length == 4)
-          {
-            for (ssize_t k = 0; k < 4; k++)
-            {
+          if (attr_length == 4) {
+            for (ssize_t k = 0; k < 4; k++) {
               char hex[4];
-              snprintf(hex, sizeof ( hex) - 1, "%02x", (unsigned char) value[3 - k]);
+              snprintf(hex, sizeof(hex) - 1, "%02x", (unsigned char) value[3 - k]);
+              attr += hex;
+            }
+          } else {
+            for (ssize_t k = 0; k < attr_length; k++) {
+              char hex[4];
+              snprintf(hex, sizeof(hex) - 1, "%02x", (unsigned char) value[k]);
               attr += hex;
             }
           }
-          else
-          {
-            for (ssize_t k = 0; k < attr_length; k++)
-            {
-              char hex[4];
-              snprintf(hex, sizeof ( hex) - 1, "%02x", (unsigned char) value[k]);
-              attr += hex;
-            }
-          }
-        }
-        else
-        {
+        } else {
           attr = value;
         }
 
         error.setErrInfo(attr.length() + 1, attr.c_str());
         return SFS_DATA;
-      }
-      else
-      {
+      } else {
         eos_static_err("getxattr failed for path=%s", path);
         const char* err = "ERROR";
         error.setErrInfo(strlen(err) + 1, err);
@@ -1434,27 +1362,27 @@
 //
 //------------------------------------------------------------------------------
 void
-XrdFstOfs::OpenFidString (unsigned long fsid, XrdOucString& outstring)
+XrdFstOfs::OpenFidString(unsigned long fsid, XrdOucString& outstring)
 {
   outstring = "";
   OpenFidMutex.Lock();
   google::sparse_hash_map<unsigned long long, unsigned int>::const_iterator idit;
   int nopen = 0;
 
-  for (idit = ROpenFid[fsid].begin(); idit != ROpenFid[fsid].end(); ++idit)
-  {
-    if (idit->second > 0)
+  for (idit = ROpenFid[fsid].begin(); idit != ROpenFid[fsid].end(); ++idit) {
+    if (idit->second > 0) {
       nopen += idit->second;
+    }
   }
 
   outstring += "&statfs.ropen=";
   outstring += nopen;
   nopen = 0;
 
-  for (idit = WOpenFid[fsid].begin(); idit != WOpenFid[fsid].end(); ++idit)
-  {
-    if (idit->second > 0)
+  for (idit = WOpenFid[fsid].begin(); idit != WOpenFid[fsid].end(); ++idit) {
+    if (idit->second > 0) {
       nopen += idit->second;
+    }
   }
 
   outstring += "&statfs.wopen=";
@@ -1467,9 +1395,9 @@
 // Stall message for the client
 //------------------------------------------------------------------------------
 int
-XrdFstOfs::Stall (XrdOucErrInfo& error, // Error text & code
-                  int stime, // Seconds to stall
-                  const char* msg) // Message to give
+XrdFstOfs::Stall(XrdOucErrInfo& error,  // Error text & code
+                 int stime, // Seconds to stall
+                 const char* msg) // Message to give
 {
   XrdOucString smessage = msg;
   smessage += "; come back in ";
@@ -1478,10 +1406,8 @@
   EPNAME("Stall");
   const char* tident = error.getErrUser();
   ZTRACE(delay, "Stall " << stime << ": " << smessage.c_str());
-
   // Place the error message in the error object and return
   error.setErrInfo(0, smessage.c_str());
-
   // All done
   return stime;
 }
@@ -1491,18 +1417,15 @@
 // Redirect message for the client
 //------------------------------------------------------------------------------
 int
-XrdFstOfs::Redirect (XrdOucErrInfo& error, // Error text & code
-                     const char* host,
-                     int& port)
+XrdFstOfs::Redirect(XrdOucErrInfo& error,  // Error text & code
+                    const char* host,
+                    int& port)
 {
   EPNAME("Redirect");
   const char* tident = error.getErrUser();
   ZTRACE(delay, "Redirect " << host << ":" << port);
-
   // Place the error message in the error object and return
-
   error.setErrInfo(port, host);
-
   // All done
   return SFS_REDIRECT;
 }
@@ -1512,23 +1435,23 @@
 // When getting queried for checksum at the diskserver redirect to the MGM
 //------------------------------------------------------------------------------
 int
-XrdFstOfs::chksum (XrdSfsFileSystem::csFunc Func,
-                   const char *csName,
-                   const char *inpath,
-                   XrdOucErrInfo &error,
-                   const XrdSecEntity *client,
-                   const char *ininfo)
+XrdFstOfs::chksum(XrdSfsFileSystem::csFunc Func,
+                  const char* csName,
+                  const char* inpath,
+                  XrdOucErrInfo& error,
+                  const XrdSecEntity* client,
+                  const char* ininfo)
 /*----------------------------------------------------------------------------*/
 /*
  * @brief retrieve a checksum
- * 
+ *
  * @param func function to be performed 'csCalc','csGet' or 'csSize'
  * @param csName name of the checksum
  * @param error error object
  * @param client XRootD authentication object
  * @param ininfo CGI
  * @return SFS_OK on success otherwise SFS_ERROR
- * 
+ *
  * We publish checksums on the MGM
  */
 /*----------------------------------------------------------------------------*/
@@ -1540,8 +1463,11 @@
     RedirectManager = eos::fst::Config::gConfig.Manager;
   }
   int pos = RedirectManager.find(":");
-  if (pos!=STR_NPOS)
+
+  if (pos != STR_NPOS) {
     RedirectManager.erase(pos);
+  }
+
   return gOFS.Redirect(error, RedirectManager.c_str(), ecode);
 }
 
