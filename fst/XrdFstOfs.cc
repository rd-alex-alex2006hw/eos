// ----------------------------------------------------------------------
// File: XrdFstOfs.cc
// Author: Andreas-Joachim Peters - CERN
// ----------------------------------------------------------------------

/************************************************************************
 * EOS - the CERN Disk Storage System                                   *
 * Copyright (C) 2011 CERN/Switzerland                                  *
 *                                                                      *
 * This program is free software: you can redistribute it and/or modify *
 * it under the terms of the GNU General Public License as published by *
 * the Free Software Foundation, either version 3 of the License, or    *
 * (at your option) any later version.                                  *
 *                                                                      *
 * This program is distributed in the hope that it will be useful,      *
 * but WITHOUT ANY WARRANTY; without even the implied warranty of       *
 * MERCHANTABILITY or FITNESS FOR A PARTICULAR PURPOSE.  See the        *
 * GNU General Public License for more details.                         *
 *                                                                      *
 * You should have received a copy of the GNU General Public License    *
 * along with this program.  If not, see <http://www.gnu.org/licenses/>.*
 ************************************************************************/

/*----------------------------------------------------------------------------*/
#include "fst/XrdFstOfs.hh"
#include "fst/XrdFstOss.hh"
#include "fst/checksum/ChecksumPlugins.hh"
#include "fst/FmdDbMap.hh"
#include "common/FileId.hh"
#include "common/FileSystem.hh"
#include "common/Path.hh"
#include "common/Statfs.hh"
#include "common/Attr.hh"
#include "common/SyncAll.hh"
#include "common/StackTrace.hh"
/*----------------------------------------------------------------------------*/
#include "XrdNet/XrdNetOpts.hh"
#include "XrdOfs/XrdOfs.hh"
#include "XrdOfs/XrdOfsTrace.hh"
#include "XrdOuc/XrdOucHash.hh"
#include "XrdOuc/XrdOucTrace.hh"
#include "XrdSfs/XrdSfsAio.hh"
#include "XrdSys/XrdSysTimer.hh"
#include "XrdSys/XrdSysDNS.hh"
#include "XrdCl/XrdClFileSystem.hh"
#include "XrdCl/XrdClDefaultEnv.hh"
#include "XrdVersion.hh"
/*----------------------------------------------------------------------------*/
#include <sys/types.h>
#include <sys/stat.h>
#include <unistd.h>
#include <errno.h>
#include <sys/types.h>

#include <math.h>
#include <stdio.h>
#include <execinfo.h>
#include <signal.h>
#include <stdlib.h>
#include <sstream>
/*----------------------------------------------------------------------------*/


// The global OFS handle
eos::fst::XrdFstOfs eos::fst::gOFS;
XrdSysMutex eos::fst::XrdFstOfs::ShutdownMutex;

bool eos::fst::XrdFstOfs::Shutdown = false;

extern XrdSysError OfsEroute;
extern XrdOss* XrdOfsOss;
extern XrdOfs* XrdOfsFS;
extern XrdOucTrace OfsTrace;

// Set the version information
XrdVERSIONINFO(XrdSfsGetFileSystem2, FstOfs);

//------------------------------------------------------------------------------
//
//------------------------------------------------------------------------------
extern "C"
{
  XrdSfsFileSystem *XrdSfsGetFileSystem2(XrdSfsFileSystem *nativeFS,
                                         XrdSysLogger     *Logger,
                                         const char       *configFn,
                                         XrdOucEnv        *envP)
  {
    OfsEroute.SetPrefix("FstOfs_");
    OfsEroute.logger(Logger);

    // Disable XRootD log rotation
    Logger->setRotate(0);
    std::ostringstream oss;
    oss << "FstOfs (Object Storage File System) " << VERSION;
    XrdOucString version = "FstOfs (Object Storage File System) ";
    OfsEroute.Say("++++++ (c) 2010 CERN/IT-DSS ", oss.str().c_str());

    // Initialize the subsystems
    eos::fst::gOFS.ConfigFN = (configFn && *configFn ? strdup(configFn) : 0);

    if (eos::fst::gOFS.Configure(OfsEroute, envP)) return 0;

    XrdOfsFS = &eos::fst::gOFS;
    return &eos::fst::gOFS;
  }
}

EOSFSTNAMESPACE_BEGIN


//------------------------------------------------------------------------------
// Constructor
//------------------------------------------------------------------------------
XrdFstOfs::XrdFstOfs () :
    eos::common::LogId (),
    mHostName(NULL)
{
  Eroute = 0;
  Messaging = 0;
  Storage = 0;
  TransferScheduler = 0;
  if (!getenv("EOS_NO_SHUTDOWN"))
  {
    //-------------------------------------------
    // add Shutdown handler
    //-------------------------------------------
    (void) signal(SIGINT, xrdfstofs_shutdown);
    (void) signal(SIGTERM, xrdfstofs_shutdown);
    (void) signal(SIGQUIT, xrdfstofs_shutdown);
    //-------------------------------------------
    // add SEGV handler
    //-------------------------------------------
    (void) signal(SIGSEGV, xrdfstofs_stacktrace);
    (void) signal(SIGABRT, xrdfstofs_stacktrace);
    (void) signal(SIGBUS, xrdfstofs_stacktrace);
  }

  TpcMap.resize(2);
  TpcMap[0].set_deleted_key(""); // readers
  TpcMap[1].set_deleted_key(""); // writers
}


//------------------------------------------------------------------------------
// Destructor
//-----------------------------------------------------------------------------
XrdFstOfs::~XrdFstOfs ()
{
  // empty
}


//------------------------------------------------------------------------------
// Get a new OFS directory object
//-----------------------------------------------------------------------------
XrdSfsDirectory*
XrdFstOfs::newDir (char* user, int MonID)
{
  return (XrdSfsDirectory*) (0);
}


//------------------------------------------------------------------------------
// Get a new OFS file object
//-----------------------------------------------------------------------------
XrdSfsFile*
XrdFstOfs::newFile (char* user, int MonID)
{
  return static_cast<XrdSfsFile*> (new XrdFstOfsFile(user, MonID));
}


//------------------------------------------------------------------------------
// Get stacktrace from crashing process
//------------------------------------------------------------------------------
void
XrdFstOfs::xrdfstofs_stacktrace (int sig)
{
  (void) signal(SIGINT, SIG_IGN);
  (void) signal(SIGTERM, SIG_IGN);
  (void) signal(SIGQUIT, SIG_IGN);
  void* array[10];
  size_t size;
  // Get void*'s for all entries on the stack
  size = backtrace(array, 10);
  // Print out all the frames to stderr
  fprintf(stderr, "error: received signal %d:\n", sig);
  backtrace_symbols_fd(array, size, 2);
  eos::common::StackTrace::GdbTrace("xrootd", getpid(), "thread apply all bt");

  if (getenv("EOS_CORE_DUMP"))
    eos::common::StackTrace::GdbTrace("xrootd", getpid(), "generate-core-file");

  // Now we put back the initial handler and send the signal again
  signal(sig, SIG_DFL);
  kill(getpid(), sig);
#ifdef __APPLE__
  int wstatus = 0;
  wait(&wstatus);
#else
  wait();
#endif
}


//------------------------------------------------------------------------------
// OFS shutdown procedure
//------------------------------------------------------------------------------
void
XrdFstOfs::xrdfstofs_shutdown (int sig)
{
  static XrdSysMutex ShutDownMutex;
  ShutDownMutex.Lock(); // this handler goes only one-shot .. sorry !
  {
    XrdSysMutexHelper sLock(ShutdownMutex);
    Shutdown = true;
  }

  pid_t watchdog;
  if (!(watchdog = fork()))
  {
    eos::common::SyncAll::AllandClose();
    XrdSysTimer sleeper;
    sleeper.Snooze(15);
    fprintf(stderr,"@@@@@@ 00:00:00 %s", "op=shutdown msg=\"shutdown timedout after 15 seconds\"\n");
    kill(getppid(), 9);
    fprintf(stderr,"@@@@@@ 00:00:00 %s", "op=shutdown status=forced-complete");
    kill(getpid(), 9);
  }

  // Handler to shutdown the daemon for valgrinding and clean server stop
  // (e.g. let's time to finish write operations
  if (gOFS.Messaging)
    gOFS.Messaging->StopListener(); // stop any communication

  XrdSysTimer sleeper;
  sleeper.Wait(1000);
  std::set<pthread_t>::const_iterator it;
  {
    XrdSysMutexHelper(gOFS.Storage->ThreadSetMutex);

    for (it = gOFS.Storage->ThreadSet.begin(); it != gOFS.Storage->ThreadSet.end(); it++)
    {
      eos_static_warning("op=shutdown threadid=%llx", (unsigned long long) *it);
      XrdSysThread::Cancel(*it);
      // XrdSysThread::Join( *it, 0 );
    }
  }
  eos_static_warning("op=shutdown msg=\"stop messaging\"");

  eos_static_warning("%s", "op=shutdown msg=\"shutdown fmddbmap handler\"");
  gFmdDbMapHandler.Shutdown();
  kill(watchdog, 9);

#ifdef __APPLE__
  int wstatus = 0;
  wait(&wstatus);
#else
  wait();
#endif

  eos_static_warning("%s", "op=shutdown status=dbmapclosed");

  // sync & close all file descriptors
  eos::common::SyncAll::AllandClose();

  eos_static_warning("%s", "op=shutdown status=completed");
  // harakiri - yes!
  (void) signal(SIGABRT, SIG_IGN);
  (void) signal(SIGINT,  SIG_IGN);
  (void) signal(SIGTERM, SIG_IGN);
  (void) signal(SIGQUIT, SIG_IGN);
  kill(getpid(),9);
}


//------------------------------------------------------------------------------
// OFS layer configuration
//------------------------------------------------------------------------------
int
XrdFstOfs::Configure (XrdSysError& Eroute, XrdOucEnv* envP)
{
  char* var;
  const char* val;
  int cfgFD;
  int NoGo = 0;
<<<<<<< HEAD

  if (XrdOfs::Configure(Eroute, envP))
  {
    Eroute.Emsg("Config", "default OFS configuration failed");
    return SFS_ERROR;
  }

  // Enforcing 'sss' authentication for all communications
  setenv("XrdSecPROTOCOL", "sss", 1);
  Eroute.Say("=====> fstofs enforces SSS authentication for XROOT clients");
=======
  int rc = XrdOfs::Configure(Eroute);
  // enforcing 'sss' authentication for all communications
  if (!getenv("EOS_FST_NO_SSS_ENFORCEMENT")) 
  {
    setenv("XrdSecPROTOCOL", "sss", 1);
    Eroute.Say("=====> fstofs enforces SSS authentication for XROOT clients");
  }
  else
  {
    Eroute.Say("=====> fstofs does not enforce SSS authentication for XROOT clients - make sure MGM enforces sss for this FST!");
  }
>>>>>>> 17590438

  // Get the hostname
  mHostName = XrdSysDNS::getHostName();

  if (!mHostName)
  {
    Eroute.Emsg("Config", "Hostname coud not be determined");
    NoGo = 1;
    return NoGo;
  }

  TransferScheduler = new XrdScheduler(&Eroute, &OfsTrace, 8, 128, 60);
  TransferScheduler->Start();
  eos::fst::Config::gConfig.autoBoot = false;
  eos::fst::Config::gConfig.FstOfsBrokerUrl = "root://localhost:1097//eos/";

  if (getenv("EOS_BROKER_URL"))
    eos::fst::Config::gConfig.FstOfsBrokerUrl = getenv("EOS_BROKER_URL");

  {
    // set the start date as string
    XrdOucString out="";
    time_t t= time(NULL);
    struct tm * timeinfo;
    timeinfo = localtime (&t);

    out = asctime(timeinfo); out.erase(out.length()-1);
    eos::fst::Config::gConfig.StartDate = out.c_str();
  }

  eos::fst::Config::gConfig.FstMetaLogDir = "/var/tmp/eos/md/";
  setenv("XrdClientEUSER", "daemon", 1);

  // Set short timeout resolution, connection window, connection retry and
  // stream error window
  XrdCl::DefaultEnv::GetEnv()->PutInt("TimeoutResolution", 1);
  XrdCl::DefaultEnv::GetEnv()->PutInt("ConnectionWindow", 5);
  XrdCl::DefaultEnv::GetEnv()->PutInt("ConnectionRetry", 1);
  XrdCl::DefaultEnv::GetEnv()->PutInt("StreamErrorWindow", 0);

  //////////////////////////////////////////////////////////////////////////////
  // extract the manager from the config file
  XrdOucStream Config(&Eroute, getenv("XRDINSTANCE"));

  if (!ConfigFN || !*ConfigFN)
  {
    // this error will be reported by XrdOfsFS.Configure
  }
  else
  {
    // Try to open the configuration file.
    //
    if ((cfgFD = open(ConfigFN, O_RDONLY, 0)) < 0)
      return Eroute.Emsg("Config", errno, "open config file fn=", ConfigFN);

    Config.Attach(cfgFD);
    // Now start reading records until eof.
    //

    while ((var = Config.GetMyFirstWord()))
    {
      if (!strncmp(var, "fstofs.", 7))
      {
        var += 7;

        // we parse config variables here
        if (!strcmp("broker", var))
        {
          if (!(val = Config.GetWord()))
          {
            Eroute.Emsg("Config", "argument 2 for broker missing. Should be "
                        "URL like root://<host>/<queue>/");
            NoGo = 1;
          }
          else
          {
            if (getenv("EOS_BROKER_URL"))
            {
              eos::fst::Config::gConfig.FstOfsBrokerUrl = getenv("EOS_BROKER_URL");
            }
            else
            {
              eos::fst::Config::gConfig.FstOfsBrokerUrl = val;
            }
          }
        }

        if (!strcmp("trace", var))
        {
          if (!(val = Config.GetWord()))
          {
            Eroute.Emsg("Config", "argument 2 for trace missing. Can be 'client'");
            NoGo = 1;
          }
          else
          {
            //EnvPutInt( NAME_DEBUG, 3);
          }
        }

        if (!strcmp("autoboot", var))
        {
          if ((!(val = Config.GetWord())) ||
              (strcmp("true", val) && strcmp("false", val) &&
               strcmp("1", val) && strcmp("0", val)))
          {
            Eroute.Emsg("Config", "argument 2 for autobootillegal or missing. "
                        "Must be <true>,<false>,<1> or <0>!");
            NoGo = 1;
          }
          else
          {
            if ((!strcmp("true", val) || (!strcmp("1", val))))
            {
              eos::fst::Config::gConfig.autoBoot = true;
            }
          }
        }

        if (!strcmp("metalog", var))
        {
          if (!(val = Config.GetWord()))
          {
            Eroute.Emsg("Config", "argument 2 for metalog missing");
            NoGo = 1;
          }
          else
          {
            eos::fst::Config::gConfig.FstMetaLogDir = val;
          }
        }
      }
    }

    Config.Close();
  }

  if (eos::fst::Config::gConfig.autoBoot)
    Eroute.Say("=====> fstofs.autoboot : true");
  else
    Eroute.Say("=====> fstofs.autoboot : false");

  if (!eos::fst::Config::gConfig.FstOfsBrokerUrl.endswith("/"))
    eos::fst::Config::gConfig.FstOfsBrokerUrl += "/";

  eos::fst::Config::gConfig.FstDefaultReceiverQueue = eos::fst::Config::gConfig.FstOfsBrokerUrl;
  eos::fst::Config::gConfig.FstOfsBrokerUrl += mHostName;
  eos::fst::Config::gConfig.FstOfsBrokerUrl += ":";
  eos::fst::Config::gConfig.FstOfsBrokerUrl += myPort;
  eos::fst::Config::gConfig.FstOfsBrokerUrl += "/fst";
  eos::fst::Config::gConfig.FstHostPort = mHostName;
  eos::fst::Config::gConfig.FstHostPort += ":";
  eos::fst::Config::gConfig.FstHostPort += myPort;
  eos::fst::Config::gConfig.KernelVersion =
      eos::common::StringConversion::StringFromShellCmd("uname -r | tr -d \"\n\"").c_str();

  Eroute.Say("=====> fstofs.broker : ", eos::fst::Config::gConfig.FstOfsBrokerUrl.c_str(), "");
  //////////////////////////////////////////////////////////////////////////////
  // extract our queue name
  eos::fst::Config::gConfig.FstQueue = eos::fst::Config::gConfig.FstOfsBrokerUrl;
  {
    int pos1 = eos::fst::Config::gConfig.FstQueue.find("//");
    int pos2 = eos::fst::Config::gConfig.FstQueue.find("//", pos1 + 2);
    if (pos2 != STR_NPOS)
    {
      eos::fst::Config::gConfig.FstQueue.erase(0, pos2 + 1);
    }
    else
    {
      Eroute.Emsg("Config", "cannot determin my queue name: ", eos::fst::Config::gConfig.FstQueue.c_str());
      return 1;
    }
  }

  // Create our wildcard broadcast name
  eos::fst::Config::gConfig.FstQueueWildcard = eos::fst::Config::gConfig.FstQueue;
  eos::fst::Config::gConfig.FstQueueWildcard += "/*";

  // create our wildcard config broadcast name
  eos::fst::Config::gConfig.FstConfigQueueWildcard = "*/";
  eos::fst::Config::gConfig.FstConfigQueueWildcard += mHostName;
  eos::fst::Config::gConfig.FstConfigQueueWildcard += ":";
  eos::fst::Config::gConfig.FstConfigQueueWildcard += myPort;

  // Create our wildcard gw broadcast name
  eos::fst::Config::gConfig.FstGwQueueWildcard = "*/";
  eos::fst::Config::gConfig.FstGwQueueWildcard += mHostName;
  eos::fst::Config::gConfig.FstGwQueueWildcard += ":";
  eos::fst::Config::gConfig.FstGwQueueWildcard += myPort;
  eos::fst::Config::gConfig.FstGwQueueWildcard += "/fst/gw/txqueue/txq";

  // Set Logging parameters
  XrdOucString unit = "fst@";
  unit += mHostName;
  unit += ":";
  unit += myPort;

  // Setup the circular in-memory log buffer
  eos::common::Logging::Init();
  eos::common::Logging::SetLogPriority(LOG_NOTICE);
  eos::common::Logging::SetUnit(unit.c_str());

  eos_info("info=\"logging configured\"");

  //////////////////////////////////////////////////////////////////////////////
  // Create the messaging object(recv thread)
  eos::fst::Config::gConfig.FstDefaultReceiverQueue += "*/mgm";
  int pos1 = eos::fst::Config::gConfig.FstDefaultReceiverQueue.find("//");
  int pos2 = eos::fst::Config::gConfig.FstDefaultReceiverQueue.find("//", pos1 + 2);

  if (pos2 != STR_NPOS)
    eos::fst::Config::gConfig.FstDefaultReceiverQueue.erase(0, pos2 + 1);

  Eroute.Say("=====> fstofs.defaultreceiverqueue : ", eos::fst::Config::gConfig.FstDefaultReceiverQueue.c_str(), "");
  // Set our Eroute for XrdMqMessage
  XrdMqMessage::Eroute = OfsEroute;

  // Enable the shared object notification queue
  ObjectManager.EnableQueue = true;
  ObjectManager.SetAutoReplyQueue("/eos/*/mgm");
  ObjectManager.SetDebug(false);

  // Setup notification subjects
  // create the specific listener class
  Messaging = new eos::fst::Messaging(eos::fst::Config::gConfig.FstOfsBrokerUrl.c_str(),
                                      eos::fst::Config::gConfig.FstDefaultReceiverQueue.c_str(),
                                      false, false, &ObjectManager);
  Messaging->SetLogId("FstOfsMessaging");

  if ((!Messaging) || (!Messaging->StartListenerThread()))
    NoGo = 1;

  if ((!Messaging) || (Messaging->IsZombie()))
  {
    Eroute.Emsg("Config", "cannot create messaging object(thread)");
    NoGo = 1;
  }

  if (NoGo)
    return NoGo;

  //////////////////////////////////////////////////////////////////////////////
  // Attach Storage to the meta log dir
  Storage = eos::fst::Storage::Create(eos::fst::Config::gConfig.FstMetaLogDir.c_str());
  Eroute.Say("=====> fstofs.metalogdir : ", eos::fst::Config::gConfig.FstMetaLogDir.c_str());

  if (!Storage)
  {
    Eroute.Emsg("Config", "cannot setup meta data storage using directory: ",
                eos::fst::Config::gConfig.FstMetaLogDir.c_str());
    return 1;
  }

  XrdSysTimer sleeper;
  sleeper.Snooze(5);
  ObjectNotifier.SetShareObjectManager(&ObjectManager);

  if(!ObjectNotifier.Start())
    eos_crit("error starting the shared object change notifier");

  eos_notice("sending broadcast's ...");
  //////////////////////////////////////////////////////////////////////////////
  // Create a wildcard broadcast
  XrdMqSharedHash* hash = 0;
  XrdMqSharedQueue* queue = 0;

  // Create a node broadcast
  ObjectManager.CreateSharedHash(eos::fst::Config::gConfig.FstConfigQueueWildcard.c_str(),
                                 eos::fst::Config::gConfig.FstDefaultReceiverQueue.c_str());
  ObjectManager.HashMutex.LockRead();
  hash = ObjectManager.GetHash(eos::fst::Config::gConfig.FstConfigQueueWildcard.c_str());

  if (hash)
  {
    // Ask for a broadcast
    hash->BroadCastRequest(eos::fst::Config::gConfig.FstDefaultReceiverQueue.c_str());
  }

  ObjectManager.HashMutex.UnLockRead();

  // Create a node gateway broadcast
  ObjectManager.CreateSharedQueue(eos::fst::Config::gConfig.FstGwQueueWildcard.c_str(),
                                  eos::fst::Config::gConfig.FstDefaultReceiverQueue.c_str());
  ObjectManager.HashMutex.LockRead();
  queue = ObjectManager.GetQueue(eos::fst::Config::gConfig.FstGwQueueWildcard.c_str());

  if (queue)
  {
    // Ask for a broadcast
    queue->BroadCastRequest(eos::fst::Config::gConfig.FstDefaultReceiverQueue.c_str());
  }

  ObjectManager.HashMutex.UnLockRead();

  // Create a filesystem broadcast
  ObjectManager.CreateSharedHash(eos::fst::Config::gConfig.FstQueueWildcard.c_str(),
                                 eos::fst::Config::gConfig.FstDefaultReceiverQueue.c_str());
  ObjectManager.HashMutex.LockRead();
  hash = ObjectManager.GetHash(eos::fst::Config::gConfig.FstQueueWildcard.c_str());

  if (hash)
  {
    // Ask for a broadcast
    hash->BroadCastRequest(eos::fst::Config::gConfig.FstDefaultReceiverQueue.c_str());
  }

  ObjectManager.HashMutex.UnLockRead();
  //////////////////////////////////////////////////////////////////////////////
  // Start dumper thread
  XrdOucString dumperfile = eos::fst::Config::gConfig.FstMetaLogDir;
  dumperfile += "so.fst.dump";
  ObjectManager.StartDumper(dumperfile.c_str());
  XrdOucString keytabcks = "unaccessible";

  //////////////////////////////////////////////////////////////////////////////
  // Start the embedded HTTP server
  httpd = new HttpServer(8001);
  if (httpd)
    httpd->Start();

  //////////////////////////////////////////////////////////////////////////////
  // build the adler checksum of the default keytab file
  int fd = ::open("/etc/eos.keytab", O_RDONLY);
  if (fd > 0)
  {
    char buffer[65535];
    size_t nread = ::read(fd, buffer, sizeof (buffer));
    if (nread > 0)
    {
      CheckSum* KeyCKS = ChecksumPlugins::GetChecksumObject(eos::common::LayoutId::kAdler);
      if (KeyCKS)
      {
        KeyCKS->Add(buffer, nread, 0);
        keytabcks = KeyCKS->GetHexChecksum();
        delete KeyCKS;
      }
    }
    close(fd);
  }

  eos_notice("FST_HOST=%s FST_PORT=%ld VERSION=%s RELEASE=%s KEYTABADLER=%s",
             mHostName, myPort, VERSION, RELEASE, keytabcks.c_str());

  eos::fst::Config::gConfig.KeyTabAdler = keytabcks.c_str();
  return 0;
}


//------------------------------------------------------------------------------
// Define error bool variables to en-/disable error simulation in the OFS layer
//------------------------------------------------------------------------------
void
XrdFstOfs::SetSimulationError (const char* tag)
{
  XrdOucString stag = tag;
  gOFS.Simulate_IO_read_error = gOFS.Simulate_IO_write_error =
      gOFS.Simulate_XS_read_error = gOFS.Simulate_XS_write_error = false;

  if (stag == "io_read")
    gOFS.Simulate_IO_read_error = true;

  if (stag == "io_write")
    gOFS.Simulate_IO_write_error = true;

  if (stag == "xs_read")
    gOFS.Simulate_XS_read_error = true;

  if (stag == "xs_write")
    gOFS.Simulate_XS_write_error = true;
}


//------------------------------------------------------------------------------
// Stat path
//------------------------------------------------------------------------------
int
XrdFstOfs::stat (const char* path,
                 struct stat* buf,
                 XrdOucErrInfo& out_error,
                 const XrdSecEntity* client,
                 const char* opaque)
{
  EPNAME("stat");
  memset(buf, 0, sizeof ( struct stat));

  if (!XrdOfsOss->Stat(path, buf))
    return SFS_OK;
  else
    return gOFS.Emsg(epname, out_error, errno, "stat file", path);
}


//------------------------------------------------------------------------------
// CallManager function
//------------------------------------------------------------------------------
int
XrdFstOfs::CallManager (XrdOucErrInfo* error,
                        const char* path,
                        const char* manager,
                        XrdOucString& capOpaqueFile,
                        XrdOucString* return_result,
                        unsigned short timeout)
{
  EPNAME("CallManager");
  int rc = SFS_OK;
  XrdOucString msg = "";
  XrdCl::Buffer arg;
  XrdCl::Buffer* response = 0;
  XrdCl::XRootDStatus status;
  XrdOucString address = "root://";
  address += manager;
  address += "//dummy";
  XrdCl::URL url(address.c_str());

  if (!url.IsValid())
  {
    eos_err("error=URL is not valid: %s", address.c_str());
    return EINVAL;
  }

  // Get XrdCl::FileSystem object
  // !!! WATCH OUT: GOTO ANCHOR !!!
again:
  XrdCl::FileSystem* fs = new XrdCl::FileSystem(url);

  if (!fs)
  {
    eos_err("error=failed to get new FS object");

    if (error)
      gOFS.Emsg(epname, *error, ENOMEM, "allocate FS object calling the manager node for fn=", path);

    return EINVAL;
  }

  arg.FromString(capOpaqueFile.c_str());
  status = fs->Query(XrdCl::QueryCode::OpaqueFile, arg, response, timeout);

  if (status.IsOK())
  {
    eos_debug("called MGM cache - %s", capOpaqueFile.c_str());
    rc = SFS_OK;
  }
  else
  {
    msg = (status.GetErrorMessage().c_str());
    rc = SFS_ERROR;

    if (msg.find("[EIDRM]") != STR_NPOS)
      rc = -EIDRM;

    if (msg.find("[EBADE]") != STR_NPOS)
      rc = -EBADE;

    if (msg.find("[EBADR]") != STR_NPOS)
      rc = -EBADR;

    if (msg.find("[EINVAL]") != STR_NPOS)
      rc = -EINVAL;

    if (msg.find("[EADV]") != STR_NPOS)
      rc = -EADV;

    if (rc != SFS_ERROR)
      gOFS.Emsg(epname, *error, -rc, msg.c_str(), path);
    else
    {
      eos_static_err("msg=\"query error\" status=%d code=%d", status.status, status.code);
      if ( (status.code >= 100) &&
           (status.code <= 300) &&
           (!timeout) )
        {
          // implement automatic retry - network errors will be cured at some point
          delete fs;
          XrdSysTimer sleeper;
          sleeper.Snooze(1);
          eos_static_info("msg=\"retry query\" query=\"%s\"", capOpaqueFile.c_str());
          goto again;
        }
      gOFS.Emsg(epname, *error, ECOMM, msg.c_str(), path);
  }
  }

  if ( response && return_result )
    *return_result = response->GetBuffer();

  delete fs;

  if (response)
    delete response;

  return rc;
}


//------------------------------------------------------------------------------
// Set debug level based on the env info
//------------------------------------------------------------------------------
void
XrdFstOfs::SetDebug (XrdOucEnv& env)
{
  XrdOucString debugnode = env.Get("mgm.nodename");
  XrdOucString debuglevel = env.Get("mgm.debuglevel");
  XrdOucString filterlist = env.Get("mgm.filter");
  int debugval = eos::common::Logging::GetPriorityByString(debuglevel.c_str());

  if (debugval < 0)
  {
    eos_err("debug level %s is not known!", debuglevel.c_str());
  }
  else
  {
    // We set the shared hash debug for the lowest 'debug' level
    if (debuglevel == "debug")
      ObjectManager.SetDebug(true);
    else
      ObjectManager.SetDebug(false);

    eos::common::Logging::SetLogPriority(debugval);
    eos_notice("setting debug level to <%s>", debuglevel.c_str());

    if (filterlist.length())
    {
      eos::common::Logging::SetFilter(filterlist.c_str());
      eos_notice("setting message logid filter to <%s>", filterlist.c_str());
    }
  }

  fprintf(stderr, "Setting debug to %s\n", debuglevel.c_str());
}


//------------------------------------------------------------------------------
// Set real time log level
//------------------------------------------------------------------------------
void
XrdFstOfs::SendRtLog (XrdMqMessage* message)
{
  XrdOucEnv opaque(message->GetBody());
  XrdOucString queue = opaque.Get("mgm.rtlog.queue");
  XrdOucString lines = opaque.Get("mgm.rtlog.lines");
  XrdOucString tag = opaque.Get("mgm.rtlog.tag");
  XrdOucString filter = opaque.Get("mgm.rtlog.filter");
  XrdOucString stdOut = "";

  if (!filter.length()) filter = " ";

  if ((!queue.length()) || (!lines.length()) || (!tag.length()))
  {
    eos_err("illegal parameter queue=%s lines=%s tag=%s", queue.c_str(),
            lines.c_str(), tag.c_str());
  }
  else
  {
    if ((eos::common::Logging::GetPriorityByString(tag.c_str())) == -1)
    {
      eos_err("mgm.rtlog.tag must be info,debug,err,emerg,alert,crit,warning or notice");
    }
    else
    {
      int logtagindex = eos::common::Logging::GetPriorityByString(tag.c_str());

      for (int j = 0; j <= logtagindex; j++)
      {
        for (int i = 1; i <= atoi(lines.c_str()); i++)
        {
          eos::common::Logging::gMutex.Lock();
          XrdOucString logline = eos::common::Logging::gLogMemory[j][
              (eos::common::Logging::gLogCircularIndex[j] - i + eos::common::Logging::gCircularIndexSize) %
              eos::common::Logging::gCircularIndexSize].c_str();
          eos::common::Logging::gMutex.UnLock();

          if (logline.length() && ((logline.find(filter.c_str())) != STR_NPOS))
          {
            stdOut += logline;
            stdOut += "\n";
          }

          if (stdOut.length() > (4 * 1024))
          {
            XrdMqMessage repmessage("rtlog reply message");
            repmessage.SetBody(stdOut.c_str());

            if (!XrdMqMessaging::gMessageClient.ReplyMessage(repmessage, *message))
              eos_err("unable to send rtlog reply message to %s", message->kMessageHeader.kSenderId.c_str());

            stdOut = "";
          }

          if (!logline.length())
            break;
        }
      }
    }
  }

  if (stdOut.length())
  {
    XrdMqMessage repmessage("rtlog reply message");
    repmessage.SetBody(stdOut.c_str());

    if (!XrdMqMessaging::gMessageClient.ReplyMessage(repmessage, *message))
      eos_err("unable to send rtlog reply message to %s", message->kMessageHeader.kSenderId.c_str());
  }
}


//------------------------------------------------------------------------------
//
//------------------------------------------------------------------------------
void
XrdFstOfs::SendFsck (XrdMqMessage* message)
{
  XrdOucEnv opaque(message->GetBody());
  XrdOucString stdOut = "";
  // The tag is either '*' for all or a, seperated list of tag names
  XrdOucString tag = opaque.Get("mgm.fsck.tags");

  if ((!tag.length()))
  {
    eos_err("parameter tag missing");
  }
  else
  {
    stdOut = "";
    // loop over filesystems
    eos::common::RWMutexReadLock(gOFS.Storage->fsMutex);
    std::vector <eos::fst::FileSystem*>::const_iterator it;

    for (unsigned int i = 0; i < gOFS.Storage->fileSystemsVector.size(); i++)
    {
      std::map<std::string, std::set<eos::common::FileId::fileid_t> >* icset =
          gOFS.Storage->fileSystemsVector[i]->GetInconsistencySets();
      std::map<std::string, std::set<eos::common::FileId::fileid_t> >::const_iterator icit;

      for (icit = icset->begin(); icit != icset->end(); icit++)
      {
        // loop over all tags
        if (((icit->first != "mem_n") && (icit->first != "d_sync_n") && (icit->first != "m_sync_n")) &&
            ((tag == "*") || ((tag.find(icit->first.c_str()) != STR_NPOS))))
        {
          char stag[4096];
          eos::common::FileSystem::fsid_t fsid = gOFS.Storage->fileSystemsVector[i]->GetId();
          snprintf(stag, sizeof ( stag) - 1, "%s@%lu", icit->first.c_str(), (unsigned long) fsid);
          stdOut += stag;
          std::set<eos::common::FileId::fileid_t>::const_iterator fit;

          if (gOFS.Storage->fileSystemsVector[i]->GetStatus() != eos::common::FileSystem::kBooted)
          {
            // we don't report filesystems which are not booted!
            continue;
          }

          for (fit = icit->second.begin(); fit != icit->second.end(); fit++)
          {
            // don't report files which are currently write-open
            XrdSysMutexHelper wLock(gOFS.OpenFidMutex);

            if (gOFS.WOpenFid[fsid].count(*fit))
            {
              if (gOFS.WOpenFid[fsid][*fit] > 0)
                continue;
            }

            // loop over all fids
            char sfid[4096];
            snprintf(sfid, sizeof ( sfid) - 1, ":%08llx", *fit);
            stdOut += sfid;

            if (stdOut.length() > (64 * 1024))
            {
              stdOut += "\n";
              XrdMqMessage repmessage("fsck reply message");
              repmessage.SetBody(stdOut.c_str());
              repmessage.MarkAsMonitor();

              if (!XrdMqMessaging::gMessageClient.ReplyMessage(repmessage, *message))
                eos_err("unable to send fsck reply message to %s", message->kMessageHeader.kSenderId.c_str());

              stdOut = stag;
            }
          }

          stdOut += "\n";
        }
      }
    }
  }

  if (stdOut.length())
  {
    XrdMqMessage repmessage("fsck reply message");
    repmessage.SetBody(stdOut.c_str());
    repmessage.MarkAsMonitor();

    if (!XrdMqMessaging::gMessageClient.ReplyMessage(repmessage, *message))
      eos_err("unable to send fsck reply message to %s", message->kMessageHeader.kSenderId.c_str());
  }
}


//------------------------------------------------------------------------------
// Remove entry - interface function
//------------------------------------------------------------------------------
int
XrdFstOfs::rem (const char* path,
                XrdOucErrInfo& error,
                const XrdSecEntity* client,
                const char* opaque)
{
  EPNAME("rem");
  XrdOucString stringOpaque = opaque;
  stringOpaque.replace("?", "&");
  stringOpaque.replace("&&", "&");
  XrdOucEnv openOpaque(stringOpaque.c_str());
  XrdOucEnv* capOpaque;
  int caprc = 0;

  if ((caprc = gCapabilityEngine.Extract(&openOpaque, capOpaque)))
  {
    // No capability - go away!
    if (capOpaque)
      delete capOpaque;

    return gOFS.Emsg(epname, error, caprc, "remove - capability illegal", path);
  }

  int envlen;

  if (capOpaque)
    eos_info("path=%s info=%s capability=%s", path, opaque, capOpaque->Env(envlen));
  else
    eos_info("path=%s info=%s", path, opaque);

  int rc = _rem(path, error, client, capOpaque);

  if (capOpaque)
  {
    delete capOpaque;
    capOpaque = 0;
  }

  return rc;
}


//------------------------------------------------------------------------------
// Remove entry - low level function
//------------------------------------------------------------------------------
int
XrdFstOfs::_rem (const char* path,
                 XrdOucErrInfo& error,
                 const XrdSecEntity* client,
                 XrdOucEnv* capOpaque,
                 const char* fstpath,
                 unsigned long long fid,
                 unsigned long fsid,
                 bool ignoreifnotexist)
{
  EPNAME("rem");
  int retc = SFS_OK;
  XrdOucString fstPath = "";
  const char* localprefix = 0;
  const char* hexfid = 0;
  const char* sfsid = 0;
  eos_debug("");

  if ((!fstpath) && (!fsid) && (!fid))
  {
    // Standard deletion brings all information via the opaque info
    if (!(localprefix = capOpaque->Get("mgm.localprefix")))
      return gOFS.Emsg(epname, error, EINVAL, "open - no local prefix in capability", path);

    if (!(hexfid = capOpaque->Get("mgm.fid")))
      return gOFS.Emsg(epname, error, EINVAL, "open - no file id in capability", path);

    if (!(sfsid = capOpaque->Get("mgm.fsid")))
      return gOFS.Emsg(epname, error, EINVAL, "open - no file system id in capability", path);

    eos::common::FileId::FidPrefix2FullPath(hexfid, localprefix, fstPath);
    fid = eos::common::FileId::Hex2Fid(hexfid);
    fsid = atoi(sfsid);
  }
  else
  {
    // Deletion during close provides the local storage path, fid & fsid
    fstPath = fstpath;
  }

  struct stat statinfo;

  if ((retc = XrdOfsOss->Stat(fstPath.c_str(), &statinfo)))
  {
    if (!ignoreifnotexist)
    {
      eos_notice("unable to delete file - file does not exist (anymore): %s "
                 "fstpath=%s fsid=%lu id=%llu", path, fstPath.c_str(), fsid, fid);
      return gOFS.Emsg(epname, error, ENOENT, "delete file - file does not exist", fstPath.c_str());
    }
  }

  eos_info("fstpath=%s", fstPath.c_str());
  int rc = 0;

  if (!retc)
  {
    // unlink file and possible blockxs file
    errno = 0;
    rc = XrdOfs::rem(fstPath.c_str(), error, client, 0);

    if (rc)
      eos_info("rc=%d errno=%d", rc, errno);
  }

  if (ignoreifnotexist)
  {
    // hide error if a deleted file is deleted
    rc = 0;
  }

  // cleanup eventual transactions
  if (!gOFS.Storage->CloseTransaction(fsid, fid))
  {
    // it should be the normal case that there is no open transaction for that
    // file, in any case there is nothing to do here
  }

  if (rc)
    return rc;

  if (!gFmdDbMapHandler.DeleteFmd(fid, fsid))
  {
    eos_notice("unable to delete fmd for fid %llu on filesystem %lu", fid, fsid);
    return gOFS.Emsg(epname, error, EIO, "delete file meta data ", fstPath.c_str());
  }

  return SFS_OK;
}


//------------------------------------------------------------------------------
// Query file system information
//------------------------------------------------------------------------------
int
XrdFstOfs::fsctl (const int cmd,
                  const char* args,
                  XrdOucErrInfo& error,
                  const XrdSecEntity* client)
{
  static const char* epname = "fsctl";
  const char* tident = error.getErrUser();

  if ((cmd == SFS_FSCTL_LOCATE))
  {
    char locResp[4096];
    char rType[3], *Resp[] = {rType, locResp};
    rType[0] = 'S';
    rType[1] = 'r'; //(fstat.st_mode & S_IWUSR            ? 'w' : 'r');
    rType[2] = '\0';
    sprintf(locResp, "[::%s:%d] ", mHostName, myPort);
    error.setErrInfo(strlen(locResp) + 3, (const char**) Resp, 2);
    ZTRACE(fsctl, "located at headnode: " << locResp);
    return SFS_DATA;
  }

  return gOFS.Emsg(epname, error, EPERM, "execute fsctl function", "");
}


//------------------------------------------------------------------------------
// Function dealing with plugin calls
//------------------------------------------------------------------------------
int
XrdFstOfs::FSctl (const int cmd,
                  XrdSfsFSctl& args,
                  XrdOucErrInfo& error,
                  const XrdSecEntity* client)
{
  char ipath[16384];
  char iopaque[16384];
  static const char* epname = "FSctl";
  const char* tident = error.getErrUser();

  if ((cmd == SFS_FSCTL_LOCATE))
  {
    char locResp[4096];
    char rType[3], *Resp[] = {rType, locResp};
    rType[0] = 'S';
    rType[1] = 'r'; //(fstat.st_mode & S_IWUSR ? 'w' : 'r');
    rType[2] = '\0';
    sprintf(locResp, "[::%s:%d] ", mHostName, myPort);
    error.setErrInfo(strlen(locResp) + 3, (const char**) Resp, 2);
    ZTRACE(fsctl, "located at headnode: " << locResp);
    return SFS_DATA;
  }

  // Accept only plugin calls!
  if (cmd != SFS_FSCTL_PLUGIN)
    return gOFS.Emsg(epname, error, EPERM, "execute non-plugin function", "");

  if (args.Arg1Len)
  {
    if (args.Arg1Len < 16384)
    {
      strncpy(ipath, args.Arg1, args.Arg1Len);
      ipath[args.Arg1Len] = 0;
    }
    else
    {
      return gOFS.Emsg(epname, error, EINVAL, "convert path argument - string too long", "");
    }
  }
  else
  {
    ipath[0] = 0;
  }

  if (args.Arg2Len)
  {
    if (args.Arg2Len < 16384)
    {
      strncpy(iopaque, args.Arg2, args.Arg2Len);
      iopaque[args.Arg2Len] = 0;
    }
    else
    {
      return gOFS.Emsg(epname, error, EINVAL, "convert opaque argument - string too long", "");
    }
  }
  else
  {
    iopaque[0] = 0;
  }

  // from here on we can deal with XrdOucString which is more 'comfortable'
  XrdOucString path = ipath;
  XrdOucString opaque = iopaque;
  XrdOucString result = "";
  XrdOucEnv env(opaque.c_str());
  eos_debug("tident=%s path=%s opaque=%s", tident, path.c_str(), opaque.c_str());

  if (cmd != SFS_FSCTL_PLUGIN)
    return SFS_ERROR;

  const char* scmd;

  if ((scmd = env.Get("fst.pcmd")))
  {
    XrdOucString execmd = scmd;

    if (execmd == "getfmd")
    {
      char* afid = env.Get("fst.getfmd.fid");
      char* afsid = env.Get("fst.getfmd.fsid");

      if ((!afid) || (!afsid))
        return Emsg(epname, error, EINVAL, "execute FSctl command", path.c_str());

      unsigned long long fileid = eos::common::FileId::Hex2Fid(afid);
      unsigned long fsid = atoi(afsid);
      FmdHelper* fmd = gFmdDbMapHandler.GetFmd(fileid, fsid, 0, 0, 0, false, true);

      if (!fmd)
      {
        eos_static_err("no fmd for fileid %llu on filesystem %lu", fileid, fsid);
        const char* err = "ERROR";
        error.setErrInfo(strlen(err) + 1, err);
        return SFS_DATA;
      }

      XrdOucEnv* fmdenv = fmd->FmdToEnv();
      int envlen;
      XrdOucString fmdenvstring = fmdenv->Env(envlen);
      delete fmdenv;
      delete fmd;
      error.setErrInfo(fmdenvstring.length() + 1, fmdenvstring.c_str());
      return SFS_DATA;
    }

    if (execmd == "getxattr")
    {
      char* key = env.Get("fst.getxattr.key");
      char* path = env.Get("fst.getxattr.path");

      if (!key)
      {
        eos_static_err("no key specified as attribute name");
        const char* err = "ERROR";
        error.setErrInfo(strlen(err) + 1, err);
        return SFS_DATA;
      }

      if (!path)
      {
        eos_static_err("no path specified to get the attribute from");
        const char* err = "ERROR";
        error.setErrInfo(strlen(err) + 1, err);
        return SFS_DATA;
      }

      char value[1024];
#ifdef __APPLE__
      ssize_t attr_length = getxattr(path, key, value, sizeof ( value), 0, 0);
#else
      ssize_t attr_length = getxattr(path, key, value, sizeof ( value));
#endif
      if (attr_length > 0)
      {
        value[1023] = 0;
        XrdOucString skey = key;
        XrdOucString attr = "";

        if (skey == "user.eos.checksum")
        {
          // Checksum's are binary and need special reformatting (we swap the
          // byte order if they are 4 bytes long )
          if (attr_length == 4)
          {
            for (ssize_t k = 0; k < 4; k++)
            {
              char hex[4];
              snprintf(hex, sizeof ( hex) - 1, "%02x", (unsigned char) value[3 - k]);
              attr += hex;
            }
          }
          else
          {
            for (ssize_t k = 0; k < attr_length; k++)
            {
              char hex[4];
              snprintf(hex, sizeof ( hex) - 1, "%02x", (unsigned char) value[k]);
              attr += hex;
            }
          }
        }
        else
        {
          attr = value;
        }

        error.setErrInfo(attr.length() + 1, attr.c_str());
        return SFS_DATA;
      }
      else
      {
        eos_static_err("getxattr failed for path=%s", path);
        const char* err = "ERROR";
        error.setErrInfo(strlen(err) + 1, err);
        return SFS_DATA;
      }
    }
  }

  return Emsg(epname, error, EINVAL, "execute FSctl command", path.c_str());
}


//------------------------------------------------------------------------------
//
//------------------------------------------------------------------------------
void
XrdFstOfs::OpenFidString (unsigned long fsid, XrdOucString& outstring)
{
  outstring = "";
  OpenFidMutex.Lock();
  google::sparse_hash_map<unsigned long long, unsigned int>::const_iterator idit;
  int nopen = 0;

  for (idit = ROpenFid[fsid].begin(); idit != ROpenFid[fsid].end(); ++idit)
  {
    if (idit->second > 0)
      nopen += idit->second;
  }

  outstring += "&statfs.ropen=";
  outstring += nopen;
  nopen = 0;

  for (idit = WOpenFid[fsid].begin(); idit != WOpenFid[fsid].end(); ++idit)
  {
    if (idit->second > 0)
      nopen += idit->second;
  }

  outstring += "&statfs.wopen=";
  outstring += nopen;
  OpenFidMutex.UnLock();
}


//------------------------------------------------------------------------------
// Stall message for the client
//------------------------------------------------------------------------------
int
XrdFstOfs::Stall (XrdOucErrInfo& error, // Error text & code
                  int stime, // Seconds to stall
                  const char* msg) // Message to give
{
  XrdOucString smessage = msg;
  smessage += "; come back in ";
  smessage += stime;
  smessage += " seconds!";
  EPNAME("Stall");
  const char* tident = error.getErrUser();
  ZTRACE(delay, "Stall " << stime << ": " << smessage.c_str());

  // Place the error message in the error object and return
  error.setErrInfo(0, smessage.c_str());

  // All done
  return stime;
}


//------------------------------------------------------------------------------
// Redirect message for the client
//------------------------------------------------------------------------------
int
XrdFstOfs::Redirect (XrdOucErrInfo& error, // Error text & code
                     const char* host,
                     int& port)
{
  EPNAME("Redirect");
  const char* tident = error.getErrUser();
  ZTRACE(delay, "Redirect " << host << ":" << port);

  // Place the error message in the error object and return

  error.setErrInfo(port, host);

  // All done
  return SFS_REDIRECT;
}


//------------------------------------------------------------------------------
// When getting queried for checksum at the diskserver redirect to the MGM
//------------------------------------------------------------------------------
int
XrdFstOfs::chksum (XrdSfsFileSystem::csFunc Func,
                   const char *csName,
                   const char *inpath,
                   XrdOucErrInfo &error,
                   const XrdSecEntity *client,
                   const char *ininfo)
/*----------------------------------------------------------------------------*/
/*
 * @brief retrieve a checksum
 * 
 * @param func function to be performed 'csCalc','csGet' or 'csSize'
 * @param csName name of the checksum
 * @param error error object
 * @param client XRootD authentication object
 * @param ininfo CGI
 * @return SFS_OK on success otherwise SFS_ERROR
 * 
 * We publish checksums on the MGM
 */
/*----------------------------------------------------------------------------*/
{
  int ecode = 1094;
  XrdOucString RedirectManager;
  {
    XrdSysMutexHelper lock(eos::fst::Config::gConfig.Mutex);
    RedirectManager = eos::fst::Config::gConfig.Manager;
  }
  int pos = RedirectManager.find(":");
  if (pos!=STR_NPOS)
    RedirectManager.erase(pos);
  return gOFS.Redirect(error, RedirectManager.c_str(), ecode);
}

EOSFSTNAMESPACE_END<|MERGE_RESOLUTION|>--- conflicted
+++ resolved
@@ -284,7 +284,6 @@
   const char* val;
   int cfgFD;
   int NoGo = 0;
-<<<<<<< HEAD
 
   if (XrdOfs::Configure(Eroute, envP))
   {
@@ -293,11 +292,6 @@
   }
 
   // Enforcing 'sss' authentication for all communications
-  setenv("XrdSecPROTOCOL", "sss", 1);
-  Eroute.Say("=====> fstofs enforces SSS authentication for XROOT clients");
-=======
-  int rc = XrdOfs::Configure(Eroute);
-  // enforcing 'sss' authentication for all communications
   if (!getenv("EOS_FST_NO_SSS_ENFORCEMENT")) 
   {
     setenv("XrdSecPROTOCOL", "sss", 1);
@@ -305,9 +299,9 @@
   }
   else
   {
-    Eroute.Say("=====> fstofs does not enforce SSS authentication for XROOT clients - make sure MGM enforces sss for this FST!");
-  }
->>>>>>> 17590438
+    Eroute.Say("=====> fstofs does not enforce SSS authentication for XROOT"
+               " clients - make sure MGM enforces sss for this FST!");
+  }
 
   // Get the hostname
   mHostName = XrdSysDNS::getHostName();
