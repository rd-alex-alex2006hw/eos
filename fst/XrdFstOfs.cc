--- conflicted
+++ resolved
@@ -737,13 +737,8 @@
   }
 
   // Get XrdCl::FileSystem object
-<<<<<<< HEAD
   // !!! WATCH OUT: GOTO ANCHOR !!!
 again:
-=======
-  //.............................................................................
-
->>>>>>> 70bad5f6
   XrdCl::FileSystem* fs = new XrdCl::FileSystem(url);
 
   if (!fs)
@@ -790,7 +785,6 @@
     {
       eos_static_err("msg=\"query error\" status=%d code=%d", status.status, status.code);
       if ( (status.code >= 100) &&
-<<<<<<< HEAD
            (status.code <= 300) &&
            (!timeout) )
         {
@@ -801,33 +795,8 @@
           eos_static_info("msg=\"retry query\" query=\"%s\"", capOpaqueFile.c_str());
           goto again;
         }
-=======
-	   (status.code <= 300) &&
-	   (!timeout) )
-	{
-	  // implement automatic retry - network errors will be cured at some point
-	  delete fs;
-	  XrdSysTimer sleeper;
-	  sleeper.Snooze(1);
-	  eos_static_info("msg=\"retry query\" query=\"%s\"", capOpaqueFile.c_str());
-	  
-	  if (!manager)
-	  {
-	    // use the broadcasted manager name in the repeated try
-	    XrdSysMutexHelper lock(Config::gConfig.Mutex);
-	    lManager = Config::gConfig.Manager.c_str();
-	    address = "root://";
-	    address += lManager.c_str();
-	    address += "//dummy";
-	    url.Clear();
-	    url.FromString((address.c_str()));
-	  }
-
-	  goto again;
-	}
->>>>>>> 70bad5f6
       gOFS.Emsg(epname, *error, ECOMM, msg.c_str(), path);
-  }
+    }
   }
 
   if ( response && return_result )
