#!/bin/bash
#-------------------------------------------------------------------------------
# @author Elvin-Alin Sindrilaru - CERN
# @brief Script used by Jenkins to build EOS rpms
#-------------------------------------------------------------------------------

#************************************************************************
# * EOS - the CERN Disk Storage System                                   *
# * Copyright (C) 2016 CERN/Switzerland                                  *
# *                                                                      *
# * This program is free software: you can redistribute it and/or modify *
# * it under the terms of the GNU General Public License as published by *
# * the Free Software Foundation, either version 3 of the License, or    *
# * (at your option) any later version.                                  *
# *                                                                      *
# * This program is distributed in the hope that it will be useful,      *
# * but WITHOUT ANY WARRANTY; without even the implied warranty of       *
# * MERCHANTABILITY or FITNESS FOR A PARTICULAR PURPOSE.  See the        *
# * GNU General Public License for more details.                         *
# *                                                                      *
# * You should have received a copy of the GNU General Public License    *
# * along with this program.  If not, see <http://www.gnu.org/licenses/>.*
# ************************************************************************/

#-------------------------------------------------------------------------------
# Print help
#-------------------------------------------------------------------------------
function printHelp()
{
  echo "Usage:                                                               " 1>&2
  echo "${0} <branch_or_tag> <xrootd_tag> <build_number> <dst_path>          " 1>&2
  echo "  <branch_or_tag> branch name in the form of \"origin/master\" or tag" 1>&2
  echo "                  name e.g. 1.0.0 for which to build the project     " 1>&2
  echo "  <xrootd_tag>    XRootD tag version used for this build             " 1>&2
  echo "  <build_number>  build number value passed in by Jenkins            " 1>&2
  echo "  <platform>      build platform e.g. slc-6, el-7, fc-24             " 1>&2
  echo "  <architecture>  build architecture e.g. x86_64, i386               " 1>&2
  echo "  <dst_path>      destination path for the rpms built                " 1>&2
}

#-------------------------------------------------------------------------------
# Get the local branch name and dist tag for the rpms. For example local branch
# name of branch 'origin/master' is master. The dist tag for Scientific Linux 5
# can be 'slc5' or 'el5'.
# Function sets two global variables BRANCH and DIST.
#-------------------------------------------------------------------------------
function getLocalBranchAndDistTag()
{
  if [[ ${#} -ne 2 ]]; then
    echo "Usage:                                                               " 1>&2
    echo "${0} <branch_or_tag> <platform>                                      " 1>&2
    echo "  <branch_or_tag> branch name in the form of \"origin/master\" or tag" 1>&2
    echo "                  name e.g. 1.0.0 for which to build the project     " 1>&2
    echo "  <platform>      build platform e.g. slc-6, el-7, fc-24             " 1>&2
    exit 1
  fi

  local BRANCH_OR_TAG=${1}
  local PLATFORM=${2}
  local TAG_REGEX="^[04]+\..*$"
  local TAG_REGEX_AQUAMARINE="^0.3.*$"
  local TAG_REGEX_CITRINE="^4.*$"

  # If this is a tag get the branch it belogs to
  if [[ "${BRANCH_OR_TAG}" =~ ${TAG_REGEX} ]]; then
      if [[ "${BRANCH_OR_TAG}" =~ ${TAG_REGEX_AQUAMARINE} ]]; then
	  BRANCH="aquamarine"
      elif [[ "${BRANCH_OR_TAG}" =~ ${TAG_REGEX_CITRINE} ]]; then
	  BRANCH="citrine"
      fi
  else
      BRANCH=$(basename ${BRANCH_OR_TAG})
      # For beryl_aquamarine use aquamarine as release
      if [[ "${BRANCH}" == "beryl_aquamarine" ]]; then
	  BRANCH="aquamarine"
      elif [[ "${BRANCH}"  == "master" ]]; then
	  BRANCH="citrine"
      fi
  fi

  # For aquamarine still use the old ".slc-*" dist tag for SLC5/6
  if [[ "${BRANCH}" == "aquamarine" ]] ; then
      if [[ "${PLATFORM}" == "el-5" ]] || [[ "${PLATFORM}" == "el-6" ]]; then
	  DIST=".slc${PLATFORM: -1}"
      else
	  DIST=".${PLATFORM}"
      fi
  else
      # For any other branch use the latest XRootD release
      XROOTD_TAG="v4.3.0"
      DIST=".${PLATFORM}"
  fi

  # Remove any "-" from the dist tag
  DIST="${DIST//-}"

  echo "Local branch:         ${BRANCH}"
  echo "Dist tag:             ${DIST}"
}

#-------------------------------------------------------------------------------
# Main - when we are called the current BRANCH_OR_TAG is already checked-out and
#        the script must be run from the **same directory** where it resides.
#-------------------------------------------------------------------------------
if [[ ${#} -ne 6 ]]; then
    printHelp
    exit 1
fi

BRANCH_OR_TAG=${1}
XROOTD_TAG=${2}
BUILD_NUMBER=${3}
PLATFORM=${4}
ARCHITECTURE=${5}
DST_PATH=${6}

echo "Build number:         ${BUILD_NUMBER}"
echo "Branch or tag:        ${BRANCH_OR_TAG}"
echo "XRootD tag:           ${XROOTD_TAG}"
echo "Build platform:       ${PLATFORM}"
echo "Build architecture:   ${ARCHITECTURE}"
echo "Destination path:     ${DST_PATH}"
echo "Running in directory: $(pwd)"

# Exit script immediately if a command exits with a non-zero status
set -e

# Get local branch and dist tag for the RPMS
getLocalBranchAndDistTag ${BRANCH_OR_TAG} ${PLATFORM}

# Create cmake build directory and build without dependencies
cd ..; mkdir build; cd build
# Use cmake3 if installed, otherwise fallback to cmake command
CMAKE_EX="$(which cmake3)"

if test x"${CMAKE_EX}" == x -o ! -x "${CMAKE_EX}"; then
  CMAKE_EX=cmake
fi

# Run cmake in package_only mode
${CMAKE_EX} .. -DPACKAGEONLY=1

# Build the SRPMs
make srpm
SRC_RPM=$(find ./SRPMS -name "eos-*.src.rpm" -print0)

# Get the mock configurations from gitlab
git clone ssh://git@gitlab.cern.ch:7999/dss/dss-ci-mock.git ../dss-ci-mock
# Prepare the mock configuration
head -n -1 ../dss-ci-mock/eos-templates/${PLATFORM}-${ARCHITECTURE}.cfg.in | sed "s/__XROOTD_TAG__/$XROOTD_TAG/" | sed "s/__BUILD_NUMBER__/${BUILD_NUMBER}/" > eos.cfg
# Add eos dependencies repos
# TODO: move these dependencies inside the dss-ci-mock repository
echo -e '\n[eos-depend]\nname=EOS Dependencies\nbaseurl=http://dss-ci-repo.web.cern.ch/dss-ci-repo/eos/'${BRANCH}'-depend/'$PLATFORM'-'$ARCHITECTURE'/\ngpgcheck=0\nenabled=1 \nexclude=xrootd*\n' >> eos.cfg
echo -e '"""' >> eos.cfg

## Build the RPMs (with yum repo rpms)
#mock --yum --init --uniqueext="eos01" -r ./eos.cfg --rebuild ./eos-*.src.rpm --resultdir ../rpms -D "dist ${DIST}" -D "yumrpm 1"
# Build the RPMs (without yum repo rpms)
<<<<<<< HEAD
mock --yum --init --uniqueext="eos01" -r ./eos.cfg --rebuild ./${SRC_RPM} --resultdir ../rpms -D "dist ${DIST}"  --with=server
=======
mock --yum --init --uniqueext="eos_${BRANCH}" -r ./eos.cfg --rebuild ./eos-*.src.rpm --resultdir ../rpms -D "dist ${DIST}"
>>>>>>> 93cc134f

# List of branches for CI YUM repo
BRANCH_LIST=('aquamarine' 'citrine')

# If building one of the production branches then push rpms to YUM repo
if [[ ${BRANCH_LIST[*]} =~ ${BRANCH} ]]; then
  cd ../rpms/
  # Get the release string length
  COMMIT_LEN=24
  RELEASE_LEN=$(find . -name "eos-*.src.rpm" -print0 \
      | awk -F "-" '{print $3;}' \
      | awk -F "." '{print length($1);}')

  # For not tagged builds the release string is 24 characters i.e date + git + commit_hash
  if [[ ${RELEASE_LEN} -eq ${COMMIT_LEN} ]]; then
    BUILD_TYPE="commit"
  else
    BUILD_TYPE="tag"
  fi

  # Make sure the directories are created and rebuild the YUM repo
  YUM_REPO_PATH="${DST_PATH}/${BRANCH}/${BUILD_TYPE}/${PLATFORM}/${ARCHITECTURE}"
  echo "Save RPMs in YUM repo: ${YUM_REPO_PATH}"
  aklog
  mkdir -p ${YUM_REPO_PATH}
  cp -f *.rpm ${YUM_REPO_PATH}
  createrepo --update -q ${YUM_REPO_PATH}
else
  echo "RPMs for branch ${BRANCH} are NOT saved in any YUM repository!"
fi<|MERGE_RESOLUTION|>--- conflicted
+++ resolved
@@ -156,11 +156,7 @@
 ## Build the RPMs (with yum repo rpms)
 #mock --yum --init --uniqueext="eos01" -r ./eos.cfg --rebuild ./eos-*.src.rpm --resultdir ../rpms -D "dist ${DIST}" -D "yumrpm 1"
 # Build the RPMs (without yum repo rpms)
-<<<<<<< HEAD
-mock --yum --init --uniqueext="eos01" -r ./eos.cfg --rebuild ./${SRC_RPM} --resultdir ../rpms -D "dist ${DIST}"  --with=server
-=======
 mock --yum --init --uniqueext="eos_${BRANCH}" -r ./eos.cfg --rebuild ./eos-*.src.rpm --resultdir ../rpms -D "dist ${DIST}"
->>>>>>> 93cc134f
 
 # List of branches for CI YUM repo
 BRANCH_LIST=('aquamarine' 'citrine')
