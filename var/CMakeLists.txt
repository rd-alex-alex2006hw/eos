# ----------------------------------------------------------------------
# File: CMakeLists.txt
# Author: Andreas-Joachim Peters - CERN
# ----------------------------------------------------------------------

# ************************************************************************
# * EOS - the CERN Disk Storage System                                   *
# * Copyright (C) 2011 CERN/Switzerland                                  *
# *                                                                      *
# * This program is free software: you can redistribute it and/or modify *
# * it under the terms of the GNU General Public License as published by *
# * the Free Software Foundation, either version 3 of the License, or    *
# * (at your option) any later version.                                  *
# *                                                                      *
# * This program is distributed in the hope that it will be useful,      *
# * but WITHOUT ANY WARRANTY; without even the implied warranty of       *
# * MERCHANTABILITY or FITNESS FOR A PARTICULAR PURPOSE.  See the        *
# * GNU General Public License for more details.                         *
# *                                                                      *
# * You should have received a copy of the GNU General Public License    *
# * along with this program.  If not, see <http://www.gnu.org/licenses/>.*
# ************************************************************************

install(DIRECTORY DESTINATION /var/eos)
install( DIRECTORY DESTINATION /var/eos/wfe/ )
install( DIRECTORY DESTINATION /var/eos/wfe/bash/ )
install( DIRECTORY DESTINATION /var/eos/kinetic/ )

install(DIRECTORY DESTINATION /var/log/eos)
install(DIRECTORY DESTINATION /var/log/eos/fuse)
install(DIRECTORY DESTINATION /var/www/eos/cgi-bin)
install(DIRECTORY DESTINATION /var/log/eos/httpd/)
install(DIRECTORY DESTINATION /var/share/eos)
install(DIRECTORY DESTINATION /var/run/eosd)
install(DIRECTORY DESTINATION /var/run/eosd/credentials)
install(DIRECTORY DESTINATION /var/run/eosd/credentials/store)
install(DIRECTORY DESTINATION /usr/lib/tmpfiles.d/)

install(
  FILES
  eos/html/error.html
<<<<<<< HEAD
  DESTINATION /${CMAKE_INSTALL_LOCALSTATEDIR}/eos/html/
  PERMISSIONS OWNER_READ OWNER_EXECUTE GROUP_READ GROUP_EXECUTE WORLD_READ WORLD_EXECUTE)

install ( FILES eos/wfe/bash/shell DESTINATION /${CMAKE_INSTALL_LOCALSTATEDIR}/eos/wfe/bash PERMISSIONS OWNER_READ OWNER_EXECUTE GROUP_READ GROUP_EXECUTE WORLD_READ WORLD_EXECUTE SETUID )
install ( SCRIPT chown.cmake)
install ( FILES eos/kinetic/kinetic-cluster-example.json eos/kinetic/kinetic-location-example.json eos/kinetic/kinetic-security-example.json DESTINATION /${CMAKE_INSTALL_LOCALSTATEDIR}/eos/kinetic/ PERMISSIONS OWNER_READ OWNER_EXECUTE )
=======
  DESTINATION ${CMAKE_INSTALL_LOCALSTATEDIR}/eos/html/
  PERMISSIONS OWNER_READ OWNER_EXECUTE GROUP_READ GROUP_EXECUTE WORLD_READ WORLD_EXECUTE)

install(
  FILES
  eosd.conf
  DESTINATION /usr/lib/tmpfiles.d/
  PERMISSIONS OWNER_READ OWNER_WRITE GROUP_READ WORLD_READ)

install(
  CODE
  "execute_process(
     COMMAND chmod 0775 /var/run/eosd
     COMMAND chmod 1777 /var/run/eosd/credentials
     COMMAND chmod 1777 /var/run/eosd/credentials/store)")
>>>>>>> f9795ec7
<|MERGE_RESOLUTION|>--- conflicted
+++ resolved
@@ -39,16 +39,13 @@
 install(
   FILES
   eos/html/error.html
-<<<<<<< HEAD
-  DESTINATION /${CMAKE_INSTALL_LOCALSTATEDIR}/eos/html/
+  DESTINATION ${CMAKE_INSTALL_LOCALSTATEDIR}/eos/html/
   PERMISSIONS OWNER_READ OWNER_EXECUTE GROUP_READ GROUP_EXECUTE WORLD_READ WORLD_EXECUTE)
+
 
 install ( FILES eos/wfe/bash/shell DESTINATION /${CMAKE_INSTALL_LOCALSTATEDIR}/eos/wfe/bash PERMISSIONS OWNER_READ OWNER_EXECUTE GROUP_READ GROUP_EXECUTE WORLD_READ WORLD_EXECUTE SETUID )
 install ( SCRIPT chown.cmake)
 install ( FILES eos/kinetic/kinetic-cluster-example.json eos/kinetic/kinetic-location-example.json eos/kinetic/kinetic-security-example.json DESTINATION /${CMAKE_INSTALL_LOCALSTATEDIR}/eos/kinetic/ PERMISSIONS OWNER_READ OWNER_EXECUTE )
-=======
-  DESTINATION ${CMAKE_INSTALL_LOCALSTATEDIR}/eos/html/
-  PERMISSIONS OWNER_READ OWNER_EXECUTE GROUP_READ GROUP_EXECUTE WORLD_READ WORLD_EXECUTE)
 
 install(
   FILES
@@ -62,4 +59,3 @@
      COMMAND chmod 0775 /var/run/eosd
      COMMAND chmod 1777 /var/run/eosd/credentials
      COMMAND chmod 1777 /var/run/eosd/credentials/store)")
->>>>>>> f9795ec7
