--- conflicted
+++ resolved
@@ -221,12 +221,8 @@
   fprintf(stdout,
           "                                                  stop the drop box daemon for all configured dropbox directories!\n");
   fprintf(stdout, "dropbox ls                          :\n");
-<<<<<<< HEAD
   fprintf(stdout,
           "                                                  list configured drop box daemons and their status\n");
-=======
-  fprintf(stdout, "                                                  list configured drop box daemons and their status\n");
   global_retc = EINVAL;
->>>>>>> 07494d6a
   return (0);
 }