--- conflicted
+++ resolved
@@ -117,63 +117,30 @@
 
     if (!option.length()) {
       break;
-<<<<<<< HEAD
     }
 
-    if (option == "-c") {
-      options += "c";
+    if (option == "-a") {
+      options += "a";
     } else {
-      if (option == "-a") {
-        options += "a";
+      if (option == "-m") {
+        options += "m";
       } else {
-        if (option == "-m") {
-          options += "m";
+        if (option == "-s") {
+          options += "s";
         } else {
-          if (option == "-s") {
-            options += "s";
+          if (option == "-f") {
+            options += "f";
           } else {
-            if (option == "-f") {
-              options += "f";
+            if (option == "-l") {
+              options += "l";
             } else {
               goto com_fusex_usage;
-=======
-    if (option == "-a")
-    {
-      options += "a";
-    }
-    else
-    {
-      if (option == "-m")
-      {
-	options += "m";
-      }
-      else
-      {
-	if (option == "-s")
-        {
-	  options += "s";
-	}
-	else
-        {
-	  if (option == "-f")
-          {
-	    options += "f";
-	  }
-	  else
-          {
-	    if (option == "-l")
-	    {
-	      options += "l";
-	    }
-	    else {
-	      goto com_fusex_usage;
->>>>>>> 4f804e4c
             }
           }
         }
       }
     }
-  } while (1);
+  } while (true);
 
   if (options.length()) {
     in += "&mgm.option=";
@@ -183,19 +150,14 @@
   global_retc = output_result(client_command(in, true));
   return (0);
 com_fusex_usage:
-<<<<<<< HEAD
   fprintf(stdout,
-          "usage: fusex ls [-c] [-f]                         :  print statistics about eosxd fuse clients\n");
+          "usage: fusex ls [-l] [-f]                         :  print statistics about eosxd fuse clients\n");
   fprintf(stdout,
-          "                -c                                                   -  break down by client host\n");
+          "                [no option]                                          -  break down by client host [default]\n");
+  fprintf(stdout,
+          "                -l                                                   -  break down by client host and show statistics \n");
   fprintf(stdout,
           "                -f                                                   -  show ongoing flush locks\n");
-=======
-  fprintf(stdout, "usage: fusex ls [-l] [-f]                         :  print statistics about eosxd fuse clients\n");
-  fprintf(stdout, "                [no option]                                          -  break down by client host [default]\n");
-  fprintf(stdout, "                -l                                                   -  break down by client host and show statistics \n");
-  fprintf(stdout, "                -f                                                   -  show ongoing flush locks\n");
->>>>>>> 4f804e4c
   fprintf(stdout, "\n");
   fprintf(stdout,
           "       fuxex evict <uuid> [<reason>]                                 :  evict a fuse client\n");
