--- conflicted
+++ resolved
@@ -194,7 +194,6 @@
   global_retc = output_result(client_admin_command(in));
   return (0);
 com_io_usage:
-<<<<<<< HEAD
   fprintf(stdout,
           "usage: io stat [-l] [-a] [-m] [-n] [-t] [-d] [-x]               :  print io statistics\n");
   fprintf(stdout,
@@ -251,36 +250,6 @@
           "                                                               -w :  show history for the last 7 days\n");
   fprintf(stdout,
           "                                                               -f :  show the 'hotfiles' which are the files with highest number of present file opens\n");
-=======
-  fprintf(stdout, "usage: io stat [-l] [-a] [-m] [-n] [-t] [-d] [-x]               :  print io statistics\n");
-  fprintf(stdout, "                -l                                                   -  show summary information (this is the default if -t,-d,-x is not selected)\n");
-  fprintf(stdout, "                -a                                                   -  break down by uid/gid\n");
-  fprintf(stdout, "                -m                                                   -  print in <key>=<val> monitoring format\n");
-  fprintf(stdout, "                -n                                                   -  print numerical uid/gids\n");
-  fprintf(stdout, "                -t                                                   -  print top user stats\n");
-  fprintf(stdout, "                -d                                                   -  break down by domains\n");
-  fprintf(stdout, "                -x                                                   -  break down by application\n");
-  fprintf(stdout, "       io enable [-r] [-p] [-n] [--udp <address>]                 :  enable collection of io statistics\n");
-  fprintf(stdout, "                                                               -r    enable collection of io reports\n");
-  fprintf(stdout, "                                                               -p    enable popularity accounting\n");
-  fprintf(stdout, "                                                               -n    enable report namespace\n");
-  fprintf(stdout, "                                                               --udp <address> add a UDP message target for io UDP packtes (the configured targets are shown by 'io stat -l'\n");
-  fprintf(stdout, "       io disable [-r] [-p] [-n]                                       :  disable collection of io statistics\n");
-  fprintf(stdout, "                                                               -r    disable collection of io reports\n");
-  fprintf(stdout, "                                                               -p    disable popularity accounting\n");
-  fprintf(stdout, "                                                               --udp <address> remove a UDP message target for io UDP packtes\n");
-  fprintf(stdout, "                                                               -n    disable report namespace\n");
-  fprintf(stdout, "       io report <path>                                           :  show contents of report namespace for <path>\n");
-  fprintf(stdout, "       io ns [-a] [-n] [-b] [-100|-1000|-10000] [-w] [-f]         :  show namespace IO ranking (popularity)\n");
-  fprintf(stdout, "                                                               -a    don't limit the output list\n");
-  fprintf(stdout, "                                                               -n :  show ranking by number of accesses \n");
-  fprintf(stdout, "                                                               -b :  show ranking by number of bytes\n");
-  fprintf(stdout, "                                                             -100 :  show the first 100 in the ranking\n");
-  fprintf(stdout, "                                                            -1000 :  show the first 1000 in the ranking\n");
-  fprintf(stdout, "                                                           -10000 :  show the first 10000 in the ranking\n");
-  fprintf(stdout, "                                                               -w :  show history for the last 7 days\n");
-  fprintf(stdout, "                                                               -f :  show the 'hotfiles' which are the files with highest number of present file opens\n");
   global_retc = EINVAL;
->>>>>>> 07494d6a
   return (0);
 }