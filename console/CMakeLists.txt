--- conflicted
+++ resolved
@@ -21,19 +21,12 @@
 # * along with this program.  If not, see <http://www.gnu.org/licenses/>.*
 # ************************************************************************
 
-<<<<<<< HEAD
 include_directories(
   ${CMAKE_SOURCE_DIR}
   ${CMAKE_BINARY_DIR}
   ${PROTOBUF_INCLUDE_DIRS}
-  ${XROOTD_INCLUDE_DIRS})
-=======
-include_directories( ${CMAKE_SOURCE_DIR}
-		     ${XROOTD_INCLUDE_DIR} 
-		     ${XROOTD_PRIVATE_INCLUDE_DIR} 
-		     ${SPARSEHASH_INCLUDE_DIR}
-         ${KINETICIO_INCLUDE_DIR} )
->>>>>>> fcacef68
+  ${XROOTD_INCLUDE_DIRS}
+  ${KINETICIO_INCLUDE_DIR})
 
 #-------------------------------------------------------------------------------
 # These files are generated in the ../fst/ directory
@@ -81,6 +74,7 @@
   commands/com_info.cc
   commands/com_io.cc
   commands/com_json.cc
+  commands/com_kinetic.cc
   commands/com_license.cc
   commands/com_ls.cc
   commands/com_ln.cc
@@ -114,76 +108,7 @@
   commands/com_whoami.cc
   commands/com_who.cc)
 
-<<<<<<< HEAD
 add_executable(eosdropboxd dropbox/eosdropboxd.cc)
-=======
-add_executable( eos
-		ConsoleMain.cc
-		ConsoleMain.hh	
-		ConsolePipe.cc
-		ConsolePipe.hh
-		../fst/FmdClient.cc
-		../fst/checksum/CheckSum.cc
-		../fst/checksum/Adler.cc
-		../fst/checksum/crc32c.cc
-		../fst/checksum/crc32ctables.cc
-		commands/com_access.cc
-		commands/com_archive.cc
-	  commands/com_attr.cc
-		commands/com_backup.cc
-		commands/com_cd.cc
-		commands/com_chmod.cc 
-		commands/com_chown.cc 
-		commands/com_clear.cc         
-		commands/com_config.cc 
-		commands/com_console.cc 
-		commands/com_cp.cc 
-		commands/com_debug.cc 
-		commands/com_dropbox.cc 
-		commands/com_file.cc 
-		commands/com_find.cc 
-		commands/com_fs.cc 
-		commands/com_fsck.cc
-		commands/com_fuse.cc
-		commands/com_group.cc
-		commands/com_info.cc
-		commands/com_io.cc
-		commands/com_json.cc
-    commands/com_kinetic.cc
-		commands/com_license.cc 
-		commands/com_ln.cc 
-		commands/com_ls.cc 
-		commands/com_map.cc 
-		commands/com_member.cc 
-		commands/com_mkdir.cc 
-		commands/com_motd.cc 
-		commands/com_mv.cc 
-		commands/com_node.cc
-		commands/com_ns.cc    
-		commands/com_print.cc 
-		commands/com_pwd.cc 
-		commands/com_quit.cc 
-		commands/com_quota.cc 
-		commands/com_reconnect.cc 
-		commands/com_recycle.cc
-		commands/com_rm.cc 
-		commands/com_rmdir.cc 
-		commands/com_role.cc 
-		commands/com_rtlog.cc 
-		commands/com_silent.cc 
-		commands/com_space.cc
-		commands/com_stat.cc
-		commands/com_test.cc 
-		commands/com_timing.cc
-		commands/com_touch.cc 
-		commands/com_transfer.cc 
-		commands/com_version.cc 
-		commands/com_vid.cc 
-		commands/com_vst.cc 
-		commands/com_whoami.cc   
-		commands/com_who.cc 
-)
->>>>>>> fcacef68
 
 #-------------------------------------------------------------------------------
 # Add dependency which guarantees that the protocol buffer files are generated
@@ -191,7 +116,6 @@
 #-------------------------------------------------------------------------------
 add_dependencies(eos XrdEosFst)
 
-<<<<<<< HEAD
 if(CLIENT)
   target_link_libraries(
     eos
@@ -206,6 +130,7 @@
     ${XROOTD_POSIX_LIBRARY}
     ${XROOTD_UTILS_LIBRARY}
     ${OPENSSL_CRYPTO_LIBRARY}
+    ${KINETICIO_LIBRARIES}
     ${CMAKE_THREAD_LIBS_INIT})
 else()
   target_link_libraries(
@@ -221,36 +146,9 @@
     ${XROOTD_POSIX_LIBRARY}
     ${XROOTD_UTILS_LIBRARY}
     ${OPENSSL_CRYPTO_LIBRARY}
+    ${KINETICIO_LIBRARIES}
     ${CMAKE_THREAD_LIBS_INIT})
 endif()
-=======
-add_executable( eosdropboxd
-	        dropbox/eosdropboxd.cc 
-)
-
-
-
-if (CLIENT)
-target_link_libraries( eos 
-		XrdPosix	        XrdCl
-		XrdUtils  	eosCommon
-		crypto           curses
-		dl               z
-		readline         ${CMAKE_THREAD_LIBS_INIT}
-		${UUID_LIBRARIES} ${KINETICIO_LIBRARIES} 			        
-)
-else (CLIENT)
-target_link_libraries( eos 
-		XrdPosix	         XrdCl 
-		XrdUtils 	 eosCommon-Static
-		readline          XrdMqClient-Static
-		crypto            curses
-		dl                z
-		${UUID_LIBRARIES} ${KINETICIO_LIBRARIES}
-    ${CMAKE_THREAD_LIBS_INIT}
-)
-endif(CLIENT)
->>>>>>> fcacef68
 
 if (MacOSX)
   target_link_libraries(
