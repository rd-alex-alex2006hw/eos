# ----------------------------------------------------------------------
# File: CMakeLists.txt
# Author: Andreas-Joachim Peters - CERN
# ----------------------------------------------------------------------

# ************************************************************************
# * EOS - the CERN Disk Storage System                                   *
# * Copyright (C) 2011 CERN/Switzerland                                  *
# *                                                                      *
# * This program is free software: you can redistribute it and/or modify *
# * it under the terms of the GNU General Public License as published by *
# * the Free Software Foundation, either version 3 of the License, or    *
# * (at your option) any later version.                                  *
# *                                                                      *
# * This program is distributed in the hope that it will be useful,      *
# * but WITHOUT ANY WARRANTY; without even the implied warranty of       *
# * MERCHANTABILITY or FITNESS FOR A PARTICULAR PURPOSE.  See the        *
# * GNU General Public License for more details.                         *
# *                                                                      *
# * You should have received a copy of the GNU General Public License    *
# * along with this program.  If not, see <http://www.gnu.org/licenses/>.*
# ************************************************************************

include_directories(
  ${CMAKE_SOURCE_DIR}
  ${CMAKE_BINARY_DIR}
# TODO: remove protobuf reference which is not used
  ${PROTOBUF_INCLUDE_DIRS}
  ${XROOTD_INCLUDE_DIRS}
  ${KINETICIO_INCLUDE_DIRS}
  ${OPENSSL_INCLUDE_DIRS})

if (BUILD_TESTS)
  add_subdirectory(tests)
endif()

#-------------------------------------------------------------------------------
# eos executable
#-------------------------------------------------------------------------------
add_executable(
  eos
  ConsoleMain.cc  ConsoleMain.hh
  ConsolePipe.cc  ConsolePipe.hh
  ${CMAKE_SOURCE_DIR}/fst/FmdClient.cc
  ${CMAKE_SOURCE_DIR}/fst/Fmd.cc
  commands/AclCommand.cc commands/AclCommand.hh
  commands/HealthCommand.cc commands/HealthCommand.hh
  RegexUtil.cc RegexUtil.hh
  MgmExecute.cc MgmExecute.hh
  commands/com_access.cc
  commands/com_acl.cc
  commands/com_archive.cc
  commands/com_attr.cc
  commands/com_backup.cc
  commands/com_cd.cc
  commands/com_chmod.cc
  commands/com_chown.cc
  commands/com_clear.cc
  commands/com_config.cc
  commands/com_console.cc
  commands/com_cp.cc
  commands/com_debug.cc
  commands/com_dropbox.cc
  commands/com_file.cc
  commands/com_find.cc
  commands/com_fs.cc
  commands/com_fsck.cc
  commands/com_fuse.cc
  commands/com_geosched.cc
  commands/com_group.cc
  commands/com_health.cc
  commands/com_info.cc
  commands/com_io.cc
  commands/com_kinetic.cc
  commands/com_json.cc
  commands/com_license.cc
  commands/com_ls.cc
  commands/com_ln.cc
  commands/com_map.cc
  commands/com_member.cc
  commands/com_mkdir.cc
  commands/com_motd.cc
  commands/com_mv.cc
  commands/com_node.cc
  commands/com_ns.cc
  commands/com_print.cc
  commands/com_pwd.cc
  commands/com_quit.cc
  commands/com_quota.cc
  commands/com_reconnect.cc
  commands/com_recycle.cc
  commands/com_rm.cc
  commands/com_rmdir.cc
  commands/com_role.cc
  commands/com_rtlog.cc
  commands/com_silent.cc
  commands/com_space.cc
  commands/com_stat.cc
  commands/com_test.cc
  commands/com_timing.cc
  commands/com_touch.cc
  commands/com_transfer.cc
  commands/com_version.cc
  commands/com_vid.cc
  commands/com_vst.cc
  commands/com_whoami.cc
  commands/com_who.cc)

#-------------------------------------------------------------------------------
# Add dependency which guarantees that the protocol buffer files are generated
# when we build the "eos" executable.
#-------------------------------------------------------------------------------
target_link_libraries(
  eos PUBLIC
  EosFstIo-Static
  ${Z_LIBRARY}
  ${UUID_LIBRARIES}
  ${NCURSES_LIBRARY}
  ${READLINE_LIBRARY}
# TODO: remove protobuf reference which is not used
  ${PROTOBUF_LIBRARY}
  ${XROOTD_CL_LIBRARY}
  ${XROOTD_POSIX_LIBRARY}
  ${XROOTD_UTILS_LIBRARY}
  ${OPENSSL_CRYPTO_LIBRARY}
  ${CMAKE_THREAD_LIBS_INIT})

add_executable(eosdropboxd dropbox/eosdropboxd.cc)

if(Linux)
  target_link_libraries(
    eosdropboxd PRIVATE
    eosCommon-Static
    ${XROOTD_CL_LIBRARY}
    ${XROOTD_UTILS_LIBRARY}
    ${XROOTD_POSIX_LIBRARY}
    ${CMAKE_THREAD_LIBS_INIT})
else()
  target_link_libraries(
    eosdropboxd PRIVATE
    eosCommon
    ${XROOTD_CL_LIBRARY}
    ${XROOTD_UTILS_LIBRARY}
    ${XROOTD_POSIX_LIBRARY}
    ${CMAKE_THREAD_LIBS_INIT})
endif()

install(
  PROGRAMS eosadmin
  DESTINATION ${CMAKE_INSTALL_FULL_SBINDIR})

<<<<<<< HEAD
install(
  TARGETS eos eosdropboxd
  LIBRARY DESTINATION ${CMAKE_INSTALL_FULL_LIBDIR}
  RUNTIME DESTINATION ${CMAKE_INSTALL_FULL_BINDIR}
  ARCHIVE DESTINATION ${CMAKE_INSTALL_FULL_LIBDIR})
=======

if (CLIENT)
target_link_libraries( eos 
		XrdPosix	        XrdCl
		XrdUtils  	eosCommon
		crypto           curses
		dl               z 
		rt
		readline         ${CMAKE_THREAD_LIBS_INIT}
		${UUID_LIBRARIES} 			       
)
else (CLIENT)
target_link_libraries( eos 
		XrdPosix	         XrdCl 
		XrdUtils 	 eosCommon-Static
		readline          XrdMqClient-Static
		crypto            curses
		dl                z
		rt
		${UUID_LIBRARIES} ${CMAKE_THREAD_LIBS_INIT}
)
endif(CLIENT)

if (MacOSX)
target_link_libraries( eosdropboxd
		eosCommon XrdPosix 
		XrdCl            XrdUtils 
		${CMAKE_THREAD_LIBS_INIT} )

else (MacOSX)
target_link_libraries( eosdropboxd 
		eosCommon-Static XrdPosix 
		XrdCl            XrdUtils 
		${CMAKE_THREAD_LIBS_INIT} )

endif (MacOSX)

INSTALL_PROGRAMS( ${CMAKE_INSTALL_SBINDIR} FILES eosadmin )

install( TARGETS eos eosdropboxd
         LIBRARY DESTINATION ${CMAKE_INSTALL_FULL_LIBDIR}
         RUNTIME DESTINATION ${CMAKE_INSTALL_FULL_BINDIR}
         ARCHIVE DESTINATION ${CMAKE_INSTALL_FULL_LIBDIR}
)
>>>>>>> ff87b862
<|MERGE_RESOLUTION|>--- conflicted
+++ resolved
@@ -114,6 +114,7 @@
   eos PUBLIC
   EosFstIo-Static
   ${Z_LIBRARY}
+  ${RT_LIBRARIES}
   ${UUID_LIBRARIES}
   ${NCURSES_LIBRARY}
   ${READLINE_LIBRARY}
@@ -149,55 +150,8 @@
   PROGRAMS eosadmin
   DESTINATION ${CMAKE_INSTALL_FULL_SBINDIR})
 
-<<<<<<< HEAD
 install(
   TARGETS eos eosdropboxd
   LIBRARY DESTINATION ${CMAKE_INSTALL_FULL_LIBDIR}
   RUNTIME DESTINATION ${CMAKE_INSTALL_FULL_BINDIR}
-  ARCHIVE DESTINATION ${CMAKE_INSTALL_FULL_LIBDIR})
-=======
-
-if (CLIENT)
-target_link_libraries( eos 
-		XrdPosix	        XrdCl
-		XrdUtils  	eosCommon
-		crypto           curses
-		dl               z 
-		rt
-		readline         ${CMAKE_THREAD_LIBS_INIT}
-		${UUID_LIBRARIES} 			       
-)
-else (CLIENT)
-target_link_libraries( eos 
-		XrdPosix	         XrdCl 
-		XrdUtils 	 eosCommon-Static
-		readline          XrdMqClient-Static
-		crypto            curses
-		dl                z
-		rt
-		${UUID_LIBRARIES} ${CMAKE_THREAD_LIBS_INIT}
-)
-endif(CLIENT)
-
-if (MacOSX)
-target_link_libraries( eosdropboxd
-		eosCommon XrdPosix 
-		XrdCl            XrdUtils 
-		${CMAKE_THREAD_LIBS_INIT} )
-
-else (MacOSX)
-target_link_libraries( eosdropboxd 
-		eosCommon-Static XrdPosix 
-		XrdCl            XrdUtils 
-		${CMAKE_THREAD_LIBS_INIT} )
-
-endif (MacOSX)
-
-INSTALL_PROGRAMS( ${CMAKE_INSTALL_SBINDIR} FILES eosadmin )
-
-install( TARGETS eos eosdropboxd
-         LIBRARY DESTINATION ${CMAKE_INSTALL_FULL_LIBDIR}
-         RUNTIME DESTINATION ${CMAKE_INSTALL_FULL_BINDIR}
-         ARCHIVE DESTINATION ${CMAKE_INSTALL_FULL_LIBDIR}
-)
->>>>>>> ff87b862
+  ARCHIVE DESTINATION ${CMAKE_INSTALL_FULL_LIBDIR})