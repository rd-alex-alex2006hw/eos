// ----------------------------------------------------------------------
// File: XrdMgmOfs.cc
// Author: Andreas-Joachim Peters - CERN
// ----------------------------------------------------------------------

/************************************************************************
 * EOS - the CERN Disk Storage System                                   *
 * Copyright (C) 2011 CERN/Switzerland                                  *
 *                                                                      *
 * This program is free software: you can redistribute it and/or modify *
 * it under the terms of the GNU General Public License as published by *
 * the Free Software Foundation, either version 3 of the License, or    *
 * (at your option) any later version.                                  *
 *                                                                      *
 * This program is distributed in the hope that it will be useful,      *
 * but WITHOUT ANY WARRANTY; without even the implied warranty of       *
 * MERCHANTABILITY or FITNESS FOR A PARTICULAR PURPOSE.  See the        *
 * GNU General Public License for more details.                         *
 *                                                                      *
 * You should have received a copy of the GNU General Public License    *
 * along with this program.  If not, see <http://www.gnu.org/licenses/>.*
 ************************************************************************/

/*----------------------------------------------------------------------------*/
#include "common/Mapping.hh"
#include "common/FileId.hh"
#include "common/LayoutId.hh"
#include "common/Path.hh"
#include "common/Timing.hh"
#include "common/StringConversion.hh"
#include "common/SecEntity.hh"
#include "common/StackTrace.hh"
#include "common/http/OwnCloud.hh"
#include "namespace/Constants.hh"
#include "mgm/Access.hh"
#include "mgm/FileSystem.hh"
#include "mgm/XrdMgmOfs.hh"
#include "mgm/XrdMgmOfsDirectory.hh"
#include "mgm/XrdMgmOfsFile.hh"
#include "mgm/XrdMgmOfsTrace.hh"
#include "mgm/XrdMgmOfsSecurity.hh"
#include "mgm/Policy.hh"
#include "mgm/Quota.hh"
#include "mgm/Acl.hh"
#include "mgm/txengine/TransferEngine.hh"
#include "mgm/Recycle.hh"
#include "mgm/Macros.hh"
/*----------------------------------------------------------------------------*/
#include "XrdVersion.hh"
#include "XrdOss/XrdOss.hh"
#include "XrdOuc/XrdOucEnv.hh"
#include "XrdOuc/XrdOucTokenizer.hh"
#include "XrdOuc/XrdOucTrace.hh"
#include "XrdSys/XrdSysError.hh"
#include "XrdSys/XrdSysLogger.hh"
#include "XrdSys/XrdSysPthread.hh"
#include "XrdSys/XrdSysTimer.hh"
#include "XrdSec/XrdSecInterface.hh"
#include "XrdSfs/XrdSfsAio.hh"
/*----------------------------------------------------------------------------*/
#include <stdio.h>
#include <execinfo.h>
#include <signal.h>
#include <stdlib.h>
#include <memory>
/*----------------------------------------------------------------------------*/
#include "google/protobuf/io/zero_copy_stream_impl.h"
/*----------------------------------------------------------------------------*/

#ifdef __APPLE__
#define ECOMM 70
#endif

#ifndef S_IAMB
#define S_IAMB  0x1FF
#endif


/*----------------------------------------------------------------------------*/
XrdSysError gMgmOfsEroute (0);
XrdSysError *XrdMgmOfs::eDest;
XrdOucTrace gMgmOfsTrace (&gMgmOfsEroute);
const char* XrdMgmOfs::gNameSpaceState[] = {"down", "booting", "booted", "failed", "compacting"};
XrdMgmOfs* gOFS = 0;

// Set the version information
XrdVERSIONINFO(XrdSfsGetFileSystem, MgmOfs);

//------------------------------------------------------------------------------
//! Filesystem Plugin factory function
//!
//! @param native_fs (not used)
//! @param lp the logger object
//! @param configfn the configuration file name
//!
//! @returns configures and returns our MgmOfs object
//------------------------------------------------------------------------------
extern "C"
XrdSfsFileSystem *
XrdSfsGetFileSystem (XrdSfsFileSystem *native_fs,
                     XrdSysLogger *lp,
                     const char *configfn)
{
  gMgmOfsEroute.SetPrefix("MgmOfs_");
  gMgmOfsEroute.logger(lp);

  static XrdMgmOfs myFS(&gMgmOfsEroute);

  XrdOucString vs = "MgmOfs (meta data redirector) ";
  vs += VERSION;
  gMgmOfsEroute.Say("++++++ (c) 2015 CERN/IT-DSS ", vs.c_str());

  // Initialize the subsystems
  if (!myFS.Init(gMgmOfsEroute)) return 0;

  // Disable XRootd log rotation
  lp->setRotate(0);
  gOFS = &myFS;

  // By default enable stalling and redirection
  gOFS->IsStall = true;
  gOFS->IsRedirect = true;

  myFS.ConfigFN = (configfn && *configfn ? strdup(configfn) : 0);
  if (myFS.Configure(gMgmOfsEroute)) return 0;


  // Initialize authorization module ServerAcc
  gOFS->CapabilityEngine = (XrdCapability*) XrdAccAuthorizeObject(lp, configfn, 0);
  if (!gOFS->CapabilityEngine)
    return 0;

  return gOFS;
}


/******************************************************************************/
/* MGM Meta Data Interface                                                    */
/******************************************************************************/

//------------------------------------------------------------------------------
// Constructor MGM Ofs
//------------------------------------------------------------------------------
XrdMgmOfs::XrdMgmOfs (XrdSysError *ep):
mFstGwHost(""),
mFstGwPort(0)
{
  eDest = ep;
  ConfigFN = 0;
  eos::common::LogId();
  eos::common::LogId::SetSingleShotLogId();

  fsconfiglistener_tid = stats_tid = deletion_tid = 0;
  mZmqContext = new zmq::context_t(1);
}

//------------------------------------------------------------------------------
// Init function
//------------------------------------------------------------------------------
bool
XrdMgmOfs::Init (XrdSysError &ep)
{
  return true;
}

//------------------------------------------------------------------------------
// Return a MGM directory object
//------------------------------------------------------------------------------
XrdSfsDirectory *
XrdMgmOfs::newDir (char *user, int MonID)
{
  return (XrdSfsDirectory *)new XrdMgmOfsDirectory(user, MonID);
}

//------------------------------------------------------------------------------
// Return MGM file object
//------------------------------------------------------------------------------
XrdSfsFile *
XrdMgmOfs::newFile (char *user, int MonID)
{
  return (XrdSfsFile *)new XrdMgmOfsFile(user, MonID);
}


//------------------------------------------------------------------------------
// Implementation Source Code Includes
//------------------------------------------------------------------------------
#include "XrdMgmOfs/Access.cc"
#include "XrdMgmOfs/Attr.cc"
#include "XrdMgmOfs/Chksum.cc"
#include "XrdMgmOfs/Chmod.cc"
#include "XrdMgmOfs/Chown.cc"
#include "XrdMgmOfs/DeleteExternal.cc"
#include "XrdMgmOfs/Exists.cc"
#include "XrdMgmOfs/Find.cc"
#include "XrdMgmOfs/FsConfigListener.cc"
#include "XrdMgmOfs/Fsctl.cc"
#include "XrdMgmOfs/Link.cc"
#include "XrdMgmOfs/Merge.cc"
#include "XrdMgmOfs/Mkdir.cc"
#include "XrdMgmOfs/PathMap.cc"
#include "XrdMgmOfs/Remdir.cc"
#include "XrdMgmOfs/Rename.cc"
#include "XrdMgmOfs/Rm.cc"
#include "XrdMgmOfs/SendResync.cc"
#include "XrdMgmOfs/SharedPath.cc"
#include "XrdMgmOfs/ShouldRedirect.cc"
#include "XrdMgmOfs/ShouldStall.cc"
#include "XrdMgmOfs/Shutdown.cc"
#include "XrdMgmOfs/Stacktrace.cc"
#include "XrdMgmOfs/Stat.cc"
#include "XrdMgmOfs/Stripes.cc"
#include "XrdMgmOfs/Touch.cc"
#include "XrdMgmOfs/Utimes.cc"
#include "XrdMgmOfs/Version.cc"
#include "XrdMgmOfs/Auth.cc"

//------------------------------------------------------------------------------
// Test for stall rule
//------------------------------------------------------------------------------
bool
XrdMgmOfs::HasStall (const char* path,
                     const char* rule,
                     int &stalltime,
                     XrdOucString &stallmsg)
{
  if (!rule)
    return false;
  eos::common::RWMutexReadLock lock(Access::gAccessMutex);
  if (Access::gStallRules.count(std::string(rule)))
  {
    stalltime = atoi(Access::gStallRules[std::string(rule)].c_str());
    stallmsg = "Attention: you are currently hold in this instance and each request is stalled for ";
    stallmsg += (int) stalltime;
    stallmsg += " seconds after an errno of type: ";
    stallmsg += rule;
    eos_static_info("info=\"stalling\" path=\"%s\" errno=\"%s\"", path, rule);
    return true;
  }
  else
  {
    return false;
  }
}

//------------------------------------------------------------------------------
// Test for redirection rule
//------------------------------------------------------------------------------
bool
XrdMgmOfs::HasRedirect (const char* path,
                        const char* rule,
                        XrdOucString &host,
                        int &port)
{
  if (!rule)
    return false;

  std::string srule = rule;
  eos::common::RWMutexReadLock lock(Access::gAccessMutex);
  if (Access::gRedirectionRules.count(srule))
  {
    std::string delimiter = ":";
    std::vector<std::string> tokens;
    eos::common::StringConversion::Tokenize(Access::gRedirectionRules[srule],
                                            tokens, delimiter);
    if (tokens.size() == 1)
    {
      host = tokens[0].c_str();
      port = 1094;
    }
    else
    {
      host = tokens[0].c_str();
      port = atoi(tokens[1].c_str());
      if (port == 0)
        port = 1094;
    }

    eos_static_info("info=\"redirect\" path=\"%s\" host=%s port=%d errno=%s",
                    path, host.c_str(), port, rule);

    if (srule == "ENONET")
      gOFS->MgmStats.Add("RedirectENONET", 0, 0, 1);

    if (srule == "ENOENT")
      gOFS->MgmStats.Add("redirectENOENT", 0, 0, 1);

    return true;
  }
  else
    return false;
  }


//------------------------------------------------------------------------------
// Update emulated in-memory directory modification time with the current time
//------------------------------------------------------------------------------
void
XrdMgmOfs::UpdateNowInmemoryDirectoryModificationTime (eos::IContainerMD::id_t id)
{
  struct timespec ts;
  eos::common::Timing::GetTimeSpec(ts);
  return UpdateInmemoryDirectoryModificationTime(id, ts);
}


//------------------------------------------------------------------------------
// Update emulated in-memory directory modification time with a given time
//------------------------------------------------------------------------------
void
XrdMgmOfs::UpdateInmemoryDirectoryModificationTime (eos::IContainerMD::id_t id,
                                                    eos::IContainerMD::ctime_t &mtime)
{
  XrdSysMutexHelper vLock(gOFS->MgmDirectoryModificationTimeMutex);
  {
    eos::IContainerMD::id_t cid = id;
    // mtime upstream hierarchy-up-propagation
    do
    {
      try
      {
        eos::IContainerMD* dmd = gOFS->eosDirectoryService->getContainerMD(cid);
        gOFS->MgmDirectoryModificationTime[dmd->getId()].tv_sec = mtime.tv_sec;
        gOFS->MgmDirectoryModificationTime[dmd->getId()].tv_nsec = mtime.tv_nsec;
        if (!dmd->hasAttribute("sys.mtime.propagation"))
          break;
        cid = dmd->getParentId();
      }
      catch (eos::MDException &e)
      {
        break;
      }
    }
    while (cid > 1);
  }
}


//------------------------------------------------------------------------------
// Return the version of the MGM software
//------------------------------------------------------------------------------
const char *
XrdMgmOfs::getVersion ()
{
  static XrdOucString FullVersion = XrdVERSION;
  FullVersion += " MgmOfs ";
  FullVersion += VERSION;
  return FullVersion.c_str();
}


//------------------------------------------------------------------------------
// Prepare a file (EOS does nothing, only stall/redirect if configured)
//------------------------------------------------------------------------------
int
XrdMgmOfs::prepare (XrdSfsPrep &pargs,
                    XrdOucErrInfo &error,
                    const XrdSecEntity * client)
{
  const char *tident = error.getErrUser();
  eos::common::Mapping::VirtualIdentity vid;
  EXEC_TIMING_BEGIN("IdMap");
  eos::common::Mapping::IdMap(client, 0, tident, vid);
  EXEC_TIMING_END("IdMap");
  gOFS->MgmStats.Add("IdMap", vid.uid, vid.gid, 1);
  ACCESSMODE_R;
  MAYSTALL;
  MAYREDIRECT;
  return SFS_OK;
}

//------------------------------------------------------------------------------
//! Truncate a file (not supported in EOS, only via the file interface)
//------------------------------------------------------------------------------
int
XrdMgmOfs::truncate (const char*,
                     XrdSfsFileOffset,
                     XrdOucErrInfo& error,
                     const XrdSecEntity* client,
                     const char* path)
{
  static const char *epname = "truncate";
  const char *tident = error.getErrUser();
  // use a thread private vid
  eos::common::Mapping::VirtualIdentity vid;
  EXEC_TIMING_BEGIN("IdMap");
  eos::common::Mapping::IdMap(client, 0, tident, vid);
  EXEC_TIMING_END("IdMap");
  gOFS->MgmStats.Add("IdMap", vid.uid, vid.gid, 1);
  ACCESSMODE_W;
  MAYSTALL;
  MAYREDIRECT;
  gOFS->MgmStats.Add("Truncate", vid.uid, vid.gid, 1);
  return Emsg(epname, error, EOPNOTSUPP, "truncate", path);
}

//------------------------------------------------------------------------------
// Return error message
//------------------------------------------------------------------------------
int
XrdMgmOfs::Emsg (const char *pfx,
                 XrdOucErrInfo &einfo,
                 int ecode,
                 const char *op,
                 const char *target)
{
  char *etext, buffer[4096], unkbuff[64];

  // Get the reason for the error
  if (ecode < 0) ecode = -ecode;
  if (!(etext = strerror(ecode)))
  {
    sprintf(unkbuff, "reason unknown (%d)", ecode);
    etext = unkbuff;
  }

  // Format the error message
  snprintf(buffer, sizeof (buffer), "Unable to %s %s; %s", op, target, etext);

  if ((ecode == EIDRM) || (ecode == ENODATA))
  {
    eos_debug("Unable to %s %s; %s", op, target, etext);
  }
  else
  {
    if ((!strcmp(op, "stat")) ||
        ((!strcmp(pfx,"attr_get") || (!strcmp(pfx,"attr_ls"))) && (ecode == ENOENT)))
    {
      eos_debug("Unable to %s %s; %s", op, target, etext);
    }
    else
    {
      eos_err("Unable to %s %s; %s", op, target, etext);
    }
  }

  // Print it out if debugging is enabled
#ifndef NODEBUG
  //   XrdMgmOfs::eDest->Emsg(pfx, buffer);
#endif

  // Place the error message in the error object and return
  einfo.setErrInfo(ecode, buffer);
  return SFS_ERROR;
}

<<<<<<< HEAD
=======
/*----------------------------------------------------------------------------*/
int
XrdMgmOfsDirectory::Emsg (const char *pfx,
                          XrdOucErrInfo &einfo,
                          int ecode,
                          const char *op,
                          const char *target)
/*----------------------------------------------------------------------------*/
/*
 * @brief create an error message for a directory object
 *
 * @param pfx message prefix value
 * @param einfo error text/code object
 * @param ecode error code
 * @param op name of the operation performed
 * @param target target of the operation e.g. file name etc.
 *
 * @return SFS_ERROR in all cases
 *
 * This routines prints also an error message into the EOS log.
 */
/*----------------------------------------------------------------------------*/
{
  char *etext, buffer[4096], unkbuff[64];

  // ---------------------------------------------------------------------------
  // Get the reason for the error
  // ---------------------------------------------------------------------------
  if (ecode < 0) ecode = -ecode;
  if (!(etext = strerror(ecode)))
  {

    sprintf(unkbuff, "reason unknown (%d)", ecode);
    etext = unkbuff;
  }

  // ---------------------------------------------------------------------------
  // Format the error message
  // ---------------------------------------------------------------------------
  snprintf(buffer, sizeof (buffer), "Unable to %s %s; %s", op, target, etext);

  if (ecode == ENOENT)
    eos_debug("Unable to %s %s; %s", op, target, etext);
  else
    eos_err("Unable to %s %s; %s", op, target, etext);
  // ---------------------------------------------------------------------------
  // Print it out if debugging is enabled
  // ---------------------------------------------------------------------------
#ifndef NODEBUG
  //   XrdMgmOfs::eDest->Emsg(pfx, buffer);
#endif

  // ---------------------------------------------------------------------------
  // Place the error message in the error object and return
  // ---------------------------------------------------------------------------
  einfo.setErrInfo(ecode, buffer);

  return SFS_ERROR;
}

/*----------------------------------------------------------------------------*/
int
XrdMgmOfsFile::Emsg (const char *pfx,
                     XrdOucErrInfo &einfo,
                     int ecode,
                     const char *op,
                     const char *target)
/*----------------------------------------------------------------------------*/
/*
 * @brief create an error message for a file object
 *
 * @param pfx message prefix value
 * @param einfo error text/code object
 * @param ecode error code
 * @param op name of the operation performed
 * @param target target of the operation e.g. file name etc.
 *
 * @return SFS_ERROR in all cases
 *
 * This routines prints also an error message into the EOS log.
 */
/*----------------------------------------------------------------------------*/
{
  char *etext, buffer[4096], unkbuff[64];

  // ---------------------------------------------------------------------------
  // Get the reason for the error
  // ---------------------------------------------------------------------------
  if (ecode < 0) ecode = -ecode;

  // we rewrite this errno, because xrd client translates this into IO error
  if (ecode == EDQUOT)
    ecode = ENOSPC;

  if (!(etext = strerror(ecode)))
  {

    sprintf(unkbuff, "reason unknown (%d)", ecode);
    etext = unkbuff;
  }

  // ---------------------------------------------------------------------------
  // Format the error message
  // ---------------------------------------------------------------------------
  snprintf(buffer, sizeof (buffer), "Unable to %s %s; %s", op, target, etext);

  eos_err("Unable to %s %s; %s", op, target, etext);

  // ---------------------------------------------------------------------------
  // Print it out if debugging is enabled
  // ---------------------------------------------------------------------------
#ifndef NODEBUG
  //   XrdMgmOfs::eDest->Emsg(pfx, buffer);
#endif

  // ---------------------------------------------------------------------------
  // Place the error message in the error object and return
  // ---------------------------------------------------------------------------
  einfo.setErrInfo(ecode, buffer);
>>>>>>> cc8361b9

//------------------------------------------------------------------------------
// Create stall response
//------------------------------------------------------------------------------
int
XrdMgmOfs::Stall (XrdOucErrInfo &error,
                  int stime,
                  const char *msg)

{
  XrdOucString smessage = msg;
  smessage += "; come back in ";
  smessage += stime;
  smessage += " seconds!";
  EPNAME("Stall");
  const char *tident = error.getErrUser();
  ZTRACE(delay, "Stall " << stime << ": " << smessage.c_str());

  // Place the error message in the error object and return
  error.setErrInfo(0, smessage.c_str());
  return stime;
}


//------------------------------------------------------------------------------
// Create redirect response
//------------------------------------------------------------------------------
int
XrdMgmOfs::Redirect (XrdOucErrInfo &error,
                     const char* host,
                     int &port)
{
  EPNAME("Redirect");
  const char *tident = error.getErrUser();
  ZTRACE(delay, "Redirect " << host << ":" << port);

  // Place the error message in the error object and return
  error.setErrInfo(port, host);
  return SFS_REDIRECT;
}


//------------------------------------------------------------------------------
// Statistics circular buffer thread startup function
//------------------------------------------------------------------------------
void*
XrdMgmOfs::StartMgmStats (void *pp)
{

  XrdMgmOfs* ofs = (XrdMgmOfs*) pp;
  ofs->MgmStats.Circulate();
  return 0;
}

//------------------------------------------------------------------------------
// Filesystem error/config listener thread startup function
//------------------------------------------------------------------------------
void*
XrdMgmOfs::StartMgmFsConfigListener (void *pp)
{

  XrdMgmOfs* ofs = (XrdMgmOfs*) pp;
  ofs->FsConfigListener();
  return 0;
}
<|MERGE_RESOLUTION|>--- conflicted
+++ resolved
@@ -444,129 +444,6 @@
   return SFS_ERROR;
 }
 
-<<<<<<< HEAD
-=======
-/*----------------------------------------------------------------------------*/
-int
-XrdMgmOfsDirectory::Emsg (const char *pfx,
-                          XrdOucErrInfo &einfo,
-                          int ecode,
-                          const char *op,
-                          const char *target)
-/*----------------------------------------------------------------------------*/
-/*
- * @brief create an error message for a directory object
- *
- * @param pfx message prefix value
- * @param einfo error text/code object
- * @param ecode error code
- * @param op name of the operation performed
- * @param target target of the operation e.g. file name etc.
- *
- * @return SFS_ERROR in all cases
- *
- * This routines prints also an error message into the EOS log.
- */
-/*----------------------------------------------------------------------------*/
-{
-  char *etext, buffer[4096], unkbuff[64];
-
-  // ---------------------------------------------------------------------------
-  // Get the reason for the error
-  // ---------------------------------------------------------------------------
-  if (ecode < 0) ecode = -ecode;
-  if (!(etext = strerror(ecode)))
-  {
-
-    sprintf(unkbuff, "reason unknown (%d)", ecode);
-    etext = unkbuff;
-  }
-
-  // ---------------------------------------------------------------------------
-  // Format the error message
-  // ---------------------------------------------------------------------------
-  snprintf(buffer, sizeof (buffer), "Unable to %s %s; %s", op, target, etext);
-
-  if (ecode == ENOENT)
-    eos_debug("Unable to %s %s; %s", op, target, etext);
-  else
-    eos_err("Unable to %s %s; %s", op, target, etext);
-  // ---------------------------------------------------------------------------
-  // Print it out if debugging is enabled
-  // ---------------------------------------------------------------------------
-#ifndef NODEBUG
-  //   XrdMgmOfs::eDest->Emsg(pfx, buffer);
-#endif
-
-  // ---------------------------------------------------------------------------
-  // Place the error message in the error object and return
-  // ---------------------------------------------------------------------------
-  einfo.setErrInfo(ecode, buffer);
-
-  return SFS_ERROR;
-}
-
-/*----------------------------------------------------------------------------*/
-int
-XrdMgmOfsFile::Emsg (const char *pfx,
-                     XrdOucErrInfo &einfo,
-                     int ecode,
-                     const char *op,
-                     const char *target)
-/*----------------------------------------------------------------------------*/
-/*
- * @brief create an error message for a file object
- *
- * @param pfx message prefix value
- * @param einfo error text/code object
- * @param ecode error code
- * @param op name of the operation performed
- * @param target target of the operation e.g. file name etc.
- *
- * @return SFS_ERROR in all cases
- *
- * This routines prints also an error message into the EOS log.
- */
-/*----------------------------------------------------------------------------*/
-{
-  char *etext, buffer[4096], unkbuff[64];
-
-  // ---------------------------------------------------------------------------
-  // Get the reason for the error
-  // ---------------------------------------------------------------------------
-  if (ecode < 0) ecode = -ecode;
-
-  // we rewrite this errno, because xrd client translates this into IO error
-  if (ecode == EDQUOT)
-    ecode = ENOSPC;
-
-  if (!(etext = strerror(ecode)))
-  {
-
-    sprintf(unkbuff, "reason unknown (%d)", ecode);
-    etext = unkbuff;
-  }
-
-  // ---------------------------------------------------------------------------
-  // Format the error message
-  // ---------------------------------------------------------------------------
-  snprintf(buffer, sizeof (buffer), "Unable to %s %s; %s", op, target, etext);
-
-  eos_err("Unable to %s %s; %s", op, target, etext);
-
-  // ---------------------------------------------------------------------------
-  // Print it out if debugging is enabled
-  // ---------------------------------------------------------------------------
-#ifndef NODEBUG
-  //   XrdMgmOfs::eDest->Emsg(pfx, buffer);
-#endif
-
-  // ---------------------------------------------------------------------------
-  // Place the error message in the error object and return
-  // ---------------------------------------------------------------------------
-  einfo.setErrInfo(ecode, buffer);
->>>>>>> cc8361b9
-
 //------------------------------------------------------------------------------
 // Create stall response
 //------------------------------------------------------------------------------
