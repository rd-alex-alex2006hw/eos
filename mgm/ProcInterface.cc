// ----------------------------------------------------------------------
// File: ProcInterface.cc
// Author: Andreas-Joachim Peters - CERN
// ----------------------------------------------------------------------

/************************************************************************
 * EOS - the CERN Disk Storage System                                   *
 * Copyright (C) 2011 CERN/Switzerland                                  *
 *                                                                      *
 * This program is free software: you can redistribute it and/or modify *
 * it under the terms of the GNU General Public License as published by *
 * the Free Software Foundation, either version 3 of the License, or    *
 * (at your option) any later version.                                  *
 *                                                                      *
 * This program is distributed in the hope that it will be useful,      *
 * but WITHOUT ANY WARRANTY; without even the implied warranty of       *
 * MERCHANTABILITY or FITNESS FOR A PARTICULAR PURPOSE.  See the        *
 * GNU General Public License for more details.                         *
 *                                                                      *
 * You should have received a copy of the AGNU General Public License    *
 * along with this program.  If not, see <http://www.gnu.org/licenses/>.*
 ************************************************************************/

/*----------------------------------------------------------------------------*/
#include "common/FileId.hh"
#include "common/LayoutId.hh"
#include "common/Mapping.hh"
#include "common/StringConversion.hh"
#include "common/Path.hh"
#include "mgm/Acl.hh"
#include "mgm/Access.hh"
#include "mgm/FileSystem.hh"
#include "mgm/Policy.hh"
#include "mgm/ProcInterface.hh"
#include "mgm/XrdMgmOfs.hh"
#include "mgm/FsView.hh"
#include "mgm/Master.hh"
/*----------------------------------------------------------------------------*/
#include "XrdSfs/XrdSfsInterface.hh"
/*----------------------------------------------------------------------------*/
#include <iostream>
#include <fstream>
/*----------------------------------------------------------------------------*/

#include <vector>
#include <map>
#include <string>
#include <math.h>
#include <json/json.h>

EOSMGMNAMESPACE_BEGIN

/*----------------------------------------------------------------------------*/
/**
 * Constructor 
 */
ProcInterface::ProcInterface () { }

/*----------------------------------------------------------------------------*/
/**
 * Destructor 
 */

/*----------------------------------------------------------------------------*/
ProcInterface::~ProcInterface () { }

/*----------------------------------------------------------------------------*/
/**
 * Check if a path indicates a proc command
 * @param path input path for a proc command
 * @return true if proc command otherwise false
 */

/*----------------------------------------------------------------------------*/
bool
ProcInterface::IsProcAccess (const char* path)
{
  XrdOucString inpath = path;
  if (inpath.beginswith("/proc/"))
  {
    return true;
  }
  return false;
}

/**
 * Check if a proc command is a 'write' command modifying state of an MGM
 * @param path input arguments for proc command
 * @param info CGI for proc command
 * @return true if write access otherwise false
 */

/*----------------------------------------------------------------------------*/
bool
ProcInterface::IsWriteAccess (const char* path, const char* info)
{
  XrdOucString inpath = (path ? path : "");
  XrdOucString ininfo = (info ? info : "");

  if (!inpath.beginswith("/proc/"))
  {
    return false;
  }

  XrdOucEnv procEnv(ininfo.c_str());
  XrdOucString cmd = procEnv.Get("mgm.cmd");
  XrdOucString subcmd = procEnv.Get("mgm.subcmd");

  // ----------------------------------------------------------------------------
  // filter here all namespace modifying proc messages
  // ----------------------------------------------------------------------------
  if (((cmd == "file") &&
       ((subcmd == "adjustreplica") ||
        (subcmd == "drop") ||
        (subcmd == "layout") ||
        (subcmd == "verify") ||
	(subcmd == "version") ||
	(subcmd == "versions") || 
        (subcmd == "rename"))) ||
      ((cmd == "attr") &&
       ((subcmd == "set") ||
        (subcmd == "rm"))) ||
      ((cmd == "archive") &&
       ((subcmd == "create") ||
        (subcmd == "get")  ||
        (subcmd == "purge")  ||
        (subcmd == "delete"))) ||
      ((cmd == "backup")) ||
      ((cmd == "mkdir")) ||
      ((cmd == "rmdir")) ||
      ((cmd == "rm")) ||
      ((cmd == "chown")) ||
      ((cmd == "chmod")) ||
      ((cmd == "fs") &&
       ((subcmd == "config") ||
        (subcmd == "boot") ||
        (subcmd == "dropdeletion") ||
        (subcmd == "add") ||
        (subcmd == "mv") ||
        (subcmd == "rm"))) ||
      ((cmd == "space") &&
       ((subcmd == "config") ||
        (subcmd == "define") ||
        (subcmd == "set") ||
        (subcmd == "rm") ||
        (subcmd == "quota"))) ||
      ((cmd == "node") &&
       ((subcmd == "rm") ||
        (subcmd == "config") ||
        (subcmd == "set") ||
        (subcmd == "register") ||
        (subcmd == "gw"))) ||
      ((cmd == "group") &&
       ((subcmd == "set") ||
        (subcmd == "rm"))) ||
      ((cmd == "map") &&
       ((subcmd == "link") ||
        (subcmd == "unlink"))) ||
      ((cmd == "quota") &&
       ((subcmd != "ls"))) ||
      ((cmd == "vid") &&
       ((subcmd != "ls"))) ||
      ((cmd == "transfer") &&
       ((subcmd != ""))) ||
      ((cmd == "recycle") &&
       ((subcmd != "ls"))))

  {

    return true;
  }

  return false;
}

/*----------------------------------------------------------------------------*/
/**
 * Authorize a proc command based on the clients VID
 * @param path specifies user or admin command path
 * @param info CGI providing proc arguments
 * @param vid virtual id of the client
 * @param entity security entity object
 * @return true if authorized otherwise false
 */

/*----------------------------------------------------------------------------*/
bool
ProcInterface::Authorize (const char* path,
                          const char* info,
                          eos::common::Mapping::VirtualIdentity& vid,
                          const XrdSecEntity* entity)
{
  XrdOucString inpath = path;

  // ----------------------------------------------------------------------------
  // administrator access
  // ----------------------------------------------------------------------------
  if (inpath.beginswith("/proc/admin/"))
  {
    // hosts with 'sss' authentication can run 'admin' commands
    std::string protocol = entity ? entity->prot : "";
    // we allow sss only with the daemon login is admin
    if ((protocol == "sss") && (eos::common::Mapping::HasUid(DAEMONUID, vid.uid_list)))
    {
      return true;
    }

    // root can do it
    if (!vid.uid)
    {
      return true;
    }

    // --------------------------------------------------------------------------
    // one has to be part of the virtual users 2(daemon) || 3(adm)/4(adm) 
    // --------------------------------------------------------------------------
    return ( (eos::common::Mapping::HasUid(DAEMONUID, vid.uid_list)) ||
            (eos::common::Mapping::HasUid(3, vid.uid_list)) ||
            (eos::common::Mapping::HasGid(4, vid.gid_list)));
  }

  // ----------------------------------------------------------------------------
  // user access
  // ----------------------------------------------------------------------------
  if (inpath.beginswith("/proc/user/"))
  {
    return true;
  }

  return false;
}

/*----------------------------------------------------------------------------*/
/**
 * Constructor ProcCommand
 */

/*----------------------------------------------------------------------------*/
ProcCommand::ProcCommand ()
{
  stdOut = "";
  stdErr = "";
  stdJson = "";
  retc = 0;
  mResultStream = "";
  mOffset = 0;
  mLen = 0;
  pVid = 0;
  path = "";
  mAdminCmd = mUserCmd = 0;
  mError = 0;
  mComment = "";
  mArgs = "";
  mExecTime = time(NULL);
  mClosed = true;
  pOpaque = 0;
  ininfo = 0;
  fstdout = fstderr = fresultStream = 0;
  fstdoutfilename = fstderrfilename = fresultStreamfilename = "";
}

/*----------------------------------------------------------------------------*/
/**
 * Destructor
 */

/*----------------------------------------------------------------------------*/
ProcCommand::~ProcCommand ()
{
  if (fstdout)
  {
    fclose(fstdout);
    fstdout = 0;
    unlink(fstdoutfilename.c_str());
  }

  if (fstderr)
  {
    fclose(fstderr);
    fstderr = 0;
    unlink(fstderrfilename.c_str());
  }

  if (fresultStream)
  {
    fclose(fresultStream);
    fresultStream = 0;
    unlink(fresultStreamfilename.c_str());
  }

  if (pOpaque)
  {
    delete pOpaque;
    pOpaque = 0;
  }
}

/*----------------------------------------------------------------------------*/
/**
 * Open temporary output files for results of find commands
 * @return true if successful otherwise false
 */

/*----------------------------------------------------------------------------*/
bool
ProcCommand::OpenTemporaryOutputFiles ()
{
  char tmpdir [4096];
  snprintf(tmpdir, sizeof (tmpdir) - 1, "/tmp/eos.mgm/%llu", (unsigned long long) XrdSysThread::ID());
  fstdoutfilename = tmpdir;
  fstdoutfilename += ".stdout";
  fstderrfilename = tmpdir;
  fstderrfilename += ".stderr";
  fresultStreamfilename = tmpdir;
  fresultStreamfilename += ".mResultstream";

  eos::common::Path cPath(fstdoutfilename.c_str());

  if (!cPath.MakeParentPath(S_IRWXU))
  {
    eos_err("Unable to create temporary outputfile directory %s", tmpdir);
    return false;
  }

  // own the directory by daemon
  if (::chown(cPath.GetParentPath(), 2, 2))
  {
    eos_err("Unable to own temporary outputfile directory %s", cPath.GetParentPath());
  }

  fstdout = fopen(fstdoutfilename.c_str(), "w");
  fstderr = fopen(fstderrfilename.c_str(), "w");
  fresultStream = fopen(fresultStreamfilename.c_str(), "w+");

  if ((!fstdout) || (!fstderr) || (!fresultStream))
  {
    if (fstdout) fclose(fstdout);
    if (fstderr) fclose(fstderr);
    if (fresultStream) fclose(fresultStream);
    return false;
  }
  return true;
}

/*----------------------------------------------------------------------------*/
/**
 * open a proc command e.g. call the appropriate user or admin commmand and
 * store the output in a resultstream of in case of find in temporary output
 * files.
 * @param inpath path indicating user or admin command
 * @param info CGI describing the proc command
 * @param vid_in virtual identity of the user requesting a command
 * @param error object to store errors
 * @return SFS_OK in any case
 */

/*----------------------------------------------------------------------------*/
int
ProcCommand::open (const char* inpath,
                   const char* info,
                   eos::common::Mapping::VirtualIdentity &vid_in,
                   XrdOucErrInfo *error)
{
  pVid = &vid_in;
  mClosed = false;
  path = inpath;
  mDoSort = false;
  mError = error;

  ininfo = info;
  if ((path.beginswith("/proc/admin")))
  {
    mAdminCmd = true;
  }
  if (path.beginswith("/proc/user"))
  {
    mUserCmd = true;
  }


  // ---------------------------------------------
  // deal with '&' ... sigh 
  // ---------------------------------------------
  XrdOucString sinfo = ininfo;
  for (int i = 0; i < sinfo.length(); i++)
  {

    if (sinfo[i] == '&') 
    {
      // figure out if this is a real separator or 
      XrdOucString follow=sinfo.c_str()+i+1;
      if (!follow.beginswith("mgm.") && (!follow.beginswith("eos.")) && (!follow.beginswith("xrd.")) && (!follow.beginswith("callback")))
      {
	sinfo.erase(i,1);
	sinfo.insert("#AND#",i);
      }
    }
  }
  // ---------------------------------------------

  pOpaque = new XrdOucEnv(sinfo.c_str());

  if (!pOpaque)
  {
    // alloc failed 
    return SFS_ERROR;
  }

  mOutFormat = "";
  mOutDepth = 0;
  mCmd = pOpaque->Get("mgm.cmd");
  mSubCmd = pOpaque->Get("mgm.subcmd");
  mOutFormat = pOpaque->Get("mgm.outformat");
  long depth = pOpaque->GetInt("mgm.outdepth");
  if(depth>0) mOutDepth = (unsigned)depth;
  mSelection = pOpaque->Get("mgm.selection");
  mComment = pOpaque->Get("mgm.comment") ? pOpaque->Get("mgm.comment") : "";
  mJsonCallback = pOpaque->Get("callback") ? pOpaque->Get("callback") : "";

  eos_static_debug("json-callback=%s opaque=%s", mJsonCallback.c_str(), sinfo.c_str());
  int envlen = 0;
  mArgs = pOpaque->Env(envlen);

  mFuseFormat = false;
  mJsonFormat = false;
  mHttpFormat = false;

  // ----------------------------------------------------------------------------
  // if set to FUSE, don't print the stdout,stderr tags and we guarantee a line 
  // feed in the end
  // ----------------------------------------------------------------------------

  XrdOucString format = pOpaque->Get("mgm.format");

  if (format == "fuse")
  {
    mFuseFormat = true;
  }
  if (format == "json")
  {
    mJsonFormat = true;
  }
  if (format == "http")
  {
    mHttpFormat = true;
  }
  stdOut = "";
  stdErr = "";
  retc = 0;
  mResultStream = "";
  mOffset = 0;
  mLen = 0;
  mDoSort = true;

  if (mJsonCallback.length())
  {
    mJsonFormat = true;
  }

  // ----------------------------------------------------------------------------
  // admin command section
  // ----------------------------------------------------------------------------
  if (mAdminCmd)
  {
    if (mCmd == "archive")
    {
      Archive();
      mDoSort = false;
    }
    else if (mCmd == "backup")
    {
      Backup();
      mDoSort = false;
    }
    else if (mCmd == "access")
    {
      Access();
      mDoSort = false;
    }
    else if (mCmd == "config")
    {
      Config();
      mDoSort = false;
    }
    else if (mCmd == "node")
    {
      Node();
      mDoSort = false;
    }
    else if (mCmd == "space")
    {
      Space();
      mDoSort = false;
    }
    else if (mCmd == "geosched")
    {
      GeoSched();
      mDoSort = false;
    }
    else if (mCmd == "group")
    {
      Group();
      mDoSort = false;
    }
    else if (mCmd == "fs")
    {
      Fs();
      mDoSort = false;
    }
    else if (mCmd == "ns")
    {
      Ns();
      mDoSort = false;
    }
    else if (mCmd == "io")
    {
      Io();
      mDoSort = false;
    }
    else if (mCmd == "fsck")
    {
      Fsck();
      mDoSort = false;
    }
    else if (mCmd == "quota")
    {
      AdminQuota();
      mDoSort = false;
    }
    else if (mCmd == "transfer")
    {
      Transfer();
      mDoSort = false;
    }
    else if (mCmd == "debug")
    {
      Debug();
    }
    else if (mCmd == "vid")
    {
      Vid();
    }
    else if (mCmd == "vst")
    {
       Vst();
       mDoSort = false;
    }
    else if (mCmd == "rtlog")
    {
      Rtlog();
      mDoSort = false;
    }
    else
    {
      // command is not implemented
      stdErr += "error: no such admin command '";
      stdErr += mCmd;
      stdErr += "'";
      retc = EINVAL;
    }

    MakeResult();
    return SFS_OK;
  }

  // ----------------------------------------------------------------------------
  // user command section
  // ----------------------------------------------------------------------------
  if (mUserCmd)
  {
    if (mCmd == "archive")
    {
      Archive();
      mDoSort = false;
    }
    else if (mCmd == "motd")
    {
      Motd();
      mDoSort = false;
    }
    else if (mCmd == "version")
    {
      Version();
      mDoSort = false;
    }
    else if (mCmd == "quota")
    {
      Quota();
      mDoSort = false;
    }
    else if (mCmd == "who")
    {
      Who();
      mDoSort = false;
    }
    else if (mCmd == "fuse")
    {
      return Fuse();
    }
    else if (mCmd == "file")
    {
      File();
      mDoSort = false;
    }
    else if (mCmd == "fileinfo")
    {
      Fileinfo();
      mDoSort = false;
    }
    else if (mCmd == "mkdir")
    {
      Mkdir();
    }
    else if (mCmd == "rmdir")
    {
      Rmdir();
    }
    else if (mCmd == "cd")
    {
      Cd();
      mDoSort = false;
    }
    else if (mCmd == "chown")
    {
      Chown();
    }
    else if (mCmd == "ls")
    {
      Ls();
      mDoSort = false;
    }
    else if (mCmd == "rm")
    {
      Rm();
    }
    else if (mCmd == "whoami")
    {
      Whoami();
      mDoSort = false;
    }
    else if (mCmd == "find")
    {
      Find();
    }
    else if (mCmd == "map")
    {
      Map();
    }
    else if (mCmd == "member")
    {
      Member();
    }
    else if (mCmd == "attr")
    {
      Attr();
      mDoSort = false;
    }
    else if (mCmd == "chmod")
    {
      Chmod();
    }
    else if (mCmd == "recycle")
    {
      Recycle();
      mDoSort = false;
    }
    else
    {
      // ------------------------------------------------------------------------
      // command not implemented
      // ------------------------------------------------------------------------
      stdErr += "errro: no such user command '";
      stdErr += mCmd;
      stdErr += "'";
      retc = EINVAL;
    }
    
    MakeResult();
    return SFS_OK;
  }

  // ----------------------------------------------------------------------------
  // if neither admin nor proc command
  // ----------------------------------------------------------------------------
  return gOFS->Emsg((const char*) "open", *error, EINVAL, "execute command - not implemented ", ininfo);
}

/*----------------------------------------------------------------------------*/
/**
 * read a part of the result stream produced during open
 * @param mOffset offset where to start
 * @param buff buffer to store stream
 * @param blen len to return
 * @return number of bytes read
 */

/*----------------------------------------------------------------------------*/
int
ProcCommand::read (XrdSfsFileOffset mOffset, char* buff, XrdSfsXferSize blen)
{
  if (fresultStream)
  {
    // file based results go here ...
    if ((fseek(fresultStream, mOffset, 0)) == 0)
    {
      size_t nread = fread(buff, 1, blen, fresultStream);
      if (nread > 0)
        return nread;
    }
    else
    {
      eos_err("seek to %llu failed\n", mOffset);
    }
    return 0;
  }
  else
  {
    // memory based results go here ...
    if (((unsigned int) blen <= (mLen - mOffset)))
    {
      memcpy(buff, mResultStream.c_str() + mOffset, blen);
      return blen;
    }
    else
    {
      memcpy(buff, mResultStream.c_str() + mOffset, (mLen - mOffset));
      return (mLen - mOffset);
    }
  }
}

/*----------------------------------------------------------------------------*/
/**
 * return stat information for the result stream to tell the client the size
 * of the proc output
 * @param buf stat structure to fill
 * @return SFS_OK in any case
 */

/*----------------------------------------------------------------------------*/
int
ProcCommand::stat (struct stat* buf)
{
  memset(buf, 0, sizeof (struct stat));
  buf->st_size = mLen;

  return SFS_OK;
}

/*----------------------------------------------------------------------------*/

/**
 * close the proc stream and store the clients comment for the command in the
 * comment log file
 * @return 0 if comment has been successfully stored otherwise !=0
 */
int
ProcCommand::close ()
{
  if (!mClosed)
  {
    // only instance users or sudoers can add to the log book
    if ((pVid->uid <= 2) || (pVid->sudoer))
    {
      if (mComment.length() && gOFS->commentLog)
      {
        if (!gOFS->commentLog->Add(mExecTime, mCmd.c_str(), mSubCmd.c_str(),
                                   mArgs.c_str(), mComment.c_str(), stdErr.c_str(), retc))
        {
          eos_err("failed to log to comment log file");
        }
      }
    }
    mClosed = true;
  }
  return retc;
}

/*----------------------------------------------------------------------------*/
/**
 * Build the inmemory result of the stdout,stderr & retc of the proc commdn
 * Depending on the output format the key-value CGI returned changes => see
 * implementation.
 */

/*----------------------------------------------------------------------------*/
void
ProcCommand::MakeResult ()
{
  mResultStream = "";

  if (!fstdout)
  {
    if (mDoSort)
    {
      eos::common::StringConversion::SortLines(stdOut);
    }

    if ((!mFuseFormat && !mJsonFormat && !mHttpFormat))
    {
      // The default format
      mResultStream = "mgm.proc.stdout=";
      mResultStream += XrdMqMessage::Seal(stdOut);
      mResultStream += "&mgm.proc.stderr=";
      mResultStream += XrdMqMessage::Seal(stdErr);
      mResultStream += "&mgm.proc.retc=";
      mResultStream += retc;
    }
    if (mFuseFormat || mHttpFormat)
    {
    if (mFuseFormat)
    {
        mResultStream += stdOut;
      }
      else
      {
        mResultStream += "<!DOCTYPE html PUBLIC \"-//W3C//DTD XHTML 1.1//EN\" \"http://www.w3.org/TR/xhtml11/DTD/xhtml11.dtd\">\n";
        mResultStream += "<html>\n";
        mResultStream += "<TITLE>EOS-HTTP</TITLE> <link rel=\"stylesheet\" href=\"http://www.w3.org/StyleSheets/Core/Midnight\"> \n";
        mResultStream += "<meta charset=\"utf-8\"> \n";
        mResultStream += "<div class=\"httptable\" id=\"";
        mResultStream += mCmd;
        mResultStream += "_";
        mResultStream += mSubCmd;
        mResultStream += "\">\n";

      // ------------------------------------------------------------------------
      // FUSE format contains only STDOUT
      // ------------------------------------------------------------------------
        if (stdOut.length() && KeyValToHttpTable(stdOut))
        {
      mResultStream += stdOut;
    }
        else
        {
          if (stdErr.length() || retc)
          {
            mResultStream += stdOut;
            mResultStream += "<h3>&#9888;&nbsp;<font color=\"red\">";
            mResultStream += stdErr;
            mResultStream += "</font></h3>";
          }
          else
          {
            if (!stdOut.length())
            {
              mResultStream += "<h3>&#10004;&nbsp;";
              mResultStream += "Success!";
 	      mResultStream += "</h3>";
            }
            else
            {
              mResultStream += stdOut;
            }
          }
        }
        mResultStream += "</div>";
      }
    }
    if (mJsonFormat)
    {
      // ------------------------------------------------------------------------
      // only few commands actually return stdJson as output
      // ------------------------------------------------------------------------
      if (!stdJson.length())
      {
	Json::Value json;
	Json::Value jsonresult;
	json["errormsg"] = stdErr.c_str(); //eos::common::StringConversion::json_encode(sstdErr).c_str();
	std::string sretc;
	json["retc"] = (long long) retc;


	std::string line;
	std::stringstream ss;
	ss.str(stdOut.c_str());
	do
	{
	  Json::Value jsonentry;
	  line.clear();
	  if (!std::getline(ss,line))
	    break;

	  if (!line.length())
	    continue;


	  size_t fpos; 

	  XrdOucString sline = line.c_str();
	  while (sline.replace("<n>","n")){}
	  while (sline.replace("?configstatus@rw","_rw")) {}
	  line = sline.c_str();

	  std::map <std::string , std::string> map;
	  
	  eos::common::StringConversion::GetKeyValueMap(line.c_str(), map, "=", " ");
          // these values violate the JSON hierarchy and have to be rewritten
	  
          eos::common::StringConversion::ReplaceMapKey(map, "cfg.balancer","cfg.balancer.status");
          eos::common::StringConversion::ReplaceMapKey(map, "cfg.geotagbalancer","cfg.geotagbalancer.status");
          eos::common::StringConversion::ReplaceMapKey(map, "cfg.geobalancer","cfg.geobalancer.status");
          eos::common::StringConversion::ReplaceMapKey(map, "cfg.groupbalancer","cfg.groupbalancer.status");
          eos::common::StringConversion::ReplaceMapKey(map, "cfg.wfe","cfg.wfe.status");
          eos::common::StringConversion::ReplaceMapKey(map, "cfg.lru","cfg.lru.status");
          eos::common::StringConversion::ReplaceMapKey(map, "balancer","balancer.status");
<<<<<<< HEAD
          eos::common::StringConversion::ReplaceMapKey(map, "converter","balancer.status");
=======
          eos::common::StringConversion::ReplaceMapKey(map, "converter","converter.status");
>>>>>>> a3dee8b5
          eos::common::StringConversion::ReplaceMapKey(map, "geotagbalancer","geotagbalancer.status");
          eos::common::StringConversion::ReplaceMapKey(map, "geobalancer","geobalancer.status");
          eos::common::StringConversion::ReplaceMapKey(map, "groupbalancer","groupbalancer.status");
	  
	  for (auto it=map.begin(); it!=map.end(); ++it)
	  {

	    std::vector<std::string> token;
	    eos::common::StringConversion::Tokenize(it->first, token, ".");

	    char* conv;
	    double val;
	    errno = 0;
	    val = strtod(it->second.c_str(), &conv);
	    std::string value;
	    if (it->second.length())
	      value = it->second.c_str();
	    else
	      value = "NULL";

	    if(token.empty()) continue;

            auto *jep = &(jsonentry[token[0]]);
            for(int i=1;i<(int)token.size();i++)
            {
              jep = &((*jep)[token[i]]);
            }

	    if (errno || (!val && (conv  == it->second.c_str())) || ( (conv-it->second.c_str()) != (long long)it->second.length()))
	    {
	      // non numeric
              (*jep) = value;
	    }
	    else
	    {
	      // numeric
	      (*jep) = val;
	    }
	  }
	  jsonresult.append(jsonentry);
	} while (1);
	
	if (mCmd.length())
	{
	  if (mSubCmd.length())
	    json[mCmd.c_str()][mSubCmd.c_str()] = jsonresult;
	  else
	    json[mCmd.c_str()] = jsonresult;
	}
	else
	  json["result"] = jsonresult;

	std::stringstream r;
	r << json;
	if (mJsonCallback.length())
	{
	  // JSONP
	  mResultStream = mJsonCallback;
	  mResultStream += "([\n";
	  mResultStream += r.str().c_str();
	  mResultStream += "\n]);";
	}
	else 
	{
	  // JSON
	  mResultStream = r.str().c_str();
	}
      }
      else
      {
	mResultStream = "mgm.proc.json=";
	mResultStream += stdJson;
      }
    }
    if (!mResultStream.endswith('\n'))
    {
      mResultStream += "\n";
    }
    if (retc)
    {
      eos_static_err("%s (errno=%u)", stdErr.c_str(), retc);
    }
    mLen = mResultStream.length();
    mOffset = 0;
  }
  else
  {
    // --------------------------------------------------------------------------
    // file based results CANNOT be sorted and don't have mFuseFormat
    // --------------------------------------------------------------------------
    if (!mFuseFormat)
    {
      // ------------------------------------------------------------------------
      // create the stdout result
      // ------------------------------------------------------------------------
      if (!fseek(fstdout, 0, 0) &&
          !fseek(fstderr, 0, 0) &&
          !fseek(fresultStream, 0, 0))
      {
        fprintf(fresultStream, "&mgm.proc.stdout=");

        std::ifstream inStdout(fstdoutfilename.c_str());
        std::ifstream inStderr(fstderrfilename.c_str());
        std::string entry;

        while (std::getline(inStdout, entry))
        {
          XrdOucString sentry = entry.c_str();
          sentry += "\n";
          if (!mFuseFormat)
          {
            XrdMqMessage::Seal(sentry);
          }
          fprintf(fresultStream, "%s", sentry.c_str());
        }
        // ----------------------------------------------------------------------
        // close and remove - if this fails there is nothing to recover anyway
        // ----------------------------------------------------------------------
        fclose(fstdout);
        fstdout = 0;
        unlink(fstdoutfilename.c_str());
        // ----------------------------------------------------------------------
        // create the stderr result
        // ----------------------------------------------------------------------
        fprintf(fresultStream, "&mgm.proc.stderr=");
        while (std::getline(inStderr, entry))
        {
          XrdOucString sentry = entry.c_str();
          sentry += "\n";
          XrdMqMessage::Seal(sentry);
          fprintf(fresultStream, "%s", sentry.c_str());
        }
        // ----------------------------------------------------------------------
        // close and remove - if this fails there is nothing to recover anyway
        // ----------------------------------------------------------------------
        fclose(fstderr);
        fstderr = 0;
        unlink(fstderrfilename.c_str());

        fprintf(fresultStream, "&mgm.proc.retc=%d", retc);
        mLen = ftell(fresultStream);
        // ----------------------------------------------------------------------
        // spool the resultstream to the beginning
        // ----------------------------------------------------------------------
        fseek(fresultStream, 0, 0);
      }
      else
      {

        eos_static_err("cannot seek to position 0 in result files");
      }
    }
  }
}


/*----------------------------------------------------------------------------*/
/**
 * Try to detect and convert a monitor output format and convert it into a
 * nice http table
 */

/*----------------------------------------------------------------------------*/
bool
ProcCommand::KeyValToHttpTable (XrdOucString & stdOut)
{
  while (stdOut.replace("= ", "=\"\""))
  {
  }
  std::string stmp = stdOut.c_str();
  XrdOucTokenizer tokenizer((char*) stmp.c_str());
  const char* line;
  bool ok = true;

  std::vector<std::string> keys;
  std::vector < std::map < std::string, std::string >> keyvaluetable;
  std::string table;

  while ((line = tokenizer.GetLine()))
  {
    if (strlen(line) <= 1)
      continue;

    std::map<std::string, std::string> keyval;
    if (eos::common::StringConversion::GetKeyValueMap(line,
                                                      keyval,
                                                      "=",
                                                      " ",
                                                      &keys))
    {
      keyvaluetable.push_back(keyval);
    }
    else
    {
      ok = false;
      break;
    }
  }
  if (ok)
  {
    table +=
      R"literal(<style>
table
{
  table-layout:auto;
}
</style>
)literal";

    table += "<table border=\"8\" cellspacing=\"10\" cellpadding=\"20\">\n";
    // build the header
    table += "<tr>\n";
    for (size_t i = 0; i < keys.size(); i++)
    {
      table += "<th>";
      table += "<font size=\"2\">";
      // for keys don't print lengthy strings like a.b.c.d ... just print d
      std::string dotkeys = keys[i];
      size_t pos = dotkeys.rfind(".");
      if (pos != std::string::npos)
        dotkeys.erase(0, pos + 1);
      //table += dotkeys;
      table += keys[i];
      table += "</font>";
      table += "</th>";
      table += "\n";
    }
    table += "</tr>\n";

    // build the rows

    for (size_t i = 0; i < keyvaluetable.size(); i++)
    {
      table += "<tr>\n";
      for (size_t j = 0; j < keys.size(); j++)
      {
        table += "<td nowrap=\"nowrap\">";
        table += "<font size=\"2\">";
        XrdOucString sizestring = keyvaluetable[i][keys[j]].c_str();
        unsigned long long val = eos::common::StringConversion::GetSizeFromString(sizestring);
        if (errno || val == 0 || (!sizestring.isdigit()))
        {
          XrdOucString decodeURI = keyvaluetable[i][keys[j]].c_str();
          // we need to remove URI encoded spaces now
          while (decodeURI.replace("%20", " "))
          {
          }
          table += decodeURI.c_str();
        }
        else
        {
          eos::common::StringConversion::GetReadableSizeString(sizestring, val, "");
          table += sizestring.c_str();
        }
        table += "</font>";
        table += "</td>";
      }
      table += "</tr>\n";
      table += "\n";
    }


    table += "</table>\n";
    stdOut = table.c_str();
  }
  return ok;
}
/*----------------------------------------------------------------------------*/

EOSMGMNAMESPACE_END
<|MERGE_RESOLUTION|>--- conflicted
+++ resolved
@@ -884,9 +884,7 @@
 	  if (!line.length())
 	    continue;
 
-
-	  size_t fpos; 
-
+	  size_t fpos;
 	  XrdOucString sline = line.c_str();
 	  while (sline.replace("<n>","n")){}
 	  while (sline.replace("?configstatus@rw","_rw")) {}
@@ -904,11 +902,7 @@
           eos::common::StringConversion::ReplaceMapKey(map, "cfg.wfe","cfg.wfe.status");
           eos::common::StringConversion::ReplaceMapKey(map, "cfg.lru","cfg.lru.status");
           eos::common::StringConversion::ReplaceMapKey(map, "balancer","balancer.status");
-<<<<<<< HEAD
-          eos::common::StringConversion::ReplaceMapKey(map, "converter","balancer.status");
-=======
           eos::common::StringConversion::ReplaceMapKey(map, "converter","converter.status");
->>>>>>> a3dee8b5
           eos::common::StringConversion::ReplaceMapKey(map, "geotagbalancer","geotagbalancer.status");
           eos::common::StringConversion::ReplaceMapKey(map, "geobalancer","geobalancer.status");
           eos::common::StringConversion::ReplaceMapKey(map, "groupbalancer","groupbalancer.status");
