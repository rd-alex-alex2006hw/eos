--- conflicted
+++ resolved
@@ -50,29 +50,9 @@
 
 EOSMGMNAMESPACE_BEGIN
 
-<<<<<<< HEAD
-/*----------------------------------------------------------------------------*/
-/**
- * Constructor
- */
-ProcInterface::ProcInterface ()
-{
-}
-
-/*----------------------------------------------------------------------------*/
-/**
- * Destructor
- */
-
-/*----------------------------------------------------------------------------*/
-ProcInterface::~ProcInterface ()
-{
-}
-=======
 //------------------------------------------------------------------------------
 //                            *** ProcInterface ***
 //------------------------------------------------------------------------------
->>>>>>> 30eea2fe
 
 //------------------------------------------------------------------------------
 // Check if a path indicates a proc command
@@ -110,15 +90,6 @@
 
   // Filter here all namespace modifying proc messages
   if (((cmd == "file") &&
-<<<<<<< HEAD
-      ((subcmd == "adjustreplica") ||
-      (subcmd == "drop") ||
-      (subcmd == "layout") ||
-      (subcmd == "verify") ||
-      (subcmd == "version") ||
-      (subcmd == "versions") ||
-      (subcmd == "rename"))) ||
-=======
        ((subcmd == "adjustreplica") ||
         (subcmd == "drop") ||
         (subcmd == "layout") ||
@@ -126,15 +97,14 @@
         (subcmd == "version") ||
         (subcmd == "versions") ||
         (subcmd == "rename"))) ||
->>>>>>> 30eea2fe
       ((cmd == "attr") &&
-      ((subcmd == "set") ||
-      (subcmd == "rm"))) ||
+       ((subcmd == "set") ||
+        (subcmd == "rm"))) ||
       ((cmd == "archive") &&
-      ((subcmd == "create") ||
-      (subcmd == "get") ||
-      (subcmd == "purge") ||
-      (subcmd == "delete"))) ||
+       ((subcmd == "create") ||
+        (subcmd == "get")  ||
+        (subcmd == "purge")  ||
+        (subcmd == "delete"))) ||
       ((cmd == "backup")) ||
       ((cmd == "mkdir")) ||
       ((cmd == "rmdir")) ||
@@ -142,38 +112,38 @@
       ((cmd == "chown")) ||
       ((cmd == "chmod")) ||
       ((cmd == "fs") &&
-      ((subcmd == "config") ||
-       (subcmd == "boot") ||
-       (subcmd == "dropdeletion") ||
-       (subcmd == "add") ||
-       (subcmd == "mv") ||
-       (subcmd == "rm"))) ||
+       ((subcmd == "config") ||
+        (subcmd == "boot") ||
+        (subcmd == "dropdeletion") ||
+        (subcmd == "add") ||
+        (subcmd == "mv") ||
+        (subcmd == "rm"))) ||
       ((cmd == "space") &&
-      ((subcmd == "config") ||
-      (subcmd == "define") ||
-      (subcmd == "set") ||
-      (subcmd == "rm") ||
-      (subcmd == "quota"))) ||
+       ((subcmd == "config") ||
+        (subcmd == "define") ||
+        (subcmd == "set") ||
+        (subcmd == "rm") ||
+        (subcmd == "quota"))) ||
       ((cmd == "node") &&
-      ((subcmd == "rm") ||
-      (subcmd == "config") ||
-      (subcmd == "set") ||
-      (subcmd == "register") ||
-      (subcmd == "gw"))) ||
+       ((subcmd == "rm") ||
+        (subcmd == "config") ||
+        (subcmd == "set") ||
+        (subcmd == "register") ||
+        (subcmd == "gw"))) ||
       ((cmd == "group") &&
-      ((subcmd == "set") ||
-      (subcmd == "rm"))) ||
+       ((subcmd == "set") ||
+        (subcmd == "rm"))) ||
       ((cmd == "map") &&
-      ((subcmd == "link") ||
-      (subcmd == "unlink"))) ||
+       ((subcmd == "link") ||
+        (subcmd == "unlink"))) ||
       ((cmd == "quota") &&
-      ((subcmd != "ls"))) ||
+       ((subcmd != "ls"))) ||
       ((cmd == "vid") &&
-      ((subcmd != "ls"))) ||
+       ((subcmd != "ls"))) ||
       ((cmd == "transfer") &&
-      ((subcmd != ""))) ||
+       ((subcmd != ""))) ||
       ((cmd == "recycle") &&
-      ((subcmd != "ls"))))
+       ((subcmd != "ls"))))
 
   {
 
@@ -358,20 +328,6 @@
     mUserCmd = true;
   }
 
-<<<<<<< HEAD
-
-  // ---------------------------------------------
-  // deal with '&' ... sigh
-  // ---------------------------------------------
-  XrdOucString sinfo = ininfo;
-  for (int i = 0; i < sinfo.length(); i++)
-  {
-
-    if (sinfo[i] == '&')
-    {
-
-      // figure out if this is a real separator or 
-=======
   // Deal with '&' ... sigh
   XrdOucString sinfo = ininfo;
   for (int i = 0; i < sinfo.length(); i++)
@@ -379,18 +335,12 @@
     if (sinfo[i] == '&')
     {
       // figure out if this is a real separator or
->>>>>>> 30eea2fe
       XrdOucString follow=sinfo.c_str()+i+1;
       if (!follow.beginswith("mgm.") && (!follow.beginswith("eos.")) &&
           (!follow.beginswith("xrd.")) && (!follow.beginswith("callback")))
       {
-<<<<<<< HEAD
-        sinfo.erase(i, 1);
-        sinfo.insert("#AND#", i);
-=======
         sinfo.erase(i,1);
         sinfo.insert("#AND#",i);
->>>>>>> 30eea2fe
       }
     }
   }
@@ -532,8 +482,8 @@
     }
     else if (mCmd == "vst")
     {
-      Vst();
-      mDoSort = false;
+       Vst();
+       mDoSort = false;
     }
     else if (mCmd == "rtlog")
     {
@@ -757,7 +707,6 @@
 ProcCommand::MakeResult ()
 {
   mResultStream = "";
-
   if (!fstdout)
   {
     XrdMqMessage::Sort(stdOut, mDoSort);
@@ -767,26 +716,9 @@
       // the default format
       // ------------------------------------------------------------------------
       mResultStream = "mgm.proc.stdout=";
-      if (!mBase64Encoding)
-        mResultStream += XrdMqMessage::Seal(stdOut);
-      else
-      {
-        // on request do base64 encoding
-        XrdOucString l64;
-        eos::common::SymKey::Base64(stdOut, l64);
-        mResultStream += l64;
-      }
+      mResultStream += XrdMqMessage::Seal(stdOut);
       mResultStream += "&mgm.proc.stderr=";
-      if (!mBase64Encoding)
-        mResultStream += XrdMqMessage::Seal(stdErr);
-      else
-      {
-        // on request do base64 encoding
-        XrdOucString l64;
-        eos::common::SymKey::Base64(stdErr, l64);
-        mResultStream += l64;
-      }
-
+      mResultStream += XrdMqMessage::Seal(stdErr);
       mResultStream += "&mgm.proc.retc=";
       mResultStream += retc;
     }
@@ -970,7 +902,6 @@
     {
       eos_static_err("%s (errno=%u)", stdErr.c_str(), retc);
     }
-
     mLen = mResultStream.length();
     mOffset = 0;
   }
@@ -1090,7 +1021,7 @@
   if (ok)
   {
     table +=
-            R"literal(<style>
+      R"literal(<style>
 table
 {
   table-layout:auto;
