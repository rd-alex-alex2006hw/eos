--- conflicted
+++ resolved
@@ -21,6 +21,7 @@
  * along with this program.  If not, see <http://www.gnu.org/licenses/>.*
  ************************************************************************/
 
+/*----------------------------------------------------------------------------*/
 #include "common/FileId.hh"
 #include "common/LayoutId.hh"
 #include "common/Mapping.hh"
@@ -34,18 +35,13 @@
 #include "mgm/XrdMgmOfs.hh"
 #include "mgm/FsView.hh"
 #include "mgm/Master.hh"
-<<<<<<< HEAD
-/*----------------------------------------------------------------------------*/
-=======
-#include "namespace/persistency/LogManager.hh"
-#include "namespace/utils/DataHelper.hh"
-#include "namespace/views/HierarchicalView.hh"
-#include "namespace/persistency/ChangeLogContainerMDSvc.hh"
-#include "namespace/persistency/ChangeLogFileMDSvc.hh"
->>>>>>> 695fcd0f
+/*----------------------------------------------------------------------------*/
 #include "XrdSfs/XrdSfsInterface.hh"
+/*----------------------------------------------------------------------------*/
 #include <iostream>
 #include <fstream>
+/*----------------------------------------------------------------------------*/
+
 #include <vector>
 #include <map>
 #include <string>
@@ -54,45 +50,33 @@
 
 EOSMGMNAMESPACE_BEGIN
 
-<<<<<<< HEAD
 /*----------------------------------------------------------------------------*/
 /**
- * Constructor 
+ * Check if a path indicates a proc command
+ * @param path input path for a proc command
+ * @return true if proc command otherwise false
  */
-ProcInterface::ProcInterface () { }
-
-/*----------------------------------------------------------------------------*/
-/**
- * Destructor 
- */
-
-/*----------------------------------------------------------------------------*/
-ProcInterface::~ProcInterface () { }
-=======
-//------------------------------------------------------------------------------
-//                            *** ProcInterface ***
-//------------------------------------------------------------------------------
->>>>>>> 695fcd0f
-
-//------------------------------------------------------------------------------
-// Check if a path indicates a proc command
-//------------------------------------------------------------------------------
+
+/*----------------------------------------------------------------------------*/
 bool
 ProcInterface::IsProcAccess (const char* path)
 {
   XrdOucString inpath = path;
-
   if (inpath.beginswith("/proc/"))
   {
     return true;
   }
-
   return false;
 }
 
-//------------------------------------------------------------------------------
-// Check if a proc command is a 'write' command modifying state of an MGM
-//------------------------------------------------------------------------------
+/**
+ * Check if a proc command is a 'write' command modifying state of an MGM
+ * @param path input arguments for proc command
+ * @param info CGI for proc command
+ * @return true if write access otherwise false
+ */
+
+/*----------------------------------------------------------------------------*/
 bool
 ProcInterface::IsWriteAccess (const char* path, const char* info)
 {
@@ -108,14 +92,16 @@
   XrdOucString cmd = procEnv.Get("mgm.cmd");
   XrdOucString subcmd = procEnv.Get("mgm.subcmd");
 
-  // Filter here all namespace modifying proc messages
+  // ----------------------------------------------------------------------------
+  // filter here all namespace modifying proc messages
+  // ----------------------------------------------------------------------------
   if (((cmd == "file") &&
        ((subcmd == "adjustreplica") ||
         (subcmd == "drop") ||
         (subcmd == "layout") ||
         (subcmd == "verify") ||
-        (subcmd == "version") ||
-        (subcmd == "versions") ||
+	(subcmd == "version") ||
+	(subcmd == "versions") || 
         (subcmd == "rename"))) ||
       ((cmd == "attr") &&
        ((subcmd == "set") ||
@@ -173,17 +159,28 @@
   return false;
 }
 
-//------------------------------------------------------------------------------
-// Authorize a proc command based on the clients VID
-//------------------------------------------------------------------------------
+/*----------------------------------------------------------------------------*/
+/**
+ * Authorize a proc command based on the clients VID
+ * @param path specifies user or admin command path
+ * @param info CGI providing proc arguments
+ * @param vid virtual id of the client
+ * @param entity security entity object
+ * @return true if authorized otherwise false
+ */
+
+/*----------------------------------------------------------------------------*/
 bool
-ProcInterface::Authorize (const char* path, const char* info,
+ProcInterface::Authorize (const char* path,
+                          const char* info,
                           eos::common::Mapping::VirtualIdentity& vid,
                           const XrdSecEntity* entity)
 {
   XrdOucString inpath = path;
 
-  // Administrator access
+  // ----------------------------------------------------------------------------
+  // administrator access
+  // ----------------------------------------------------------------------------
   if (inpath.beginswith("/proc/admin/"))
   {
     // hosts with 'sss' authentication can run 'admin' commands
@@ -200,19 +197,17 @@
       return true;
     }
 
-<<<<<<< HEAD
     // --------------------------------------------------------------------------
     // one has to be part of the virtual users 2(daemon) || 3(adm)/4(adm) 
     // --------------------------------------------------------------------------
-=======
-    // One has to be part of the virtual users 2(daemon) || 3(adm)/4(adm)
->>>>>>> 695fcd0f
     return ( (eos::common::Mapping::HasUid(DAEMONUID, vid.uid_list)) ||
             (eos::common::Mapping::HasUid(3, vid.uid_list)) ||
             (eos::common::Mapping::HasGid(4, vid.gid_list)));
   }
 
-  // User access
+  // ----------------------------------------------------------------------------
+  // user access
+  // ----------------------------------------------------------------------------
   if (inpath.beginswith("/proc/user/"))
   {
     return true;
@@ -221,13 +216,12 @@
   return false;
 }
 
-//------------------------------------------------------------------------------
-//                            *** ProcCommand ***
-//------------------------------------------------------------------------------
-
-//------------------------------------------------------------------------------
-// Constructor ProcCommand
-//------------------------------------------------------------------------------
+/*----------------------------------------------------------------------------*/
+/**
+ * Constructor ProcCommand
+ */
+
+/*----------------------------------------------------------------------------*/
 ProcCommand::ProcCommand ()
 {
   stdOut = "";
@@ -251,9 +245,12 @@
   fstdoutfilename = fstderrfilename = fresultStreamfilename = "";
 }
 
-//------------------------------------------------------------------------------
-// Destructor
-//------------------------------------------------------------------------------
+/*----------------------------------------------------------------------------*/
+/**
+ * Destructor
+ */
+
+/*----------------------------------------------------------------------------*/
 ProcCommand::~ProcCommand ()
 {
   if (fstdout)
@@ -284,15 +281,18 @@
   }
 }
 
-//------------------------------------------------------------------------------
-// Open temporary output files for results of find commands
-//------------------------------------------------------------------------------
+/*----------------------------------------------------------------------------*/
+/**
+ * Open temporary output files for results of find commands
+ * @return true if successful otherwise false
+ */
+
+/*----------------------------------------------------------------------------*/
 bool
 ProcCommand::OpenTemporaryOutputFiles ()
 {
   char tmpdir [4096];
-  snprintf(tmpdir, sizeof (tmpdir) - 1, "/tmp/eos.mgm/%llu",
-           (unsigned long long) XrdSysThread::ID());
+  snprintf(tmpdir, sizeof (tmpdir) - 1, "/tmp/eos.mgm/%llu", (unsigned long long) XrdSysThread::ID());
   fstdoutfilename = tmpdir;
   fstdoutfilename += ".stdout";
   fstderrfilename = tmpdir;
@@ -328,13 +328,22 @@
   return true;
 }
 
-//------------------------------------------------------------------------------
-// Open a proc command e.g. call the appropriate user or admin commmand and
-// store the output in a resultstream of in case of find in temporary output
-// files.
-//------------------------------------------------------------------------------
+/*----------------------------------------------------------------------------*/
+/**
+ * open a proc command e.g. call the appropriate user or admin commmand and
+ * store the output in a resultstream of in case of find in temporary output
+ * files.
+ * @param inpath path indicating user or admin command
+ * @param info CGI describing the proc command
+ * @param vid_in virtual identity of the user requesting a command
+ * @param error object to store errors
+ * @return SFS_OK in any case
+ */
+
+/*----------------------------------------------------------------------------*/
 int
-ProcCommand::open (const char* inpath, const char* info,
+ProcCommand::open (const char* inpath,
+                   const char* info,
                    eos::common::Mapping::VirtualIdentity &vid_in,
                    XrdOucErrInfo *error)
 {
@@ -354,22 +363,26 @@
     mUserCmd = true;
   }
 
-  // Deal with '&' ... sigh
+
+  // ---------------------------------------------
+  // deal with '&' ... sigh 
+  // ---------------------------------------------
   XrdOucString sinfo = ininfo;
   for (int i = 0; i < sinfo.length(); i++)
   {
-    if (sinfo[i] == '&')
-    {
-      // figure out if this is a real separator or
+
+    if (sinfo[i] == '&') 
+    {
+      // figure out if this is a real separator or 
       XrdOucString follow=sinfo.c_str()+i+1;
-      if (!follow.beginswith("mgm.") && (!follow.beginswith("eos.")) &&
-          (!follow.beginswith("xrd.")) && (!follow.beginswith("callback")))
+      if (!follow.beginswith("mgm.") && (!follow.beginswith("eos.")) && (!follow.beginswith("xrd.")) && (!follow.beginswith("callback")))
       {
-        sinfo.erase(i,1);
-        sinfo.insert("#AND#",i);
+	sinfo.erase(i,1);
+	sinfo.insert("#AND#",i);
       }
     }
   }
+  // ---------------------------------------------
 
   pOpaque = new XrdOucEnv(sinfo.c_str());
 
@@ -389,20 +402,20 @@
   mSelection = pOpaque->Get("mgm.selection");
   mComment = pOpaque->Get("mgm.comment") ? pOpaque->Get("mgm.comment") : "";
   mJsonCallback = pOpaque->Get("callback") ? pOpaque->Get("callback") : "";
+
   eos_static_debug("json-callback=%s opaque=%s", mJsonCallback.c_str(), sinfo.c_str());
   int envlen = 0;
   mArgs = pOpaque->Env(envlen);
+
   mFuseFormat = false;
   mJsonFormat = false;
   mHttpFormat = false;
 
-<<<<<<< HEAD
   // ----------------------------------------------------------------------------
   // if set to FUSE, don't print the stdout,stderr tags and we guarantee a line 
-=======
-  // If set to FUSE, don't print the stdout,stderr tags and we guarantee a line
->>>>>>> 695fcd0f
   // feed in the end
+  // ----------------------------------------------------------------------------
+
   XrdOucString format = pOpaque->Get("mgm.format");
 
   if (format == "fuse")
@@ -430,7 +443,9 @@
     mJsonFormat = true;
   }
 
-  // Admin command section
+  // ----------------------------------------------------------------------------
+  // admin command section
+  // ----------------------------------------------------------------------------
   if (mAdminCmd)
   {
     if (mCmd == "archive")
@@ -534,7 +549,9 @@
     return SFS_OK;
   }
 
-  // User command section
+  // ----------------------------------------------------------------------------
+  // user command section
+  // ----------------------------------------------------------------------------
   if (mUserCmd)
   {
     if (mCmd == "archive")
@@ -635,25 +652,35 @@
     }
     else
     {
-      // Command not implemented
+      // ------------------------------------------------------------------------
+      // command not implemented
+      // ------------------------------------------------------------------------
       stdErr += "errro: no such user command '";
       stdErr += mCmd;
       stdErr += "'";
       retc = EINVAL;
     }
-
+    
     MakeResult();
     return SFS_OK;
   }
 
-  // If neither admin nor proc command
-  return gOFS->Emsg((const char*) "open", *error, EINVAL,
-                    "execute command - not implemented ", ininfo);
-}
-
-//------------------------------------------------------------------------------
-// Read a part of the result stream produced during open
-//------------------------------------------------------------------------------
+  // ----------------------------------------------------------------------------
+  // if neither admin nor proc command
+  // ----------------------------------------------------------------------------
+  return gOFS->Emsg((const char*) "open", *error, EINVAL, "execute command - not implemented ", ininfo);
+}
+
+/*----------------------------------------------------------------------------*/
+/**
+ * read a part of the result stream produced during open
+ * @param mOffset offset where to start
+ * @param buff buffer to store stream
+ * @param blen len to return
+ * @return number of bytes read
+ */
+
+/*----------------------------------------------------------------------------*/
 int
 ProcCommand::read (XrdSfsFileOffset mOffset, char* buff, XrdSfsXferSize blen)
 {
@@ -688,10 +715,15 @@
   }
 }
 
-//------------------------------------------------------------------------------
-// Get stat information for the result stream to tell the client the size of
-//the proc output
-//------------------------------------------------------------------------------
+/*----------------------------------------------------------------------------*/
+/**
+ * return stat information for the result stream to tell the client the size
+ * of the proc output
+ * @param buf stat structure to fill
+ * @return SFS_OK in any case
+ */
+
+/*----------------------------------------------------------------------------*/
 int
 ProcCommand::stat (struct stat* buf)
 {
@@ -701,10 +733,13 @@
   return SFS_OK;
 }
 
-//------------------------------------------------------------------------------
-// Close the proc stream and store the clients comment for the command in the
-// comment log file
-//------------------------------------------------------------------------------
+/*----------------------------------------------------------------------------*/
+
+/**
+ * close the proc stream and store the clients comment for the command in the
+ * comment log file
+ * @return 0 if comment has been successfully stored otherwise !=0
+ */
 int
 ProcCommand::close ()
 {
@@ -733,6 +768,7 @@
  * Depending on the output format the key-value CGI returned changes => see
  * implementation.
  */
+
 /*----------------------------------------------------------------------------*/
 void
 ProcCommand::MakeResult ()
@@ -796,7 +832,7 @@
             {
               mResultStream += "<h3>&#10004;&nbsp;";
               mResultStream += "Success!";
-              mResultStream += "</h3>";
+ 	      mResultStream += "</h3>";
             }
             else
             {
@@ -814,7 +850,6 @@
       // ------------------------------------------------------------------------
       if (!stdJson.length())
       {
-<<<<<<< HEAD
 	Json::Value json;
 	Json::Value jsonresult;
 	json["errormsg"] = stdErr.c_str(); //eos::common::StringConversion::json_encode(sstdErr).c_str();
@@ -843,39 +878,8 @@
 	  std::map <std::string , std::string> map;
 	  
 	  eos::common::StringConversion::GetKeyValueMap(line.c_str(), map, "=", " ");
-=======
-        Json::Value json;
-        Json::Value jsonresult;
-        json["errormsg"] = stdErr.c_str(); //eos::common::StringConversion::json_encode(sstdErr).c_str();
-        std::string sretc;
-        json["retc"] = (long long) retc;
-
-
-        std::string line;
-        std::stringstream ss;
-        ss.str(stdOut.c_str());
-        do
-        {
-          Json::Value jsonentry;
-          line.clear();
-          if (!std::getline(ss,line))
-            break;
-
-          if (!line.length())
-            continue;
-
-
-          XrdOucString sline = line.c_str();
-          while (sline.replace("<n>","n")){}
-          while (sline.replace("?configstatus@rw","_rw")) {}
-          line = sline.c_str();
-
-          std::map <std::string , std::string> map;
-
-          eos::common::StringConversion::GetKeyValueMap(line.c_str(), map, "=", " ");
->>>>>>> 695fcd0f
           // these values violate the JSON hierarchy and have to be rewritten
-
+	  
           eos::common::StringConversion::ReplaceMapKey(map, "cfg.balancer","cfg.balancer.status");
           eos::common::StringConversion::ReplaceMapKey(map, "cfg.geotagbalancer","cfg.geotagbalancer.status");
           eos::common::StringConversion::ReplaceMapKey(map, "cfg.geobalancer","cfg.geobalancer.status");
@@ -887,24 +891,24 @@
           eos::common::StringConversion::ReplaceMapKey(map, "geotagbalancer","geotagbalancer.status");
           eos::common::StringConversion::ReplaceMapKey(map, "geobalancer","geobalancer.status");
           eos::common::StringConversion::ReplaceMapKey(map, "groupbalancer","groupbalancer.status");
-
-          for (auto it=map.begin(); it!=map.end(); ++it)
-          {
-
-            std::vector<std::string> token;
-            eos::common::StringConversion::Tokenize(it->first, token, ".");
-
-            char* conv;
-            double val;
-            errno = 0;
-            val = strtod(it->second.c_str(), &conv);
-            std::string value;
-            if (it->second.length())
-              value = it->second.c_str();
-            else
-              value = "NULL";
-
-            if(token.empty()) continue;
+	  
+	  for (auto it=map.begin(); it!=map.end(); ++it)
+	  {
+
+	    std::vector<std::string> token;
+	    eos::common::StringConversion::Tokenize(it->first, token, ".");
+
+	    char* conv;
+	    double val;
+	    errno = 0;
+	    val = strtod(it->second.c_str(), &conv);
+	    std::string value;
+	    if (it->second.length())
+	      value = it->second.c_str();
+	    else
+	      value = "NULL";
+
+	    if(token.empty()) continue;
 
             auto *jep = &(jsonentry[token[0]]);
             for(int i=1;i<(int)token.size();i++)
@@ -912,50 +916,50 @@
               jep = &((*jep)[token[i]]);
             }
 
-            if (errno || (!val && (conv  == it->second.c_str())) || ( (conv-it->second.c_str()) != (long long)it->second.length()))
-            {
-              // non numeric
+	    if (errno || (!val && (conv  == it->second.c_str())) || ( (conv-it->second.c_str()) != (long long)it->second.length()))
+	    {
+	      // non numeric
               (*jep) = value;
-            }
-            else
-            {
-              // numeric
-              (*jep) = val;
-            }
-          }
-          jsonresult.append(jsonentry);
-        } while (1);
-
-        if (mCmd.length())
-        {
-          if (mSubCmd.length())
-            json[mCmd.c_str()][mSubCmd.c_str()] = jsonresult;
-          else
-            json[mCmd.c_str()] = jsonresult;
-        }
-        else
-          json["result"] = jsonresult;
-
-        std::stringstream r;
-        r << json;
-        if (mJsonCallback.length())
-        {
-          // JSONP
-          mResultStream = mJsonCallback;
-          mResultStream += "([\n";
-          mResultStream += r.str().c_str();
-          mResultStream += "\n]);";
-        }
-        else
-        {
-          // JSON
-          mResultStream = r.str().c_str();
-        }
+	    }
+	    else
+	    {
+	      // numeric
+	      (*jep) = val;
+	    }
+	  }
+	  jsonresult.append(jsonentry);
+	} while (1);
+	
+	if (mCmd.length())
+	{
+	  if (mSubCmd.length())
+	    json[mCmd.c_str()][mSubCmd.c_str()] = jsonresult;
+	  else
+	    json[mCmd.c_str()] = jsonresult;
+	}
+	else
+	  json["result"] = jsonresult;
+
+	std::stringstream r;
+	r << json;
+	if (mJsonCallback.length())
+	{
+	  // JSONP
+	  mResultStream = mJsonCallback;
+	  mResultStream += "([\n";
+	  mResultStream += r.str().c_str();
+	  mResultStream += "\n]);";
+	}
+	else 
+	{
+	  // JSON
+	  mResultStream = r.str().c_str();
+	}
       }
       else
       {
-        mResultStream = "mgm.proc.json=";
-        mResultStream += stdJson;
+	mResultStream = "mgm.proc.json=";
+	mResultStream += stdJson;
       }
     }
     if (!mResultStream.endswith('\n'))
@@ -1151,5 +1155,6 @@
   }
   return ok;
 }
-
-EOSMGMNAMESPACE_END+/*----------------------------------------------------------------------------*/
+
+EOSMGMNAMESPACE_END
