// ----------------------------------------------------------------------
// File: XrdMgmOfsConfigure.cc
// Author: Andreas-Joachim Peters - CERN
// ----------------------------------------------------------------------

/************************************************************************
 * EOS - the CERN Disk Storage System                                   *
 * Copyright (C) 2011 CERN/Switzerland                                  *
 *                                                                      *
 * This program is free software: you can redistribute it and/or modify *
 * it under the terms of the GNU General Public License as published by *
 * the Free Software Foundation, either version 3 of the License, or    *
 * (at your option) any later version.                                  *
 *                                                                      *
 * This program is distributed in the hope that it will be useful,      *
 * but WITHOUT ANY WARRANTY; without even the implied warranty of       *
 * MERCHANTABILITY or FITNESS FOR A PARTICULAR PURPOSE.  See the        *
 * GNU General Public License for more details.                         *
 *                                                                      *
 * You should have received a copy of the GNU General Public License    *
 * along with this program.  If not, see <http://www.gnu.org/licenses/>.*
 ************************************************************************/

/*----------------------------------------------------------------------------*/
#include <sys/types.h>
#include <sys/stat.h>
#include <fcntl.h>
#include <time.h>
#include <dirent.h>
#include <string.h>
/*----------------------------------------------------------------------------*/
#include "mgm/FsView.hh"
#include "mgm/XrdMgmOfs.hh"
#include "mgm/XrdMgmOfsTrace.hh"
#include "mgm/txengine/TransferEngine.hh"
#include "mgm/Quota.hh"
#include "mgm/Access.hh"
#include "mgm/Recycle.hh"
#include "common/plugin_manager/PluginManager.hh"
/*----------------------------------------------------------------------------*/
#include "XrdCl/XrdClDefaultEnv.hh"
#include "XrdSys/XrdSysDNS.hh"
#include "XrdOuc/XrdOucStream.hh"
#include "XrdOuc/XrdOucTrace.hh"
#include "XrdSys/XrdSysError.hh"
#include "XrdSys/XrdSysPlugin.hh"
/*----------------------------------------------------------------------------*/
extern XrdOucTrace gMgmOfsTrace;
extern void xrdmgmofs_shutdown(int sig);
extern void xrdmgmofs_stacktrace(int sig);

/*----------------------------------------------------------------------------*/

USE_EOSMGMNAMESPACE

//------------------------------------------------------------------------------
// Static thread startup function calling Drain
//------------------------------------------------------------------------------
void*
XrdMgmOfs::StaticInitializeFileView(void* arg)
{
  return reinterpret_cast<XrdMgmOfs*>(arg)->InitializeFileView();
}

//------------------------------------------------------------------------------
// Initialize file view
//------------------------------------------------------------------------------
void*
XrdMgmOfs::InitializeFileView()
{
  {
    XrdSysMutexHelper lock(InitializationMutex);
    Initialized = kBooting;
    InitializationTime = time(0);
    RemoveStallRuleAfterBoot = false;
  }
  time_t tstart = time(0);
  std::string oldstallrule = "";
  std::string oldstallcomment = "";
  bool oldstallglobal = false;
  // Set the client stall
  {
    eos::common::RWMutexWriteLock lock(Access::gAccessMutex);

    if (Access::gStallRules.count(std::string("*")))
    {
      if (!RemoveStallRuleAfterBoot)
      {
        oldstallrule = Access::gStallRules[std::string("*")];
        oldstallcomment = Access::gStallComment[std::string("*")];
        oldstallglobal = Access::gStallGlobal;
      }
      else
      {
        RemoveStallRuleAfterBoot = false;
      }
    }

    Access::gStallRules[std::string("*")] = "100";
    Access::gStallGlobal = true;
    Access::gStallComment[std::string("*")] = "namespace is booting";
  }

  try
  {
    eosView->initialize2();
    {
      eos::common::RWMutexWriteLock view_lock(eosViewRWMutex);
      eosView->initialize3();

      if (MgmMaster.IsMaster())
      {
        // create ../proc/<x> files
        XrdOucString procpathwhoami = MgmProcPath;
        procpathwhoami += "/whoami";
        XrdOucString procpathwho = MgmProcPath;
        procpathwho += "/who";
        XrdOucString procpathquota = MgmProcPath;
        procpathquota += "/quota";
        XrdOucString procpathreconnect = MgmProcPath;
        procpathreconnect += "/reconnect";
        XrdOucString procpathmaster = MgmProcPath;
        procpathmaster += "/master";
        XrdOucErrInfo error;
        eos::common::Mapping::VirtualIdentity vid;
        eos::common::Mapping::Root(vid);
        eos::IFileMD* fmd = 0;

        try
        {
          fmd = eosView->getFile(procpathwhoami.c_str());
          fmd = 0;
        }
        catch (eos::MDException& e)
        {
          fmd = eosView->createFile(procpathwhoami.c_str(), 0, 0);
        }

        if (fmd)
        {
          fmd->setSize(4096);
          eosView->updateFileStore(fmd);
        }

        try
        {
          fmd = eosView->getFile(procpathwho.c_str());
          fmd = 0;
        }
        catch (eos::MDException& e)
        {
          fmd = eosView->createFile(procpathwho.c_str(), 0, 0);
        }

        if (fmd)
        {
          fmd->setSize(4096);
          eosView->updateFileStore(fmd);
        }

        try
        {
          fmd = eosView->getFile(procpathquota.c_str());
          fmd = 0;
        }
        catch (eos::MDException& e)
        {
          fmd = eosView->createFile(procpathquota.c_str(), 0, 0);
        }

        if (fmd)
        {
          fmd->setSize(4096);
          eosView->updateFileStore(fmd);
        }

        try
        {
          fmd = eosView->getFile(procpathreconnect.c_str());
          fmd = 0;
        }
        catch (eos::MDException& e)
        {
          fmd = eosView->createFile(procpathreconnect.c_str(), 0, 0);
        }

        if (fmd)
        {
          fmd->setSize(4096);
          eosView->updateFileStore(fmd);
        }

        try
        {
          fmd = eosView->getFile(procpathmaster.c_str());
          fmd = 0;
        }
        catch (eos::MDException& e)
        {
          fmd = eosView->createFile(procpathmaster.c_str(), 0, 0);
        }

        if (fmd)
        {
          fmd->setSize(4096);
          eosView->updateFileStore(fmd);
        }

        {
          XrdSysMutexHelper lock(InitializationMutex);
          Initialized = kBooted;
	  eos_static_alert("msg=\"namespace booted (as master)\"");
        }
      }
    }

    if (!MgmMaster.IsMaster())
    {
      eos_static_info("msg=\"starting slave listener\"");
      MgmMaster.StartSlaveFollower(std::string(MgmNsFileChangeLogFile.c_str()));

<<<<<<< HEAD
      XrdSysMutexHelper lock(InitializationMutex);
      Initialized = kBooted;
=======
      struct stat buf;
      buf.st_size = 0;
      ::stat(gOFS->MgmNsFileChangeLogFile.c_str(), &buf);


      gOFS->eosFileService->startSlave();
      gOFS->eosDirectoryService->startSlave();

      // wait that the follower reaches the offset seen now
      while (gOFS->eosFileService->getFollowOffset() < (uint64_t) buf.st_size)
      {
        XrdSysTimer sleeper;
        sleeper.Wait(200);
        eos_static_debug("msg=\"waiting for the namespace to reach the follow point\" is-offset=%llu follow-offset=%llu", gOFS->eosFileService->getFollowOffset(), (uint64_t) buf.st_size);
      }

      {
        XrdSysMutexHelper lock(InitializationMutex);
        Initialized = kBooted;
	eos_static_alert("msg=\"namespace booted (as slave)\"");
      }
>>>>>>> 5660a927
    }

    time_t tstop = time(0);
    MgmMaster.MasterLog(eos_notice("eos namespace file loading stopped after %d "
                                   "seconds", (tstop - tstart)));
    {
      eos::common::RWMutexWriteLock lock(Access::gAccessMutex);

      if (oldstallrule.length())
      {
        Access::gStallRules[std::string("*")] = oldstallrule;
      }
      else
      {
        Access::gStallRules.erase(std::string("*"));
      }

      if (oldstallcomment.length())
      {
        Access::gStallComment[std::string("*")] = oldstallcomment;
      }
      else
      {
        Access::gStallComment.erase(std::string("*"));
      }

      Access::gStallGlobal = oldstallglobal;
    }
  }
  catch (eos::MDException& e)
  {
    {
      XrdSysMutexHelper lock(InitializationMutex);
      Initialized = kFailed;
    }
    time_t tstop = time(0);
    errno = e.getErrno();
    eos_crit("namespace file loading initialization failed after %d seconds",
             (tstop - tstart));
    eos_crit("initialization returnd ec=%d %s\n", e.getErrno(),
             e.getMessage().str().c_str());
  }

  {
    InitializationTime = (time(0) - InitializationTime);
    XrdSysMutexHelper lock(InitializationMutex);

    // Grab process status after boot
    if (!eos::common::LinuxStat::GetStat(LinuxStatsStartup))
      eos_crit("failed to grab /proc/self/stat information");
  }

  // Fill the current accounting and load all the quota nodes from the namespace
  Quota::LoadNodes();
  Quota::NodesToSpaceQuota();
  return 0;
}

//------------------------------------------------------------------------------
// Configure the MGM node
//------------------------------------------------------------------------------
int
XrdMgmOfs::Configure(XrdSysError& Eroute)
{
  char* var;
  const char* val;
  int cfgFD, retc, NoGo = 0;
  XrdOucStream Config(&Eroute, getenv("XRDINSTANCE"));
  XrdOucString role = "server";
  bool authorize = false;
  AuthLib = "";
  Authorization = 0;
  pthread_t tid = 0;
  IssueCapability = false;
  MgmRedirector = false;
  StartTime = time(NULL);
  // set short timeouts in the new XrdCl class
  XrdCl::DefaultEnv::GetEnv()->PutInt("TimeoutResolution", 1);
  // set connection window short
  XrdCl::DefaultEnv::GetEnv()->PutInt("ConnectionWindow", 5);
  // set connection retry to one
  XrdCl::DefaultEnv::GetEnv()->PutInt("ConnectionRetry", 1);
  // set stream error window
  XrdCl::DefaultEnv::GetEnv()->PutInt("StreamErrorWindow", 0);
  UTF8 = getenv("EOS_UTF8") ? true : false;
  Shutdown = false;
  setenv("XrdSecPROTOCOL", "sss", 1);
  Eroute.Say("=====> mgmofs enforces SSS authentication for XROOT clients");
  MgmOfsTargetPort = "1094";
  MgmOfsName = "";
  MgmOfsAlias = "";
  MgmOfsBrokerUrl = "root://localhost:1097//eos/";
  MgmOfsInstanceName = "testinstance";
  MgmConfigDir = "";
  MgmMetaLogDir = "";
  MgmTxDir = "";
  MgmAuthDir = "";
  MgmArchiveDir = "";
  MgmHealMap.set_deleted_key(0);
  MgmDirectoryModificationTime.set_deleted_key(0);
  IoReportStorePath = "/var/tmp/eos/report";
  MgmOfsVstBrokerUrl = "";
  MgmArchiveDstUrl = "";
  MgmArchiveSvcClass = "default";

  if (getenv("EOS_VST_BROKER_URL"))
    MgmOfsVstBrokerUrl = getenv("EOS_VST_BROKER_URL");

  if (getenv("EOS_ARCHIVE_URL"))
  {
    MgmArchiveDstUrl = getenv("EOS_ARCHIVE_URL");

    // Make sure it ends with a '/'
    if (MgmArchiveDstUrl[MgmArchiveDstUrl.length() - 1] != '/')
      MgmArchiveDstUrl += '/';
  }

  if (getenv("EOS_ARCHIVE_SVCCLASS"))
  {
    MgmArchiveSvcClass = getenv("EOS_ARCHIVE_SVCCLASS");
  }

  // Create and own the output cache directory or clean it up if it exists -
  // this is used to store temporary results for commands like find, backup
  // or achive
  struct stat dir_stat;

  if (!::stat("/tmp/eos.mgm/", &dir_stat) && S_ISDIR(dir_stat.st_mode))
  {
    XrdOucString systemline = "rm -rf /tmp/eos.mgm/* >& /dev/null &";
    int rrc = system(systemline.c_str());

    if (WEXITSTATUS(rrc))
      eos_err("%s returned %d", systemline.c_str(), rrc);
  }
  else
  {
    eos::common::Path out_dir("/tmp/eos.mgm/empty");

    if (!out_dir.MakeParentPath(S_IRWXU))
    {
      eos_err("Unable to create temporary output file directory /tmp/eos.mgm/");
      Eroute.Emsg("Config", errno, "create temporary outputfile"
                  " directory /tmp/eos.mgm/");
      NoGo = 1;
      return NoGo;;
    }

    // Own the directory by daemon
    if (::chown(out_dir.GetParentPath(), 2, 2))
    {
      eos_err("Unable to own temporary outputfile directory %s",
              out_dir.GetParentPath());
      Eroute.Emsg("Config", errno, "own outputfile directory /tmp/eos.mgm/");
      NoGo = 1;
      return NoGo;;
    }
  }

  ErrorLog = true;
  bool ConfigAutoSave = false;
  MgmConfigAutoLoad = "";
  long myPort = 0;
  std::string ns_lib_path {""};

  if (getenv("XRDDEBUG"))
    gMgmOfsTrace.What = TRACE_MOST | TRACE_debug;

  {
    // Borrowed from XrdOfs
    unsigned int myIPaddr = 0;
    char buff[256], *bp;
    int i;
    // Obtain port number we will be using
    myPort = (bp = getenv("XRDPORT")) ? strtol(bp, (char**) 0, 10) : 0;
    // Establish our hostname and IPV4 address
    HostName = XrdSysDNS::getHostName();

    if (!XrdSysDNS::Host2IP(HostName, &myIPaddr)) myIPaddr = 0x7f000001;

    strcpy(buff, "[::");
    bp = buff + 3;
    bp += XrdSysDNS::IP2String(myIPaddr, 0, bp, 128);
    *bp++ = ']';
    *bp++ = ':';
    sprintf(bp, "%ld", myPort);

    for (i = 0; HostName[i] && HostName[i] != '.'; i++);

    HostName[i] = '\0';
    HostPref = strdup(HostName);
    HostName[i] = '.';
    Eroute.Say("=====> mgmofs.hostname: ", HostName, "");
    Eroute.Say("=====> mgmofs.hostpref: ", HostPref, "");
    ManagerId = HostName;
    ManagerId += ":";
    ManagerId += (int) myPort;
    unsigned int ip = 0;

    if (XrdSysDNS::Host2IP(HostName, &ip))
    {
      char buff[1024];
      XrdSysDNS::IP2String(ip, 0, buff, 1024);
      ManagerIp = buff;
      ManagerPort = myPort;
    }
    else
    {
      return Eroute.Emsg("Config", errno, "convert hostname to IP address", HostName);
    }

    Eroute.Say("=====> mgmofs.managerid: ", ManagerId.c_str(), "");
  }

  if (!ConfigFN || !*ConfigFN)
  {
    Eroute.Emsg("Config", "Configuration file not specified.");
  }
  else
  {
    // Try to open the configuration file.
    if ((cfgFD = open(ConfigFN, O_RDONLY, 0)) < 0)
      return Eroute.Emsg("Config", errno, "open config file", ConfigFN);

    Config.Attach(cfgFD);
    // Now start reading records until eof
    XrdOucString nsin;
    XrdOucString nsout;

    while ((var = Config.GetMyFirstWord()))
    {
      if (!strncmp(var, "all.", 4))
      {
        var += 4;

        if (!strcmp("role", var))
        {
          if (!(val = Config.GetWord()))
          {
            Eroute.Emsg("Config", "argument for all.role missing.");
            NoGo = 1;
          }
          else
          {
            XrdOucString lrole = val;

            if ((val = Config.GetWord()))
            {
              if (!strcmp(val, "if"))
              {
                if ((val = Config.GetWord()))
                {
                  if (!strcmp(val, HostName))
                  {
                    role = lrole;
                  }

                  if (!strcmp(val, HostPref))
                  {
                    role = lrole;
                  }
                }
              }
              else
              {
                role = lrole;
              }
            }
            else
            {
              role = lrole;
            }
          }
        }
      }

      if (!strncmp(var, "mgmofs.", 7))
      {
        var += 7;

        if (!strcmp("fs", var))
        {
          if (!(val = Config.GetWord()))
          {
            Eroute.Emsg("Config", "argument for fs invalid.");
            NoGo = 1;
          }
          else
          {
            Eroute.Say("=====> mgmofs.fs: ", val, "");
            MgmOfsName = val;
          }
        }

        if (!strcmp("targetport", var))
        {
          if (!(val = Config.GetWord()))
          {
            Eroute.Emsg("Config", "argument for fs invalid.");
            NoGo = 1;
          }
          else
          {
            Eroute.Say("=====> mgmofs.targetport: ", val, "");
            MgmOfsTargetPort = val;
          }
        }

        if (!strcmp("capability", var))
        {
          if (!(val = Config.GetWord()))
          {
            Eroute.Emsg("Config",
                        "argument 2 for capbility missing. Can be true/lazy/1 or false/0");
            NoGo = 1;
          }
          else
          {
            if ((!(strcmp(val, "true"))) || (!(strcmp(val, "1")))
                || (!(strcmp(val, "lazy"))))
            {
              IssueCapability = true;
            }
            else
            {
              if ((!(strcmp(val, "false"))) || (!(strcmp(val, "0"))))
              {
                IssueCapability = false;
              }
              else
              {
                Eroute.Emsg("Config",
                            "argument 2 for capbility invalid. Can be <true>/1 or <false>/0");
                NoGo = 1;
              }
            }
          }
        }

        if (!strcmp("broker", var))
        {
          if (!(val = Config.GetWord()))
          {
            Eroute.Emsg("Config",
                        "argument 2 for broker missing. Should be URL like root://<host>/<queue>/");
            NoGo = 1;
          }
          else
          {
            if (getenv("EOS_BROKER_URL"))
            {
              MgmOfsBrokerUrl = getenv("EOS_BROKER_URL");
            }
            else
            {
              MgmOfsBrokerUrl = val;
            }
          }
        }

        if (!strcmp("instance", var))
        {
          if (!(val = Config.GetWord()))
          {
            Eroute.Emsg("Config",
                        "argument 2 for instance missing. Should be the name of the EOS cluster");
            NoGo = 1;
          }
          else
          {
            if (getenv("EOS_INSTANCE_NAME"))
            {
              MgmOfsInstanceName = getenv("EOS_INSTANCE_NAME");
            }
            else
            {
              MgmOfsInstanceName = val;
            }
          }

          Eroute.Say("=====> mgmofs.instance : ", MgmOfsInstanceName.c_str(), "");
        }

        if (!strcmp("nslib", var))
        {
          if (!(val = Config.GetWord()))
          {
            Eroute.Emsg("Config", "no namespace library path provided");
            NoGo = 1;
          }
          else
          {
            ns_lib_path = val;
          }

          Eroute.Say("=====> mgmofs.nslib : ", ns_lib_path.c_str());
        }

        if (!strcmp("authlib", var))
        {
          if ((!(val = Config.GetWord())) || (::access(val, R_OK)))
          {
            Eroute.Emsg("Config", "I cannot acccess you authorization library!");
            NoGo = 1;
          }
          else
          {
            AuthLib = val;
          }

          Eroute.Say("=====> mgmofs.authlib : ", AuthLib.c_str());
        }

        if (!strcmp("authorize", var))
        {
          if ((!(val = Config.GetWord())) ||
              (strcmp("true", val) && strcmp("false", val) &&
               strcmp("1", val) && strcmp("0", val)))
          {
            Eroute.Emsg("Config", "argument 2 for authorize illegal or missing. "
                        "Must be <true>, <false>, <1> or <0>!");
            NoGo = 1;
          }
          else
          {
            if ((!strcmp("true", val) || (!strcmp("1", val))))
            {
              authorize = true;
            }
          }

          if (authorize)
            Eroute.Say("=====> mgmofs.authorize : true");
          else
            Eroute.Say("=====> mgmofs.authorize : false");
        }

        if (!strcmp("errorlog", var))
        {
          if ((!(val = Config.GetWord())) ||
              (strcmp("true", val) && strcmp("false", val) &&
               strcmp("1", val) && strcmp("0", val)))
          {
            Eroute.Emsg("Config", "argument 2 for errorlog illegal or missing. "
                        "Must be <true>, <false>, <1> or <0>!");
            NoGo = 1;
          }
          else
          {
            if ((!strcmp("true", val) || (!strcmp("1", val))))
            {
              ErrorLog = true;
            }
            else
            {
              ErrorLog = false;
            }
          }

          if (ErrorLog)
            Eroute.Say("=====> mgmofs.errorlog : true");
          else
            Eroute.Say("=====> mgmofs.errorlog : false");
        }

        if (!strcmp("redirector", var))
        {
          if ((!(val = Config.GetWord())) ||
              (strcmp("true", val) && strcmp("false", val) &&
               strcmp("1", val) && strcmp("0", val)))
          {
            Eroute.Emsg("Config", "argument 2 for redirector illegal or missing. "
                        "Must be <true>,<false>,<1> or <0>!");
            NoGo = 1;
          }
          else
          {
            if ((!strcmp("true", val) || (!strcmp("1", val))))
            {
              MgmRedirector = true;
            }
            else
            {
              MgmRedirector = false;
            }
          }

          if (ErrorLog)
            Eroute.Say("=====> mgmofs.errorlog   : true");
          else
            Eroute.Say("=====> mgmofs.errorlog   : false");
        }

        if (!strcmp("configdir", var))
        {
          if (!(val = Config.GetWord()))
          {
            Eroute.Emsg("Config", "argument for configdir invalid.");
            NoGo = 1;
          }
          else
          {
            MgmConfigDir = val;

            if (!MgmConfigDir.endswith("/"))
              MgmConfigDir += "/";
          }
        }

        if (!strcmp("archivedir", var))
        {
          if (!(val = Config.GetWord()))
          {
            Eroute.Emsg("Config", "argument for archivedir invalid.");
            NoGo = 1;
          }
          else
          {
            MgmArchiveDir = val;

            if (!MgmArchiveDir.endswith("/"))
              MgmArchiveDir += "/";
          }
        }

        if (!strcmp("autosaveconfig", var))
        {
          if (!(val = Config.GetWord()))
          {
            Eroute.Emsg("Config",
                        "argument 2 for autosaveconfig missing. Can be true/1 or false/0");
            NoGo = 1;
          }
          else
          {
            if ((!(strcmp(val, "true"))) || (!(strcmp(val, "1"))))
            {
              ConfigAutoSave = true;
            }
            else
            {
              if ((!(strcmp(val, "false"))) || (!(strcmp(val, "0"))))
              {
                ConfigAutoSave = false;
              }
              else
              {
                Eroute.Emsg("Config",
                            "argument 2 for autosaveconfig invalid. Can be <true>/1 or <false>/0");
                NoGo = 1;
              }
            }
          }
        }

        if (!strcmp("autoloadconfig", var))
        {
          if (!(val = Config.GetWord()))
          {
            Eroute.Emsg("Config", "argument for autoloadconfig invalid.");
            NoGo = 1;
          }
          else
          {
            MgmConfigAutoLoad = val;
          }
        }

        if (!strcmp("alias", var))
        {
          if (!(val = Config.GetWord()))
          {
            Eroute.Emsg("Config", "argument for alias missing.");
            NoGo = 1;
          }
          else
          {
            MgmOfsAlias = val;
          }
        }

        if (!strcmp("metalog", var))
        {
          if (!(val = Config.GetWord()))
          {
            Eroute.Emsg("Config", "argument 2 for metalog missing");
            NoGo = 1;
          }
          else
          {
            MgmMetaLogDir = val;
            // just try to create it in advance
            XrdOucString makeit = "mkdir -p ";
            makeit += MgmMetaLogDir;
            int src = system(makeit.c_str());

            if (src)
              eos_err("%s returned %d", makeit.c_str(), src);

            XrdOucString chownit = "chown -R ";
            chownit += (int) geteuid();
            chownit += " ";
            chownit += MgmMetaLogDir;
            src = system(chownit.c_str());

            if (src)
              eos_err("%s returned %d", chownit.c_str(), src);

            if (::access(MgmMetaLogDir.c_str(), W_OK | R_OK | X_OK))
            {
              Eroute.Emsg("Config", "cannot acccess the meta data changelog "
                          "directory for r/w!", MgmMetaLogDir.c_str());
              NoGo = 1;
            }
            else
            {
              Eroute.Say("=====> mgmofs.metalog: ", MgmMetaLogDir.c_str(), "");
            }
          }
        }

        if (!strcmp("txdir", var))
        {
          if (!(val = Config.GetWord()))
          {
            Eroute.Emsg("Config", "argument 2 for txdir missing");
            NoGo = 1;
          }
          else
          {
            MgmTxDir = val;
            // just try to create it in advance
            XrdOucString makeit = "mkdir -p ";
            makeit += MgmTxDir;
            int src = system(makeit.c_str());

            if (src)
              eos_err("%s returned %d", makeit.c_str(), src);

            XrdOucString chownit = "chown -R ";
            chownit += (int) geteuid();
            chownit += " ";
            chownit += MgmTxDir;
            src = system(chownit.c_str());

            if (src)
              eos_err("%s returned %d", chownit.c_str(), src);

            if (::access(MgmTxDir.c_str(), W_OK | R_OK | X_OK))
            {
              Eroute.Emsg("Config", "cannot acccess the transfer directory for r/w:",
                          MgmTxDir.c_str());
              NoGo = 1;
            }
            else
            {
              Eroute.Say("=====> mgmofs.txdir:   ", MgmTxDir.c_str(), "");
            }
          }
        }

        if (!strcmp("authdir", var))
        {
          if (!(val = Config.GetWord()))
          {
            Eroute.Emsg("Config", "argument 2 for authdir missing");
            NoGo = 1;
          }
          else
          {
            MgmAuthDir = val;
            // just try to create it in advance
            XrdOucString makeit = "mkdir -p ";
            makeit += MgmAuthDir;
            int src = system(makeit.c_str());

            if (src)
              eos_err("%s returned %d", makeit.c_str(), src);

            XrdOucString chownit = "chown -R ";
            chownit += (int) geteuid();
            chownit += " ";
            chownit += MgmAuthDir;
            src = system(chownit.c_str());

            if (src)
              eos_err("%s returned %d", chownit.c_str(), src);

            if ((src = ::chmod(MgmAuthDir.c_str(), S_IRUSR | S_IWUSR | S_IXUSR)))
            {
              eos_err("chmod 700 %s returned %d", MgmAuthDir.c_str(), src);
              NoGo = 1;
            }

            if (::access(MgmAuthDir.c_str(), W_OK | R_OK | X_OK))
            {
              Eroute.Emsg("Config", "cannot acccess the authentication directory "
                          "for r/w:", MgmAuthDir.c_str());
              NoGo = 1;
            }
            else
            {
              Eroute.Say("=====> mgmofs.authdir:   ", MgmAuthDir.c_str(), "");
            }
          }
        }

        if (!strcmp("reportstorepath", var))
        {
          if (!(val = Config.GetWord()))
          {
            Eroute.Emsg("Config", "argument 2 for reportstorepath missing");
            NoGo = 1;
          }
          else
          {
            IoReportStorePath = val;
            // just try to create it in advance
            XrdOucString makeit = "mkdir -p ";
            makeit += IoReportStorePath;
            int src = system(makeit.c_str());

            if (src)
              eos_err("%s returned %d", makeit.c_str(), src);

            XrdOucString chownit = "chown -R ";
            chownit += (int) geteuid();
            chownit += " ";
            chownit += IoReportStorePath;
            src = system(chownit.c_str());

            if (src)
              eos_err("%s returned %d", chownit.c_str(), src);

            if (::access(IoReportStorePath.c_str(), W_OK | R_OK | X_OK))
            {
              Eroute.Emsg("Config", "cannot acccess the reportstore directory "
                          "for r/w:", IoReportStorePath.c_str());
              NoGo = 1;
            }
            else
            {
              Eroute.Say("=====> mgmofs.reportstorepath: ", IoReportStorePath.c_str(), "");
            }
          }
        }

        // Get the fst gateway hostname and port
        if (!strcmp("fstgw", var))
        {
          if (!(val = Config.GetWord()))
          {
            Eroute.Emsg("Config", "fst gateway value not specified");
            NoGo = 1;
          }
          else
          {
            mFstGwHost = val;
            size_t pos = mFstGwHost.find(':');

            if (pos == std::string::npos)
            {
              // Use a default value if no port is specified
              mFstGwPort = 1094;
            }
            else
            {
              mFstGwPort = atoi(mFstGwHost.substr(pos + 1).c_str());
              mFstGwHost = mFstGwHost.erase(pos);
            }

            Eroute.Say("=====> mgmofs.fstgw: ", mFstGwHost.c_str(), ":",
                       std::to_string((long long int)mFstGwPort).c_str());
          }
        }

        if (!strcmp("trace", var))
        {
          static struct traceopts
          {
            const char* opname;
            int opval;
          } tropts[] =
          {
            {"aio", TRACE_aio},
            {"all", TRACE_ALL},
            {"chmod", TRACE_chmod},
            {"close", TRACE_close},
            {"closedir", TRACE_closedir},
            {"debug", TRACE_debug},
            {"delay", TRACE_delay},
            {"dir", TRACE_dir},
            {"exists", TRACE_exists},
            {"getstats", TRACE_getstats},
            {"fsctl", TRACE_fsctl},
            {"io", TRACE_IO},
            {"mkdir", TRACE_mkdir},
            {"most", TRACE_MOST},
            {"open", TRACE_open},
            {"opendir", TRACE_opendir},
            {"qscan", TRACE_qscan},
            {"read", TRACE_read},
            {"readdir", TRACE_readdir},
            {"redirect", TRACE_redirect},
            {"remove", TRACE_remove},
            {"rename", TRACE_rename},
            {"sync", TRACE_sync},
            {"truncate", TRACE_truncate},
            {"write", TRACE_write},
            {"authorize", TRACE_authorize},
            {"map", TRACE_map},
            {"role", TRACE_role},
            {"access", TRACE_access},
            {"attributes", TRACE_attributes},
            {"allows", TRACE_allows}
          };
          int i, neg, trval = 0, numopts = sizeof(tropts) / sizeof(struct traceopts);

          if (!(val = Config.GetWord()))
          {
            Eroute.Emsg("Config", "trace option not specified");
            return 1;
          }

          while (val)
          {
            Eroute.Say("=====> mgmofs.trace: ", val, "");

            if (!strcmp(val, "off")) trval = 0;
            else
            {
              if ((neg = (val[0] == '-' && val[1]))) val++;

              for (i = 0; i < numopts; i++)
              {
                if (!strcmp(val, tropts[i].opname))
                {
                  if (neg) trval &= ~tropts[i].opval;
                  else trval |= tropts[i].opval;

                  break;
                }
              }

              if (i >= numopts)
                Eroute.Say("Config warning: ignoring invalid trace option '", val, "'.");
            }

            val = Config.GetWord();
          }

          gMgmOfsTrace.What = trval;
        }
      }
    }
  }

  if (MgmRedirector)
    Eroute.Say("=====> mgmofs.redirector : true");
  else
    Eroute.Say("=====> mgmofs.redirector : false");

  if (!MgmOfsBrokerUrl.endswith("/"))
  {
    MgmOfsBrokerUrl += "/";
  }

  if (!MgmOfsBrokerUrl.endswith("//eos/"))
  {
    Eroute.Say("Config error: the broker url has to be of the form <root://<hostname>[:<port>]//");
    return 1;
  }

  if (MgmOfsVstBrokerUrl.length() && (!MgmOfsVstBrokerUrl.endswith("//eos/")))
  {
    Eroute.Say("Config error: the vst broker url has to be of the form <root://<hostname>[:<port>]//");
    return 1;
  }

  if (!MgmConfigDir.length())
  {
    Eroute.Say("Config error: configuration directory is not defined : mgm.configdir=</var/eos/config/>");
    return 1;
  }

  if (!MgmMetaLogDir.length())
  {
    Eroute.Say("Config error: meta data log directory is not defined : mgm.metalog=</var/eos/md/>");
    return 1;
  }

  if (!MgmTxDir.length())
  {
    Eroute.Say("Config error: transfer directory is not defined : mgm.txdir=</var/eos/tx/>");
    return 1;
  }

  if (!MgmAuthDir.length())
  {
    Eroute.Say("Config error: auth directory is not defined: mgm.authdir=</var/eos/auth/>");
    return 1;
  }

  if (!MgmArchiveDir.length())
  {
    Eroute.Say("Config notice: archive directory is not defined - archiving is disabled");
  }

  // Load the namespace plugin
  if (!ns_lib_path.empty())
  {
    eos::common::PluginManager& pm = eos::common::PluginManager::GetInstance();
    pm.LoadByPath(ns_lib_path);
  }

  MgmOfsBroker = MgmOfsBrokerUrl;
  MgmDefaultReceiverQueue = MgmOfsBrokerUrl;
  MgmDefaultReceiverQueue += "*/fst";
  MgmOfsBrokerUrl += HostName;
  MgmOfsBrokerUrl += "/mgm";

  if (MgmOfsVstBrokerUrl.length())
  {
    MgmOfsVstBrokerUrl += MgmOfsInstanceName;
    MgmOfsVstBrokerUrl += "/";
    MgmOfsVstBrokerUrl += HostName;
    MgmOfsVstBrokerUrl += "/vst";
  }

  MgmOfsQueue = "/eos/";
  MgmOfsQueue += ManagerId;
  MgmOfsQueue += "/mgm";
  // Setup the circular in-memory logging buffer
  eos::common::Logging::Init();
  // Configure log-file fan out
  std::vector<std::string> lFanOutTags;
  lFanOutTags.push_back("Balancer");
  lFanOutTags.push_back("Converter");
  lFanOutTags.push_back("DrainJob");
  lFanOutTags.push_back("Http");
  lFanOutTags.push_back("Master");
  lFanOutTags.push_back("Recycle");
  lFanOutTags.push_back("LRU");
  lFanOutTags.push_back("GroupBalancer");
  lFanOutTags.push_back("GeoBalancer");
  lFanOutTags.push_back("#");
  // Get the XRootD log directory
  char* logdir = 0;
  XrdOucEnv::Import("XRDLOGDIR", logdir);

  if (logdir)
  {
    for (size_t i = 0; i < lFanOutTags.size(); i++)
    {
      std::string lLogFile = logdir;
      lLogFile += "/";

      if (lFanOutTags[i] == "#")
        lLogFile += "Clients";
      else
        lLogFile += lFanOutTags[i];

      lLogFile += ".log";
      FILE* fp = fopen(lLogFile.c_str(), "a+");

      if (fp)
        eos::common::Logging::AddFanOut(lFanOutTags[i].c_str(), fp);
      else
        fprintf(stderr, "error: failed to open sub-logfile=%s", lLogFile.c_str());
    }
  }

  // Add some alias for the logging
  // HTTP module
  eos::common::Logging::AddFanOutAlias("HttpHandler", "Http");
  eos::common::Logging::AddFanOutAlias("HttpServer", "Http");
  eos::common::Logging::AddFanOutAlias("ProtocolHandler", "Http");
  eos::common::Logging::AddFanOutAlias("S3", "Http");
  eos::common::Logging::AddFanOutAlias("S3Store", "Http");
  eos::common::Logging::AddFanOutAlias("WebDAV", "Http");
  eos::common::Logging::AddFanOutAlias("PropFindResponse", "Http");
  eos::common::Logging::AddFanOutAlias("WebDAVHandler", "Http");
  eos::common::Logging::AddFanOutAlias("WebDAVReponse", "Http");
  eos::common::Logging::AddFanOutAlias("S3Handler", "Http");
  eos::common::Logging::AddFanOutAlias("S3Store", "Http");
  eos::common::Logging::SetUnit(MgmOfsBrokerUrl.c_str());
  Eroute.Say("=====> mgmofs.broker : ", MgmOfsBrokerUrl.c_str(), "");
<<<<<<< HEAD
=======

  XrdOucString ttybroadcastkillline = "pkill -9 -f \"eos-tty-broadcast\"";
  int rrc = system(ttybroadcastkillline.c_str());
  if (WEXITSTATUS(rrc))
  {
    eos_info("%s returned %d", ttybroadcastkillline.c_str(), rrc);
  }
  
  if (getenv("EOS_TTY_BROADCAST_LISTEN_LOGFILE") && getenv("EOS_TTY_BROADCAST_EGREP"))
  {
    XrdOucString ttybroadcastline = "eos-tty-broadcast ";
    ttybroadcastline += getenv("EOS_TTY_BROADCAST_LISTEN_LOGFILE");
    ttybroadcastline += " ";
    ttybroadcastline += getenv("EOS_TTY_BROADCAST_EGREP");
    ttybroadcastline += " >& /dev/null &";
    eos_info("%s\n", ttybroadcastline.c_str());
    rrc = system(ttybroadcastline.c_str());
    if (WEXITSTATUS(rrc))
    {
      eos_info("%s returned %d", ttybroadcastline.c_str(), rrc);
    }
  }

>>>>>>> 5660a927
  int pos1 = MgmDefaultReceiverQueue.find("//");
  int pos2 = MgmDefaultReceiverQueue.find("//", pos1 + 2);

  if (pos2 != STR_NPOS)
    MgmDefaultReceiverQueue.erase(0, pos2 + 1);

  Eroute.Say("=====> mgmofs.defaultreceiverqueue : ",
             MgmDefaultReceiverQueue.c_str(), "");
  // Set our Eroute for XrdMqMessage
  XrdMqMessage::Eroute = *eDest;

  // Check if mgmofsfs has been set
  if (!MgmOfsName.length())
    Eroute.Say("Config error: no mgmofs fs has been defined (mgmofs.fs /...)", "",
               "");
  else
    Eroute.Say("=====> mgmofs.fs: ", MgmOfsName.c_str(), "");

  if (ErrorLog)
    Eroute.Say("=====> mgmofs.errorlog : enabled");
  else
    Eroute.Say("=====> mgmofs.errorlog : disabled");

  // we need to specify this if the server was not started with the explicit
  // manager option ... e.g. see XrdOfs
  Eroute.Say("=====> all.role: ", role.c_str(), "");

  if (role == "manager")
    putenv((char*) "XRDREDIRECT=R");

  if ((AuthLib != "") && (authorize))
  {
    // Load the authorization plugin
    XrdSysPlugin* myLib;
    XrdAccAuthorize * (*ep)(XrdSysLogger*, const char*, const char*);

    // Authorization comes from the library or we use the default
    Authorization = XrdAccAuthorizeObject(Eroute.logger(), ConfigFN, 0);

    if (!(myLib = new XrdSysPlugin(&Eroute, AuthLib.c_str())))
    {
      Eroute.Emsg("Config", "Failed to load authorization library!");
      NoGo = 1;
    }
    else
    {
      ep = (XrdAccAuthorize * (*)(XrdSysLogger*, const char*, const char*))
           (myLib->getPlugin("XrdAccAuthorizeObject"));

      if (!ep)
      {
        Eroute.Emsg("Config", "Failed to get authorization library plugin!");
        NoGo = 1;
      }
      else
      {
        Authorization = ep(Eroute.logger(), ConfigFN, 0);
      }
    }
  }

  if ((retc = Config.LastError()))
    NoGo = Eroute.Emsg("Config", -retc, "read config file", ConfigFN);

  Config.Close();
  XrdOucString unit = "mgm@";
  unit += ManagerId;
  eos::common::Logging::SetLogPriority(LOG_INFO);
  eos::common::Logging::SetUnit(unit.c_str());
  std::string filter =
    "Process,AddQuota,UpdateHint,Update,UpdateQuotaStatus,SetConfigValue,"
    "Deletion,GetQuota,PrintOut,RegisterNode,SharedHash";
  eos::common::Logging::SetFilter(filter.c_str());
  Eroute.Say("=====> setting message filter: Process,AddQuota,UpdateHint,Update"
             "UpdateQuotaStatus,SetConfigValue,Deletion,GetQuota,PrintOut,"
             "RegisterNode,SharedHash");
  // We automatically append the host name to the config dir now !!!
  MgmConfigDir += HostName;
  MgmConfigDir += "/";
  XrdOucString makeit = "mkdir -p ";
  makeit += MgmConfigDir;
  int src = system(makeit.c_str());

  if (src)
    eos_err("%s returned %d", makeit.c_str(), src);

  XrdOucString chownit = "chown -R ";
  chownit += (int) geteuid();
  chownit += " ";
  chownit += MgmConfigDir;
  src = system(chownit.c_str());

  if (src)
    eos_err("%s returned %d", chownit.c_str(), src);

  // Check config directory access
  if (::access(MgmConfigDir.c_str(), W_OK | R_OK | X_OK))
  {
    Eroute.Emsg("Config", "Cannot acccess the configuration directory for r/w!",
                MgmConfigDir.c_str());
    NoGo = 1;
  }
  else
  {
    Eroute.Say("=====> mgmofs.configdir: ", MgmConfigDir.c_str(), "");
  }

  // Start the config engine
  ConfEngine = new ConfigEngine(MgmConfigDir.c_str());
  // Create comment log
  commentLog = new eos::common::CommentLog("/var/log/eos/mgm/logbook.log");

  if (commentLog && commentLog->IsValid())
  {
    Eroute.Say("=====> comment log in /var/log/eos/mgm/logbook.log");
  }
  else
  {
    Eroute.Emsg("Config", "Cannot create/open the comment log file "
                "/var/log/eos/mgm/logbook.log");
    NoGo = 1;
  }

  if (ConfigAutoSave && (!getenv("EOS_AUTOSAVE_CONFIG")))
  {
    Eroute.Say("=====> mgmofs.autosaveconfig: true", "");
    ConfEngine->SetAutoSave(true);
  }
  else
  {
    if (getenv("EOS_AUTOSAVE_CONFIG"))
    {
      eos_info("autosave config=%s", getenv("EOS_AUTOSAVE_CONFIG"));
      XrdOucString autosave = getenv("EOS_AUTOSAVE_CONFIG");

      if ((autosave == "1") || (autosave == "true"))
      {
        Eroute.Say("=====> mgmofs.autosaveconfig: true", "");
        ConfEngine->SetAutoSave(true);
      }
      else
      {
        Eroute.Say("=====> mgmofs.autosaveconfig: false", "");
        ConfEngine->SetAutoSave(false);
      }
    }
    else
    {
      Eroute.Say("=====> mgmofs.autosaveconfig: false", "");
    }
  }

  if (getenv("EOS_MGM_ALIAS"))
    MgmOfsAlias = getenv("EOS_MGM_ALIAS");

  // we don't put the alias we need call-back's to appear on our node
  if (MgmOfsAlias.length())
    Eroute.Say("=====> mgmofs.alias: ", MgmOfsAlias.c_str());

  XrdOucString keytabcks = "unaccessible";
  // Build the adler & sha1 checksum of the default keytab file
  int fd = ::open("/etc/eos.keytab", O_RDONLY);
  XrdOucString symkey = "";

  if (fd > 0)
  {
    char buffer[65535];
    char keydigest[SHA_DIGEST_LENGTH + 1];
    SHA_CTX sha1;
    SHA1_Init(&sha1);
    size_t nread = ::read(fd, buffer, sizeof(buffer));

    if (nread > 0)
    {
      unsigned int adler;
      SHA1_Update(&sha1, (const char*) buffer, nread);
      adler = adler32(0L, Z_NULL, 0);
      adler = adler32(adler, (const Bytef*) buffer, nread);
      char sadler[1024];
      snprintf(sadler, sizeof(sadler) - 1, "%08x", adler);
      keytabcks = sadler;
    }

    SHA1_Final((unsigned char*) keydigest, &sha1);
    eos::common::SymKey::Base64Encode(keydigest, SHA_DIGEST_LENGTH, symkey);
    close(fd);
  }

  eos_notice("MGM_HOST=%s MGM_PORT=%ld VERSION=%s RELEASE=%s KEYTABADLER=%s "
             "SYMKEY=%s", HostName, myPort, VERSION, RELEASE, keytabcks.c_str(),
             symkey.c_str());

  if (!eos::common::gSymKeyStore.SetKey64(symkey.c_str(), 0))
  {
    eos_crit("unable to store the created symmetric key %s", symkey.c_str());
    return 1;
  }

  // Create global visible configuration parameters. We create 3 queues
  // "/eos/<instance>/"
  XrdOucString configbasequeue = "/config/";
  configbasequeue += MgmOfsInstanceName.c_str();
  MgmConfigQueue = configbasequeue;
  MgmConfigQueue += "/mgm/";
  AllConfigQueue = configbasequeue;
  AllConfigQueue += "/all/";
  FstConfigQueue = configbasequeue;
  FstConfigQueue += "/fst/";
  SpaceConfigQueuePrefix = configbasequeue;
  SpaceConfigQueuePrefix += "/space/";
  NodeConfigQueuePrefix = "/config/";
  NodeConfigQueuePrefix += MgmOfsInstanceName.c_str();
  NodeConfigQueuePrefix += "/node/";
  GroupConfigQueuePrefix = configbasequeue;
  GroupConfigQueuePrefix += "/group/";
  FsNode::gManagerId = ManagerId.c_str();
  FsView::gFsView.SetConfigQueues(MgmConfigQueue.c_str(),
                                  NodeConfigQueuePrefix.c_str(),
                                  GroupConfigQueuePrefix.c_str(),
                                  SpaceConfigQueuePrefix.c_str());
  FsView::gFsView.SetConfigEngine(ConfEngine);
  // we need to set the shared object manager to be used
  eos::common::GlobalConfig::gConfig.SetSOM(&ObjectManager);
  // set the object manager to listener only
  ObjectManager.EnableBroadCast(false);
  // setup the modifications which the fs listener thread is waiting for
  ObjectManager.SubjectsMutex.Lock();
  std::string watch_errc = "stat.errc";
  // Need to take action on filesystem errors
  ObjectManager.ModificationWatchKeys.insert(watch_errc);
  // Need to apply remote configuration changes
  ObjectManager.ModificationWatchSubjects.insert(MgmConfigQueue.c_str());
  ObjectManager.SubjectsMutex.UnLock();
  ObjectManager.SetDebug(false);

  if (!eos::common::GlobalConfig::gConfig.AddConfigQueue(MgmConfigQueue.c_str(),
      "/eos/*/mgm"))
    eos_crit("Cannot add global config queue %s\n", MgmConfigQueue.c_str());

  if (!eos::common::GlobalConfig::gConfig.AddConfigQueue(AllConfigQueue.c_str(),
      "/eos/*"))
    eos_crit("Cannot add global config queue %s\n", AllConfigQueue.c_str());

  if (!eos::common::GlobalConfig::gConfig.AddConfigQueue(FstConfigQueue.c_str(),
      "/eos/*/fst"))
    eos_crit("Cannot add global config queue %s\n", FstConfigQueue.c_str());

  std::string out = "";
  eos::common::GlobalConfig::gConfig.PrintBroadCastMap(out);
  fprintf(stderr, "%s", out.c_str());

  // Eventually autoload a configuration
  if (getenv("EOS_AUTOLOAD_CONFIG"))
    MgmConfigAutoLoad = getenv("EOS_AUTOLOAD_CONFIG");

  XrdOucString instancepath = "/eos/";
  MgmProcPath = "/eos/";
  XrdOucString subpath = MgmOfsInstanceName;

  if (subpath.beginswith("eos"))
    subpath.replace("eos", "");

  MgmProcPath += subpath;
  MgmProcPath += "/proc";
  // This path is used for temporary output files for layout conversions
  MgmProcConversionPath = MgmProcPath;
  MgmProcConversionPath += "/conversion";
  MgmProcMasterPath = MgmProcPath;
  MgmProcMasterPath += "/master";
  MgmProcArchivePath = MgmProcPath;
  MgmProcArchivePath += "/archive";
  Recycle::gRecyclingPrefix.insert(0, MgmProcPath.c_str());
  instancepath += subpath;
  //  eos_emerg("%s",(char*)"test emerg");
  //  eos_alert("%s",(char*)"test alert");
  //  eos_crit("%s", (char*)"test crit");
  //  eos_err("%s",  (char*)"test err");
  //  eos_warning("%s",(char*)"test warning");
  //  eos_notice("%s",(char*)"test notice");
  //  eos_info("%s",(char*)"test info");
  //  eos_debug("%s",(char*)"test debug");
  // Initialize user mapping
  eos::common::Mapping::Init();

  // Initialize the master/slave class
  // TODO: start the online compacting thread after we boot the namespace
  // making sure the namespace supportes compacting
  if (!MgmMaster.Init())
    return 1;

  // Configure the meta data catalog
  eosViewRWMutex.SetBlocking(true);

  if (!MgmMaster.BootNamespace())
    return 1;

  // Check the '/' directory
  eos::IContainerMD* rootmd;

  try
  {
    rootmd = eosView->getContainer("/");
  }
  catch (eos::MDException& e)
  {
    Eroute.Emsg("Config", "cannot get the / directory meta data");
    eos_crit("eos view cannot retrieve the / directory");
    return 1;
  }

  // Check the '/' directory permissions
  if (!rootmd->getMode())
  {
    if (MgmMaster.IsMaster())
    {
      // No permissions set yet
      try
      {
        rootmd->setMode(S_IFDIR | S_IRWXU | S_IROTH | S_IXOTH | S_IRGRP |
                        S_IWGRP | S_IXGRP | S_ISGID);
      }
      catch (eos::MDException& e)
      {
        Eroute.Emsg("Config", "cannot set the / directory mode to inital mode");
        eos_crit("cannot set the / directory mode to 755");
        return 1;
      }
    }
    else
    {
      Eroute.Emsg("Config", "/ directory has no 755 permissions set");
      eos_crit("cannot see / directory with mode to 755");
      return 1;
    }
  }

  eos_info("/ permissions are %o", rootmd->getMode());

  if (MgmMaster.IsMaster())
  {
    // Create /eos
    eos::IContainerMD* eosmd = 0;

    try
    {
      eosmd = eosView->getContainer("/eos/");
    }
    catch (eos::MDException& e)
    {
      // Nothing in this case
      eosmd = 0;
    }

    if (!eosmd)
    {
      try
      {
        eosmd = eosView->createContainer("/eos/", true);
        // Set attribute inheritance
        eosmd->setMode(S_IFDIR | S_IRWXU | S_IROTH | S_IXOTH | S_IRGRP |
                       S_IWGRP | S_IXGRP | S_ISGID);
        // Set default checksum 'adler'
        eosmd->setAttribute("sys.forced.checksum", "adler");
        eosView->updateContainerStore(eosmd);
        eos_info("/eos permissions are %o checksum is set <adler>", eosmd->getMode());
      }
      catch (eos::MDException& e)
      {
        Eroute.Emsg("Config", "cannot set the /eos/ directory mode to inital mode");
        eos_crit("cannot set the /eos/ directory mode to 755");
        return 1;
      }
    }

    // Check recycle directory
    try
    {
      eosmd = eosView->getContainer(Recycle::gRecyclingPrefix.c_str());
    }
    catch (eos::MDException& e)
    {
      // nothing in this case
      eosmd = 0;
    }

    if (!eosmd)
    {
      try
      {
        eosmd = eosView->createContainer(Recycle::gRecyclingPrefix.c_str(), true);
        // set attribute inheritance
        eosmd->setMode(S_IFDIR | S_IRWXU);
        eosView->updateContainerStore(eosmd);
        eos_info("%s permissions are %o", Recycle::gRecyclingPrefix.c_str(),
                 eosmd->getMode());
      }
      catch (eos::MDException& e)
      {
        Eroute.Emsg("Config", "cannot set the recycle directory mode to inital mode");
        eos_crit("cannot set the %s directory mode to 700",
                 Recycle::gRecyclingPrefix.c_str());
        return 1;
      }
    }

    // Crate proc directory
    try
    {
      eosmd = eosView->getContainer(MgmProcPath.c_str());
    }
    catch (eos::MDException& e)
    {
      eosmd = 0;
    }

    if (!eosmd)
    {
      try
      {
        eosmd = eosView->createContainer(MgmProcPath.c_str(), true);
        // Set attribute inheritance
        eosmd->setMode(S_IFDIR | S_IRWXU | S_IROTH | S_IXOTH | S_IRGRP | S_IXGRP);
        eosView->updateContainerStore(eosmd);
      }
      catch (eos::MDException& e)
      {
        Eroute.Emsg("Config", "cannot set the /eos/proc directory mode to inital mode");
        eos_crit("cannot set the /eos/proc directory mode to 755");
        return 1;
      }
    }

    // Create output directory layout conversions
    try
    {
      eosmd = eosView->getContainer(MgmProcConversionPath.c_str());
      eosmd->setMode(S_IFDIR | S_IRWXU);
      eosmd->setCUid(2); // conversion directory is owned by daemon
      eosView->updateContainerStore(eosmd);
    }
    catch (eos::MDException& e)
    {
      eosmd = 0;
    }

    if (!eosmd)
    {
      try
      {
        eosmd = eosView->createContainer(MgmProcConversionPath.c_str(), true);
        // set attribute inheritance
        eosmd->setMode(S_IFDIR | S_IRWXU | S_IRWXG);
        eosView->updateContainerStore(eosmd);
      }
      catch (eos::MDException& e)
      {
        Eroute.Emsg("Config",
                    "cannot set the /eos/../proc/conversion directory mode to inital mode");
        eos_crit("cannot set the /eos/../proc/conversion directory mode to 700");
        return 1;
      }
    }

    // Create directory for fast find functionality of archived dirs
    try
    {
      eosmd = eosView->getContainer(MgmProcArchivePath.c_str());
      eosmd->setMode(S_IFDIR | S_IRWXU);
      eosmd->setCUid(2); // archive directory is owned by daemon
      eosView->updateContainerStore(eosmd);
    }
    catch (eos::MDException& e)
    {
      eosmd = 0;
    }

    if (!eosmd)
    {
      try
      {
        eosmd = eosView->createContainer(MgmProcArchivePath.c_str(), true);
        // Set attribute inheritance
        eosmd->setMode(S_IFDIR | S_IRWXU | S_IRWXG);
        eosView->updateContainerStore(eosmd);
      }
      catch (eos::MDException& e)
      {
        Eroute.Emsg("Config",
                    "cannot set the /eos/../proc/archive directory mode to inital mode");
        eos_crit("cannot set the /eos/../proc/archive directory mode to 700");
        return 1;
      }
    }

    // Set also the archiverd ZMQ endpoint were client requests are sent
    std::ostringstream oss;
    oss << "ipc://" << MgmArchiveDir.c_str() << "archive_frontend.ipc";
    mArchiveEndpoint = oss.str();
  }

  XrdMqSharedHash* hash = 0;

  // We disable a lot of features if we are not a redirector
  if (!MgmRedirector)
  {
    // create the specific listener class
    MgmOfsMessaging = new Messaging(MgmOfsBrokerUrl.c_str(),
                                    MgmDefaultReceiverQueue.c_str(),
                                    true, true, &ObjectManager);

    if (!MgmOfsMessaging->StartListenerThread()) NoGo = 1;

    MgmOfsMessaging->SetLogId("MgmOfsMessaging");

    if ((!MgmOfsMessaging) || (MgmOfsMessaging->IsZombie()))
    {
      Eroute.Emsg("Config", "cannot create messaging object(thread)");
      return NoGo;
    }

    if (MgmOfsVstBrokerUrl.length() &&
        (!getenv("EOS_VST_BROKER_DISABLE") ||
         (strcmp(getenv("EOS_VST_BROKER_DISABLE"), "1"))))
    {
      MgmOfsVstMessaging = new VstMessaging(MgmOfsVstBrokerUrl.c_str(), "/eos/*/vst",
                                            true, true, 0);

      if (!MgmOfsVstMessaging->StartListenerThread()) NoGo = 1;

      MgmOfsMessaging->SetLogId("MgmOfsVstMessaging");

      if ((!MgmOfsVstMessaging) || (MgmOfsVstMessaging->IsZombie()))
      {
        Eroute.Emsg("Config", "cannot create vst messaging object(thread)");
        return NoGo;
      }
    }

#ifdef HAVE_ZMQ
    //-------------------------------------------
    // create the ZMQ processor
    zMQ = new ZMQ("tcp://*:5555");

    if (!zMQ || zMQ->IsZombie())
    {
      Eroute.Emsg("Config", "cannot start ZMQ processor");
      return 1;
    }

#endif
    ObjectManager.CreateSharedHash("/eos/*", "/eos/*/fst");
    ObjectManager.HashMutex.LockRead();
    hash = ObjectManager.GetHash("/eos/*");
    ObjectManager.HashMutex.UnLockRead();
    XrdOucString dumperfile = MgmMetaLogDir;
    dumperfile += "/so.mgm.dump";
    ObjectManager.StartDumper(dumperfile.c_str());
    ObjectManager.SetAutoReplyQueueDerive(true);
  }

  {
    // Hook to the appropiate config file
    XrdOucString stdOut;
    XrdOucString stdErr;

    if (!MgmMaster.ApplyMasterConfig(stdOut, stdErr,
                                     Master::Transition::Type::kMasterToMaster))
    {
      Eroute.Emsg("Config", "failed to apply master configuration");
      return 1;
    }
  }

  if (!MgmRedirector)
  {
    if (ErrorLog)
    {
      // Run the error log console
      XrdOucString errorlogkillline = "pkill -9 -f \"eos -b console log _MGMID_\"";
      int rrc = system(errorlogkillline.c_str());

      if (WEXITSTATUS(rrc))
        eos_info("%s returned %d", errorlogkillline.c_str(), rrc);

      XrdOucString errorlogline = "eos -b console log _MGMID_ >& /dev/null &";
      rrc = system(errorlogline.c_str());

      if (WEXITSTATUS(rrc))
        eos_info("%s returned %d", errorlogline.c_str(), rrc);
    }

    eos_info("starting file view loader thread");

    if ((XrdSysThread::Run(&tid, XrdMgmOfs::StaticInitializeFileView,
                           static_cast<void*>(this), 0, "File View Loader")))
    {
      eos_crit("cannot start file view loader");
      NoGo = 1;
    }
  }

#ifdef EOS_INSTRUMENTED_RWMUTEX
  eos::common::RWMutex::EstimateLatenciesAndCompensation();
  FsView::gFsView.ViewMutex.SetDebugName("FsView");
  FsView::gFsView.ViewMutex.SetTiming(false);
  FsView::gFsView.ViewMutex.SetSampling(true, 0.01);
  Quota::gQuotaMutex.SetDebugName("QuotaView");
  Quota::gQuotaMutex.SetTiming(false);
  Quota::gQuotaMutex.SetSampling(true, 0.01);
  eosViewRWMutex.SetDebugName("eosView");
  eosViewRWMutex.SetTiming(false);
  eosViewRWMutex.SetSampling(true, 0.01);
  std::vector<eos::common::RWMutex*> order;
  order.push_back(&FsView::gFsView.ViewMutex);
  order.push_back(&Quota::gQuotaMutex);
  order.push_back(&eosViewRWMutex);
  eos::common::RWMutex::AddOrderRule("Eos Mgm Mutexes", order);
#endif
  eos_info("starting statistics thread");

  if ((XrdSysThread::Run(&stats_tid, XrdMgmOfs::StartMgmStats,
                         static_cast<void*>(this), 0, "Statistics Thread")))
  {
    eos_crit("cannot start statistics thread");
    NoGo = 1;
  }

  if (!MgmRedirector)
  {
    eos_info("starting fs listener thread");

    if ((XrdSysThread::Run(&fsconfiglistener_tid,
                           XrdMgmOfs::StartMgmFsConfigListener,
                           static_cast<void*>(this), 0, "FsListener Thread")))
    {
      eos_crit("cannot start fs listener thread");
      NoGo = 1;
    }
  }

  // Initialize the transfer database
  if (!gTransferEngine.Init("/var/eos/tx"))
  {
    eos_crit("cannot intialize transfer database");
    NoGo = 1;
  }

  // Create the 'default' quota space which is needed if quota is disabled!
  {
    eos::common::RWMutexReadLock qLock(Quota::gQuotaMutex);

    if (!Quota::GetSpaceQuota("default"))
      eos_crit("failed to get default quota space");
  }

  // Start the Httpd if available
  if (!Httpd.Start())
    eos_warning("msg=\"cannot start httpd daemon\"");

  // Start the Egroup fetching
  if (!EgroupRefresh.Start())
    eos_warning("msg=\"cannot start egroup thread\"");

  // Start the LRU daemon
  if (!LRUd.Start())
    eos_warning("msg=\"cannot start LRU thread\"");

  // Start the recycler garbage collection thread on a master machine
  if ((MgmMaster.IsMaster()) && (!Recycler.Start()))
    eos_warning("msg=\"cannot start recycle thread\"");

  // Initialize statistics
  InitStats();
  // Set IO accounting file
  XrdOucString ioaccounting = MgmMetaLogDir;
  ioaccounting += "/iostat.";
  ioaccounting += HostName;
  ioaccounting += ".dump";
  eos_notice("Setting IO dump store file to %s", ioaccounting.c_str());

  if (!IoStats.SetStoreFileName(ioaccounting.c_str()))
    eos_warning("couldn't load anything from the io stat dump file %s",
                ioaccounting.c_str());
  else
    eos_notice("loaded io stat dump file %s", ioaccounting.c_str());

  // Start IO circulate thread
  IoStats.StartCirculate();

  if (!MgmRedirector)
  {
    if (hash)
    {
      // ask for a broadcast from fst's
      hash->BroadCastRequest("/eos/*/fst");
    }
  }

  if (!getenv("EOS_NO_SHUTDOWN"))
  {
    // add shutdown handler
    (void) signal(SIGINT, xrdmgmofs_shutdown);
    (void) signal(SIGTERM, xrdmgmofs_shutdown);
    (void) signal(SIGQUIT, xrdmgmofs_shutdown);

    // add SEGV handler
    if (!getenv("EOS_NO_STACKTRACE"))
    {
      (void) signal(SIGSEGV, xrdmgmofs_stacktrace);
      (void) signal(SIGABRT, xrdmgmofs_stacktrace);
      (void) signal(SIGBUS, xrdmgmofs_stacktrace);
    }
  }

  XrdSysTimer sleeper;
  sleeper.Wait(200);
  return NoGo;
}


//------------------------------------------------------------------------------
// Initialize MGM statistics to 0
//------------------------------------------------------------------------------
void
XrdMgmOfs::InitStats()
{
  MgmStats.Add("HashSet", 0, 0, 0);
  MgmStats.Add("HashSetNoLock", 0, 0, 0);
  MgmStats.Add("HashGet", 0, 0, 0);
  MgmStats.Add("ViewLockR", 0, 0, 0);
  MgmStats.Add("ViewLockW", 0, 0, 0);
  MgmStats.Add("NsLockR", 0, 0, 0);
  MgmStats.Add("NsLockW", 0, 0, 0);
  MgmStats.Add("QuotaLockR", 0, 0, 0);
  MgmStats.Add("QuotaLockW", 0, 0, 0);
  MgmStats.Add("Access", 0, 0, 0);
  MgmStats.Add("AdjustReplica", 0, 0, 0);
  MgmStats.Add("AttrGet", 0, 0, 0);
  MgmStats.Add("AttrLs", 0, 0, 0);
  MgmStats.Add("AttrRm", 0, 0, 0);
  MgmStats.Add("AttrSet", 0, 0, 0);
  MgmStats.Add("Cd", 0, 0, 0);
  MgmStats.Add("Checksum", 0, 0, 0);
  MgmStats.Add("Chmod", 0, 0, 0);
  MgmStats.Add("Chown", 0, 0, 0);
  MgmStats.Add("Commit", 0, 0, 0);
  MgmStats.Add("CommitFailedFid", 0, 0, 0);
  MgmStats.Add("CommitFailedNamespace", 0, 0, 0);
  MgmStats.Add("CommitFailedParameters", 0, 0, 0);
  MgmStats.Add("CommitFailedUnlinked", 0, 0, 0);
  MgmStats.Add("ConversionDone", 0, 0, 0);
  MgmStats.Add("ConversionFailed", 0, 0, 0);
  MgmStats.Add("CopyStripe", 0, 0, 0);
  MgmStats.Add("DumpMd", 0, 0, 0);
  MgmStats.Add("Drop", 0, 0, 0);
  MgmStats.Add("DropStripe", 0, 0, 0);
  MgmStats.Add("Exists", 0, 0, 0);
  MgmStats.Add("Exists", 0, 0, 0);
  MgmStats.Add("FileInfo", 0, 0, 0);
  MgmStats.Add("FindEntries", 0, 0, 0);
  MgmStats.Add("Find", 0, 0, 0);
  MgmStats.Add("Fuse", 0, 0, 0);
  MgmStats.Add("Fuse-Statvfs", 0, 0, 0);
  MgmStats.Add("Fuse-Mkdir", 0, 0, 0);
  MgmStats.Add("Fuse-Stat", 0, 0, 0);
  MgmStats.Add("Fuse-Chmod", 0, 0, 0);
  MgmStats.Add("Fuse-Chown", 0, 0, 0);
  MgmStats.Add("Fuse-Access", 0, 0, 0);
  MgmStats.Add("Fuse-Access", 0, 0, 0);
  MgmStats.Add("Fuse-Checksum", 0, 0, 0);
  MgmStats.Add("Fuse-XAttr", 0, 0, 0);
  MgmStats.Add("Fuse-Utimes", 0, 0, 0);
  MgmStats.Add("GetMdLocation", 0, 0, 0);
  MgmStats.Add("GetMd", 0, 0, 0);
  MgmStats.Add("Http-COPY", 0, 0, 0);
  MgmStats.Add("Http-DELETE", 0, 0, 0);
  MgmStats.Add("Http-GET", 0, 0, 0);
  MgmStats.Add("Http-HEAD", 0, 0, 0);
  MgmStats.Add("Http-LOCK", 0, 0, 0);
  MgmStats.Add("Http-MKCOL", 0, 0, 0);
  MgmStats.Add("Http-MOVE", 0, 0, 0);
  MgmStats.Add("Http-OPTIONS", 0, 0, 0);
  MgmStats.Add("Http-POST", 0, 0, 0);
  MgmStats.Add("Http-PROPFIND", 0, 0, 0);
  MgmStats.Add("Http-PROPPATCH", 0, 0, 0);
  MgmStats.Add("Http-PUT", 0, 0, 0);
  MgmStats.Add("Http-TRACE", 0, 0, 0);
  MgmStats.Add("Http-UNLOCK", 0, 0, 0);
  MgmStats.Add("IdMap", 0, 0, 0);
  MgmStats.Add("Ls", 0, 0, 0);
  MgmStats.Add("LRUFind", 0, 0, 0);
  MgmStats.Add("MarkDirty", 0, 0, 0);
  MgmStats.Add("MarkClean", 0, 0, 0);
  MgmStats.Add("Mkdir", 0, 0, 0);
  MgmStats.Add("Motd", 0, 0, 0);
  MgmStats.Add("MoveStripe", 0, 0, 0);
  MgmStats.Add("OpenDir", 0, 0, 0);
  MgmStats.Add("OpenDir-Entry", 0, 0, 0);
  MgmStats.Add("OpenFailedCreate", 0, 0, 0);
  MgmStats.Add("OpenFailedENOENT", 0, 0, 0);
  MgmStats.Add("OpenFailedExists", 0, 0, 0);
  MgmStats.Add("OpenFailedHeal", 0, 0, 0);
  MgmStats.Add("OpenFailedPermission", 0, 0, 0);
  MgmStats.Add("OpenFailedQuota", 0, 0, 0);
  MgmStats.Add("OpenFailedNoUpdate", 0, 0, 0);
  MgmStats.Add("OpenFailedReconstruct", 0, 0, 0);
  MgmStats.Add("OpenFileOffline", 0, 0, 0);
  MgmStats.Add("OpenProc", 0, 0, 0);
  MgmStats.Add("OpenRead", 0, 0, 0);
  MgmStats.Add("OpenShared", 0, 0, 0);
  MgmStats.Add("OpenStalledHeal", 0, 0, 0);
  MgmStats.Add("OpenStalled", 0, 0, 0);
  MgmStats.Add("OpenStalled", 0, 0, 0);
  MgmStats.Add("Open", 0, 0, 0);
  MgmStats.Add("OpenWriteCreate", 0, 0, 0);
  MgmStats.Add("OpenWriteTruncate", 0, 0, 0);
  MgmStats.Add("OpenWrite", 0, 0, 0);
  MgmStats.Add("ReadLink", 0, 0, 0);
  MgmStats.Add("Recycle", 0, 0, 0);
  MgmStats.Add("ReplicaFailedSize", 0, 0, 0);
  MgmStats.Add("ReplicaFailedChecksum", 0, 0, 0);
  MgmStats.Add("Redirect", 0, 0, 0);
  MgmStats.Add("RedirectR", 0, 0, 0);
  MgmStats.Add("RedirectW", 0, 0, 0);
  MgmStats.Add("RedirectR-Master", 0, 0, 0);
  MgmStats.Add("RedirectENOENT", 0, 0, 0);
  MgmStats.Add("RedirectENONET", 0, 0, 0);
  MgmStats.Add("Rename", 0, 0, 0);
  MgmStats.Add("RmDir", 0, 0, 0);
  MgmStats.Add("Rm", 0, 0, 0);
  MgmStats.Add("Schedule2Drain", 0, 0, 0);
  MgmStats.Add("Schedule2Balance", 0, 0, 0);
  MgmStats.Add("SchedulingFailedBalance", 0, 0, 0);
  MgmStats.Add("SchedulingFailedDrain", 0, 0, 0);
  MgmStats.Add("Scheduled2Balance", 0, 0, 0);
  MgmStats.Add("Scheduled2Drain", 0, 0, 0);
  MgmStats.Add("Schedule2Delete", 0, 0, 0);
  MgmStats.Add("Scheduled2Delete", 0, 0, 0);
  MgmStats.Add("SendResync", 0, 0, 0);
  MgmStats.Add("Stall", 0, 0, 0);
  MgmStats.Add("Stat", 0, 0, 0);
  MgmStats.Add("Symlink", 0, 0, 0);
  MgmStats.Add("Touch", 0, 0, 0);
  MgmStats.Add("TxState", 0, 0, 0);
  MgmStats.Add("Truncate", 0, 0, 0);
  MgmStats.Add("VerifyStripe", 0, 0, 0);
  MgmStats.Add("Version", 0, 0, 0);
  MgmStats.Add("Versioning", 0, 0, 0);
  MgmStats.Add("WhoAmI", 0, 0, 0);
}<|MERGE_RESOLUTION|>--- conflicted
+++ resolved
@@ -218,33 +218,9 @@
     {
       eos_static_info("msg=\"starting slave listener\"");
       MgmMaster.StartSlaveFollower(std::string(MgmNsFileChangeLogFile.c_str()));
-
-<<<<<<< HEAD
       XrdSysMutexHelper lock(InitializationMutex);
       Initialized = kBooted;
-=======
-      struct stat buf;
-      buf.st_size = 0;
-      ::stat(gOFS->MgmNsFileChangeLogFile.c_str(), &buf);
-
-
-      gOFS->eosFileService->startSlave();
-      gOFS->eosDirectoryService->startSlave();
-
-      // wait that the follower reaches the offset seen now
-      while (gOFS->eosFileService->getFollowOffset() < (uint64_t) buf.st_size)
-      {
-        XrdSysTimer sleeper;
-        sleeper.Wait(200);
-        eos_static_debug("msg=\"waiting for the namespace to reach the follow point\" is-offset=%llu follow-offset=%llu", gOFS->eosFileService->getFollowOffset(), (uint64_t) buf.st_size);
-      }
-
-      {
-        XrdSysMutexHelper lock(InitializationMutex);
-        Initialized = kBooted;
-	eos_static_alert("msg=\"namespace booted (as slave)\"");
-      }
->>>>>>> 5660a927
+      eos_static_alert("msg=\"namespace booted (as slave)\"");
     }
 
     time_t tstop = time(0);
@@ -1232,8 +1208,6 @@
   eos::common::Logging::AddFanOutAlias("S3Store", "Http");
   eos::common::Logging::SetUnit(MgmOfsBrokerUrl.c_str());
   Eroute.Say("=====> mgmofs.broker : ", MgmOfsBrokerUrl.c_str(), "");
-<<<<<<< HEAD
-=======
 
   XrdOucString ttybroadcastkillline = "pkill -9 -f \"eos-tty-broadcast\"";
   int rrc = system(ttybroadcastkillline.c_str());
@@ -1257,7 +1231,6 @@
     }
   }
 
->>>>>>> 5660a927
   int pos1 = MgmDefaultReceiverQueue.find("//");
   int pos2 = MgmDefaultReceiverQueue.find("//", pos1 + 2);
 
