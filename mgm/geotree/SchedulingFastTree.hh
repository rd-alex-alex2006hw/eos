//------------------------------------------------------------------------------
// @file SchedulingFastTree.hh
// @author Geoffray Adde - CERN
//------------------------------------------------------------------------------

/************************************************************************
 * EOS - the CERN Disk Storage System                                   *
 * Copyright (C) 2013 CERN/Switzerland                                  *
 *                                                                      *
 * This program is free software: you can redistribute it and/or modify *
 * it under the terms of the GNU General Public License as published by *
 * the Free Software Foundation, either version 3 of the License, or    *
 * (at your option) any later version.                                  *
 *                                                                      *
 * This program is distributed in the hope that it will be useful,      *
 * but WITHOUT ANY WARRANTY; without even the implied warranty of       *
 * MERCHANTABILITY or FITNESS FOR A PARTICULAR PURPOSE.  See the        *
 * GNU General Public License for more details.                         *
 *                                                                      *
 * You should have received a copy of the GNU General Public License    *
 * along with this program.  If not, see <http://www.gnu.org/licenses/>.*
 ************************************************************************/

#ifndef __EOSMGM_FASTTREE__H__
#include "mgm/geotree/SchedulingTreeCommon.hh"
#include <cstddef>
#include <ostream>
#include <string>
#include <vector>
#include <cassert>
#include <cstring>
#include <cstdlib>
#include <iostream>
#include <sstream>
#include <iomanip>
#include <algorithm>
#include <limits>
#define __EOSMGM_FASTTREE__H__

#define DEFINE_TREECOMMON_MACRO

#if __EOSMGM_TREECOMMON__PACK__STRUCTURE__==1
#pragma pack(push,1)
#endif

/*----------------------------------------------------------------------------*/
/**
 * @file SchedulingFastTree.hh
 *
 * @brief Class representing the geotag-based tree structure of a scheduling group
 *
 * There are two representations of this tree structure:
 * - the first one defined is SchedulingSlowTree.hh
 *   is flexible and the tree can be shaped easily
 *   on the other hand, it's big and possibly scattered in the memory, so its
 *   access speed might be low
 * - the second one is a set a compact and fast structures (defined in the current file)
 *   these structure ares compact and contiguous in memory which makes them fast
 *   the shape of the underlying tree cannot be changed once they are constructed
 * Typically, a tree is constructed using the first representation (also referred as "slow").
 * Then, a representation of the second kind (also referred as "fast") is created from the
 * previous. It's then used to issue all the file scheduling operations at a high throughput (MHz)
 *
 */

EOSMGMNAMESPACE_BEGIN

/*----------------------------------------------------------------------------*/
/**
 * @brief Class mapping a geotag to the closest node in a FastTree
 *        This closest node is described by its index in the FastTree
 *
 */
/*----------------------------------------------------------------------------*/
class GeoTag2NodeIdxMap : public SchedTreeBase
{
  friend class SlowTree;
  friend class SlowTreeNode;

  static const size_t gMaxTagSize = 9; // 8+1
  struct Node
  {
    char tag[gMaxTagSize];
    tFastTreeIdx fastTreeIndex;
    tFastTreeIdx firstBranch;
    tFastTreeIdx branchCount;
  };

  bool pSelfAllocated;
  tFastTreeIdx pMaxSize;
  tFastTreeIdx pSize;
  Node* pNodes;

  // !!! numbering in GeoTag order
  void
  search(const char *tag, tFastTreeIdx &startFrom) const
  {
    if (*tag == 0)
    return;
    int cmp;
    unsigned char k = 0;
    while (tag[k + 1] != 0 && !(tag[k + 1] == ':' && tag[k] == ':') && k < gMaxTagSize)
    k++;
    unsigned char strl;
    bool godeeper = false;

    if (tag[k] == ':' && tag[k + 1] == ':')
    {
      strl = k;
      godeeper = true;
    }
    else
    strl = (unsigned char) (((size_t) (k + 1)) < gMaxTagSize) ? (k + 1) : gMaxTagSize;

    // dichotomy search on the label
    tFastTreeIdx left = pNodes[startFrom].firstBranch;
    tFastTreeIdx right = pNodes[startFrom].firstBranch + pNodes[startFrom].branchCount - 1;
    char *lefts = pNodes[left].tag;
    char *rights = pNodes[right].tag;

    // narrow down the interval
    while (right - left > 1)
    {
      tFastTreeIdx mid = (left + right) / 2;
      char *mids = pNodes[mid].tag;
      cmp = strncmp(mids, tag, strl);
      if (cmp < 0)
      {
        left = mid;
        lefts = pNodes[mid].tag;
      }
      else if (!cmp)
      {
        startFrom = mid;
        goto next;
      }
      else
      {
        right = mid;
        rights = pNodes[mid].tag;
      }
    }

    // check the final interval
    if (!strncmp(lefts, tag, strl))
    {
      //startFrom = pNodes[left].mFirstBranch;
      startFrom = left;
      goto next;
    }
    else if (!strncmp(rights, tag, strl))
    {
      startFrom = right;
      goto next;
    }
    else
    return;

    next: if (godeeper)
    search(tag + k + 2, startFrom);
    return;
  }

public:
  void print(char *buf)
  {
    for(int i=0;i<pSize;i++)
    buf+=sprintf(buf,"%s %d %d %d\n",(const char*)&pNodes[i].tag[0],(int)pNodes[i].fastTreeIndex,(int)pNodes[i].firstBranch,(int)pNodes[i].branchCount);
  }

  GeoTag2NodeIdxMap()
  {
    pMaxSize = 0;
    pSize = 0;
    pNodes = 0;
    pSelfAllocated = false;
  }

  ~GeoTag2NodeIdxMap()
  {
    if (pSelfAllocated)
    selfUnallocate();
  }

  tFastTreeIdx copyToGeoTag2NodeIdxMap(GeoTag2NodeIdxMap* dest) const
  {
    if (dest->pMaxSize < pSize)
    return pSize;
    dest->pSize = pSize;
    // copy the data
    memcpy(dest->pNodes, pNodes, sizeof(struct Node)*pSize);
    return 0;
  }

  bool
  selfAllocate(tFastTreeIdx size)
  {
    pSelfAllocated = true;
    pMaxSize = size;
    pNodes = new Node[size];
    return true;
  }
  bool
  selfUnallocate()
  {
    delete[] pNodes;
    return true;
  }

  bool
  allocate(void *buffer, size_t bufSize, tFastTreeIdx size)
  {
    size_t memsize = sizeof(Node) * size;
    if (bufSize < memsize)
    return false;
    pMaxSize = size;
    pSelfAllocated = false;
    pNodes = (Node*) buffer;
    return true;
  }

  inline tFastTreeIdx
  getMaxNodeCount() const
  {
    return pMaxSize;
  }

  inline tFastTreeIdx
  getNodeCount() const
  {
    return pSize;
  }

  inline tFastTreeIdx
  getClosestFastTreeNode(const char *tag) const
  {
    tFastTreeIdx node = 0;
    search(tag, node);
    return pNodes[node].fastTreeIndex;
  }
};

/*----------------------------------------------------------------------------*/
/**
 * @brief Class mapping an FsId to its position in a FastTree
 *        This position is described by the index of the corresponding node
 *        in the FastTree. The FsId is templated.
 *
 */
/*----------------------------------------------------------------------------*/
template<typename T>
class FsId2NodeIdxMap : public SchedTreeBase
{
  friend class SlowTree;
  friend class SlowTreeNode;

  // size
  tFastTreeIdx pMaxSize;
  tFastTreeIdx pSize;
  bool pSelfAllocated;

  // data
  T *pFsIds;
  tFastTreeIdx *pNodeIdxs;

public:
  // creation, allocation, destruction
  FsId2NodeIdxMap(): pMaxSize(0), pSize(0),pSelfAllocated(false)
  {
  }

  ~ FsId2NodeIdxMap()
  {
    if (pSelfAllocated)
    selfUnallocate();
  }

  tFastTreeIdx copyToFsId2NodeIdxMap(FsId2NodeIdxMap* dest) const
  {
    if (dest->pMaxSize < pSize)
    return pSize;
    dest->pSize = pSize;
    // copy the data
    memcpy(dest->pFsIds, pFsIds, sizeof(T)*pSize);
    memcpy(dest->pNodeIdxs, pNodeIdxs, sizeof(tFastTreeIdx)*pSize);
    return 0;
  }

  bool
  selfAllocate(tFastTreeIdx size)
  {
    pSelfAllocated = true;
    pMaxSize = size;
    pFsIds = (T*) new char[(sizeof(T) + sizeof(tFastTreeIdx)) * size];
    pNodeIdxs = (tFastTreeIdx*) (pFsIds + size);
    return true;
  }
  bool
  selfUnallocate()
  {
    delete[] pFsIds;
    return true;
  }

  bool
  allocate(void *buffer, size_t bufSize, tFastTreeIdx size)
  {
    size_t memsize = (sizeof(T) + sizeof(tFastTreeIdx)) * size;
    if (bufSize < memsize)
    return false;
    pMaxSize = size;
    pSelfAllocated = false;
    pFsIds = (T*) buffer;
    pNodeIdxs = (tFastTreeIdx*) (pFsIds + size);
    return true;
  }

  bool
  get(const T &fsid, const tFastTreeIdx * &idx) const
  {
    tFastTreeIdx left = 0;
    tFastTreeIdx right = pSize - 1;

    if (!pSize || fsid > pFsIds[right] || fsid < pFsIds[left])
    return false;

    if (fsid == pFsIds[right])
    {
      idx = &pNodeIdxs[right];
      return true;
    }

    while (right - left > 1)
    {
      tFastTreeIdx mid = (left + right) / 2;
      if (fsid < pFsIds[mid])
      right = mid;
      else
      left = mid;
    }

    if (fsid == pFsIds[left])
    {
      idx = &pNodeIdxs[left];
      return true;
    }

    return false;
  }

  class const_iterator
  {
    friend class FsId2NodeIdxMap;
    T* pFsIdPtr;
    tFastTreeIdx* pNodeIdxPtr;
    const_iterator(T* const & fsidPtr, tFastTreeIdx* const & nodeIdxPtr) :
    pFsIdPtr(fsidPtr), pNodeIdxPtr(nodeIdxPtr)
    {
    }
  public:
    const_iterator() :
    pFsIdPtr(NULL),pNodeIdxPtr(NULL)
    {
    }
    const_iterator&
    operator =(const const_iterator &it)
    {
      pFsIdPtr = it.pFsIdPtr;
      pNodeIdxPtr = it.pNodeIdxPtr;
      return *this;
    }
    const_iterator&
    operator ++()
    {
      pFsIdPtr++;
      pNodeIdxPtr++;
      return *this;
    }
    const_iterator
    operator ++(int unused)
    {
      pFsIdPtr++;
      pNodeIdxPtr++;
      return const_iterator(pFsIdPtr - 1, pNodeIdxPtr - 1);
    }
    bool
    operator ==(const const_iterator &it) const
    {
      return pNodeIdxPtr == it.pNodeIdxPtr && pFsIdPtr == it.pFsIdPtr;
    }
    bool
    operator !=(const const_iterator &it) const
    {
      return pNodeIdxPtr != it.pNodeIdxPtr || pFsIdPtr != it.pFsIdPtr;
    }
    std::pair<T, tFastTreeIdx>
    operator *() const
    {
      return std::make_pair(*pFsIdPtr, *pNodeIdxPtr);
    }
  };

  inline const_iterator
  begin() const
  {
    return const_iterator(pFsIds, pNodeIdxs);
  }
  inline const_iterator
  end() const
  {
    return const_iterator(pFsIds + pSize, pNodeIdxs + pSize);
  }

};

/*----------------------------------------------------------------------------*/
/**
 * @brief Class mapping an FsId to its position in a FastTree
 *        This position is described by the index of the corresponding node
 *        in the FastTree. This is a specalized template for string (as opposed
 *        to numerics)
 *
 */
/*----------------------------------------------------------------------------*/
template<>
class FsId2NodeIdxMap<char*> : public SchedTreeBase
{
  friend class SlowTree;
  friend class SlowTreeNode;

  // size
  static const size_t pStrLen = 64;
  tFastTreeIdx pMaxSize;
  tFastTreeIdx pSize;
  bool pSelfAllocated;

  // data
  char *pBuffer;
  //char **pFsIds; that should be pFsIds[i] = pBuffer+pStrLen*i;
  tFastTreeIdx *pNodeIdxs;

public:
  // creation, allocation, destruction
  FsId2NodeIdxMap(): pMaxSize(0), pSize(0),pSelfAllocated(false), pBuffer(NULL)
  {
  }

  ~ FsId2NodeIdxMap()
  {
    if (pSelfAllocated)
    selfUnallocate();
  }

  tFastTreeIdx copyToFsId2NodeIdxMap(FsId2NodeIdxMap* dest) const
  {
    if (dest->pMaxSize < pSize)
    return pSize;
    dest->pSize = pSize;
    // copy the data
    memcpy(dest->pNodeIdxs, pNodeIdxs, sizeof(tFastTreeIdx)*pSize);
    memcpy(dest->pBuffer, pBuffer, sizeof(char*)*pSize*pStrLen);

    return 0;
  }

  bool
  selfAllocate(tFastTreeIdx size)
  {
    pSelfAllocated = true;
    pMaxSize = size;
    //pFsIds = (T*) new char[(sizeof(T) + sizeof(tFastTreeIdx)) * size];
    pBuffer = new char[(pStrLen + sizeof(tFastTreeIdx)) * size];
    pNodeIdxs = (tFastTreeIdx*) (pBuffer + size*pStrLen);
    return true;
  }
  bool
  selfUnallocate()
  {
    delete[] pBuffer;
    return true;
  }

  bool
  allocate(void *buffer, size_t bufSize, tFastTreeIdx size)
  {
    size_t memsize = (pStrLen + sizeof(tFastTreeIdx)) * size;
    if (bufSize < memsize)
    return false;
    pMaxSize = size;
    pSelfAllocated = false;
    pBuffer = (char*)buffer;
    pNodeIdxs = (tFastTreeIdx*) (pBuffer + size*pStrLen);
    return true;
  }

  bool
  get(const char* fsid, const tFastTreeIdx * &idx) const
  {
    if(!pSize)
      return false;
    tFastTreeIdx left = 0;
    tFastTreeIdx right = pSize - 1;

    auto cmpRqLeft = strcmp(fsid,pBuffer+left*pStrLen);
    auto cmpRqRight = strcmp(fsid,pBuffer+right*pStrLen);

    if (cmpRqRight>0 || cmpRqLeft<0)
    {
      return false;
    }

    if (cmpRqRight==0)
    {
      idx = &pNodeIdxs[right];
      return true;
    }

    while (right - left > 1)
    {
      tFastTreeIdx mid = (left + right) / 2;
      auto cmpRqMid = strcmp(fsid,pBuffer+mid*pStrLen);
      if (cmpRqMid<0)
      right = mid;
      else
      left = mid;
    }

    if (cmpRqLeft==0)
    {
      idx = &pNodeIdxs[left];
      return true;
    }

    return false;
  }

  class const_iterator
  {
    friend class FsId2NodeIdxMap<char*>;
    char* pFsId;
    tFastTreeIdx* pNodeIdxPtr;
    const_iterator(char* const & fsid, tFastTreeIdx* const & nodeIdxPtr) :
    pFsId(fsid), pNodeIdxPtr(nodeIdxPtr)
    {
    }
  public:
    const_iterator() :
    pFsId(NULL),pNodeIdxPtr(NULL)
    {
    }
    const_iterator&
    operator =(const const_iterator &it)
    {
      pFsId = it.pFsId;
      pNodeIdxPtr = it.pNodeIdxPtr;
      return *this;
    }
    const_iterator&
    operator ++()
    {
      pFsId+=FsId2NodeIdxMap<char*>::pStrLen;
      pNodeIdxPtr++;
      return *this;
    }
    const_iterator
    operator ++(int unused)
    {
      pFsId+=FsId2NodeIdxMap<char*>::pStrLen;
      pNodeIdxPtr++;
      return const_iterator(pFsId - 1, pNodeIdxPtr - 1);
    }
    bool
    operator ==(const const_iterator &it) const
    {
      return pNodeIdxPtr == it.pNodeIdxPtr && pFsId == it.pFsId;
    }
    bool
    operator !=(const const_iterator &it) const
    {
      return pNodeIdxPtr != it.pNodeIdxPtr || pFsId != it.pFsId;
    }
    std::pair<char*, tFastTreeIdx>
    operator *() const
    {
      return std::make_pair(pFsId, *pNodeIdxPtr);
    }
  };

  inline const_iterator
  begin() const
  {
    return const_iterator(pBuffer, pNodeIdxs);
  }
  inline const_iterator
  end() const
  {
    return const_iterator(pBuffer + pSize*pStrLen, pNodeIdxs + pSize);
  }

};


/*----------------------------------------------------------------------------*/
/**
 * @brief Implementation of FsId2NodeIdxMap with the default FsId type.
 *
 */
/*----------------------------------------------------------------------------*/
typedef FsId2NodeIdxMap<eos::common::FileSystem::fsid_t> Fs2TreeIdxMap;
typedef FsId2NodeIdxMap<char*>                           Host2TreeIdxMap;

std::ostream&
operator <<(std::ostream &os, const Fs2TreeIdxMap &info);
inline std::ostream&
operator <<(std::ostream &os, const Fs2TreeIdxMap &info)
{
  // inline because of GCC MAP BUG : end iterator is corrupted when moved to c file
  for (Fs2TreeIdxMap::const_iterator it = info.begin(); it != info.end(); it++)
  {
    os << std::setfill(' ') << "fs=" << std::setw(20) << (*it).first << " -> " << "idx=" << (int) (*it).second << std::endl;
  }
  return os;
}

/*----------------------------------------------------------------------------*/
/**
 * @brief Functor Class to define relative priorities of branches in
 *        the fast tree for file placement.
 *
 */
/*----------------------------------------------------------------------------*/
class PlacementPriorityComparator
{
public:
  char saturationThresh;
  char spreadingFillRatioCap,fillRatioCompTol;
  PlacementPriorityComparator() : saturationThresh(0),spreadingFillRatioCap(0),fillRatioCompTol(0)
  {
  }
  inline signed char
  operator()(const SchedTreeBase::TreeNodeStateChar* const &lefts, const SchedTreeBase::TreeNodeSlots* const &leftp,
      const SchedTreeBase::TreeNodeStateChar* const &rights, const SchedTreeBase::TreeNodeSlots* const &rightp) const
  {
    return SchedTreeBase::comparePlct<char>(lefts, leftp, rights, rightp,spreadingFillRatioCap,fillRatioCompTol);
  }

  inline bool isValidSlot(const SchedTreeBase::TreeNodeStateChar* const &s, const SchedTreeBase::TreeNodeSlots* const &p) const
  {
    const int16_t mask = SchedTreeBase::Available|SchedTreeBase::Writable;
    return !(SchedTreeBase::Disabled&s->mStatus) && (mask==(s->mStatus&mask)) && (p->freeSlotsCount>0);
  }

  inline bool isSaturatedSlot(const SchedTreeBase::TreeNodeStateChar* const &s, const SchedTreeBase::TreeNodeSlots* const &p) const
  {
    return s->dlScore < saturationThresh;
  }
};

/*----------------------------------------------------------------------------*/
/**
 * @brief Functor Class to define relative weights of branches in the tree
 *        having the same priority. This weight is used for file placement
 *        by random sampling in all the branches having the same priority.
 *
 */
/*----------------------------------------------------------------------------*/
class PlacementPriorityRandWeightEvaluator
{
public:
  PlacementPriorityRandWeightEvaluator()
  {
  }
  inline unsigned char
  operator()(const SchedTreeBase::TreeNodeStateChar &state, const SchedTreeBase::TreeNodeSlots &plct) const
  {
    //return state.dlScore;
    return plct.maxDlScore;
  }
};

/*----------------------------------------------------------------------------*/
/**
 * @brief Functor Class to define relative priorities of branches in
 *        the fast tree for file placement in draining.
 *
 */
/*----------------------------------------------------------------------------*/
class DrainingPlacementPriorityComparator
{
public:
  char saturationThresh;
  char spreadingFillRatioCap,fillRatioCompTol;
  DrainingPlacementPriorityComparator() : saturationThresh(0),spreadingFillRatioCap(0),fillRatioCompTol(0)
  {
  }
  inline signed char
  operator()(const SchedTreeBase::TreeNodeStateChar* const &lefts, const SchedTreeBase::TreeNodeSlots* const &leftp,
      const SchedTreeBase::TreeNodeStateChar* const &rights, const SchedTreeBase::TreeNodeSlots* const &rightp) const
  {
    return SchedTreeBase::compareDrnPlct<char>(lefts, leftp, rights, rightp,spreadingFillRatioCap,fillRatioCompTol);
  }

  inline bool isValidSlot(const SchedTreeBase::TreeNodeStateChar* const &s, const SchedTreeBase::TreeNodeSlots* const &p) const
  {
    const int16_t mask = SchedTreeBase::Available|SchedTreeBase::Writable|SchedTreeBase::Drainer;
    return !(SchedTreeBase::Disabled&s->mStatus) && (mask==(s->mStatus&mask)) && (p->freeSlotsCount>0);
  }

  inline bool isSaturatedSlot(const SchedTreeBase::TreeNodeStateChar* const &s, const SchedTreeBase::TreeNodeSlots* const &p) const
  {
    return s->dlScore < saturationThresh;
  }
};

/*----------------------------------------------------------------------------*/
/**
 * @brief Functor Class to define relative weights of branches in the tree
 *        having the same priority. This weight is used for file placement
 *        in draining by random sampling in all the branches having
 *        the same priority. It's the same as the general file placement case
 *
 */
/*----------------------------------------------------------------------------*/
typedef PlacementPriorityRandWeightEvaluator DrainingPlacementPriorityRandWeightEvaluator;

/*----------------------------------------------------------------------------*/
/**
 * @brief Functor Class to define relative priorities of branches in
 *        the fast tree for file placement in balancing.
 *
 */
/*----------------------------------------------------------------------------*/
class BalancingPlacementPriorityComparator
{
public:
  char saturationThresh;
  char spreadingFillRatioCap,fillRatioCompTol;
  BalancingPlacementPriorityComparator() : saturationThresh(0),spreadingFillRatioCap(0),fillRatioCompTol(0)
  {
  }
  inline signed char
  operator()(const SchedTreeBase::TreeNodeStateChar* const &lefts, const SchedTreeBase::TreeNodeSlots* const &leftp,
      const SchedTreeBase::TreeNodeStateChar* const &rights, const SchedTreeBase::TreeNodeSlots* const &rightp) const
  {
    return SchedTreeBase::compareBlcPlct<char>(lefts, leftp, rights, rightp,spreadingFillRatioCap,fillRatioCompTol);
  }

  inline bool isValidSlot(const SchedTreeBase::TreeNodeStateChar* const &s, const SchedTreeBase::TreeNodeSlots* const &p) const
  {
    const int16_t mask = SchedTreeBase::Available|SchedTreeBase::Writable|SchedTreeBase::Balancer;
    return !(SchedTreeBase::Disabled&s->mStatus) && (mask==(s->mStatus&mask)) && (p->freeSlotsCount>0);
  }

  inline bool isSaturatedSlot(const SchedTreeBase::TreeNodeStateChar* const &s, const SchedTreeBase::TreeNodeSlots* const &p) const
  {
    return s->dlScore < saturationThresh;
  }
};

/*----------------------------------------------------------------------------*/
/**
 * @brief Functor Class to define relative weights of branches in the tree
 *        having the same priority. This weight is used for file placement
 *        in balancing by random sampling in all the branches having
 *        the same priority. It's the same as the general file placement case
 *
 */
/*----------------------------------------------------------------------------*/
typedef PlacementPriorityRandWeightEvaluator BalancingPlacementPriorityRandWeightEvaluator;

/*----------------------------------------------------------------------------*/
/**
 * @brief Functor Class to define relative priorities of branches in
 *        the fast tree for Read-Only file access.
 *
 */
/*----------------------------------------------------------------------------*/
class ROAccessPriorityComparator
{
public:
  SchedTreeBase::tFastTreeIdx saturationThresh;
  ROAccessPriorityComparator() : saturationThresh(0)
  {
  }
  inline signed char
  operator()(const SchedTreeBase::TreeNodeStateChar* const &lefts, const SchedTreeBase::TreeNodeSlots* const &leftp,
      const SchedTreeBase::TreeNodeStateChar* const &rights, const SchedTreeBase::TreeNodeSlots* const &rightp) const
  {
    return SchedTreeBase::compareAccessRO<char>(lefts, leftp, rights, rightp);
  }

  inline bool isValidSlot(const SchedTreeBase::TreeNodeStateChar* const &s, const SchedTreeBase::TreeNodeSlots* const &p) const
  {
    const int16_t mask = SchedTreeBase::Available|SchedTreeBase::Readable;
    return !(SchedTreeBase::Disabled&s->mStatus) && (mask==(s->mStatus&mask)) && (p->freeSlotsCount>0);
  }

  inline bool isSaturatedSlot(const SchedTreeBase::TreeNodeStateChar* const &s, const SchedTreeBase::TreeNodeSlots* const &p) const
  {
    return s->ulScore < saturationThresh;
  }
};

/*----------------------------------------------------------------------------*/
/**
 * @brief Functor Class to define relative priorities of branches in
 *        the fast tree for file access in draining.
 *
 */
/*----------------------------------------------------------------------------*/
class DrainingAccessPriorityComparator
{
public:
  SchedTreeBase::tFastTreeIdx saturationThresh;
  DrainingAccessPriorityComparator() : saturationThresh(0)
  {
  }
  inline signed char
  operator()(const SchedTreeBase::TreeNodeStateChar* const &lefts, const SchedTreeBase::TreeNodeSlots* const &leftp,
      const SchedTreeBase::TreeNodeStateChar* const &rights, const SchedTreeBase::TreeNodeSlots* const &rightp) const
  {
    return SchedTreeBase::compareAccessDrain<char>(lefts, leftp, rights, rightp);
  }

  inline bool isValidSlot(const SchedTreeBase::TreeNodeStateChar* const &s, const SchedTreeBase::TreeNodeSlots* const &p) const
  {
    const int16_t mask = SchedTreeBase::Available|SchedTreeBase::Readable;
    const int16_t mask2 = SchedTreeBase::Available|SchedTreeBase::Draining;
    return !(SchedTreeBase::Disabled&s->mStatus)
        && ( (mask==(s->mStatus&mask)) || (mask2==(s->mStatus&mask2)) )
        && (p->freeSlotsCount>0);
  }

  inline bool isSaturatedSlot(const SchedTreeBase::TreeNodeStateChar* const &s, const SchedTreeBase::TreeNodeSlots* const &p) const
  {
    return s->ulScore < saturationThresh;
  }
};

/*----------------------------------------------------------------------------*/
/**
 * @brief Functor Class to define relative priorities of branches in
 *        the fast tree for Read-Write file access.
 *
 */
/*----------------------------------------------------------------------------*/
class RWAccessPriorityComparator
{
public:
  SchedTreeBase::tFastTreeIdx saturationThresh;
  RWAccessPriorityComparator() : saturationThresh(0)
  {
  }
  inline signed char
  operator()(const SchedTreeBase::TreeNodeStateChar* const &lefts, const SchedTreeBase::TreeNodeSlots* const &leftp,
      const SchedTreeBase::TreeNodeStateChar* const &rights, const SchedTreeBase::TreeNodeSlots* const &rightp) const
  {
    return SchedTreeBase::compareAccessRW<char>(lefts, leftp, rights, rightp);
  }

  inline bool isValidSlot(const SchedTreeBase::TreeNodeStateChar* const &s, const SchedTreeBase::TreeNodeSlots* const &p) const
  {
    const int16_t mask = SchedTreeBase::Available|SchedTreeBase::Readable|SchedTreeBase::Writable;
    return !(SchedTreeBase::Disabled&s->mStatus) && (mask==(s->mStatus&mask)) && (p->freeSlotsCount>0);
  }

  inline bool isSaturatedSlot(const SchedTreeBase::TreeNodeStateChar* const &s, const SchedTreeBase::TreeNodeSlots* const &p) const
  {
    return s->ulScore < saturationThresh || s->dlScore < saturationThresh;
  }
};

/*----------------------------------------------------------------------------*/
/**
 * @brief Functor Class to define relative priorities of branches in
 *        the fast tree for gateway selection
 *
 */
/*----------------------------------------------------------------------------*/
class GatewayPriorityComparator
{
public:
  SchedTreeBase::tFastTreeIdx saturationThresh;
  GatewayPriorityComparator() : saturationThresh(0)
  {
  }
  inline signed char
  operator()(const SchedTreeBase::TreeNodeStateChar* const &lefts, const SchedTreeBase::TreeNodeSlots* const &leftp,
      const SchedTreeBase::TreeNodeStateChar* const &rights, const SchedTreeBase::TreeNodeSlots* const &rightp) const
  {
    return SchedTreeBase::compareGateway<char>(lefts, leftp, rights, rightp);
  }

  inline bool isValidSlot(const SchedTreeBase::TreeNodeStateChar* const &s, const SchedTreeBase::TreeNodeSlots* const &p) const
  {
    const int16_t mask = SchedTreeBase::Available;
    return !(SchedTreeBase::Disabled&s->mStatus) && (mask==(s->mStatus&mask));
  }

  inline bool isSaturatedSlot(const SchedTreeBase::TreeNodeStateChar* const &s, const SchedTreeBase::TreeNodeSlots* const &p) const
  {
    return s->ulScore < saturationThresh || s->dlScore < saturationThresh;
  }
};

/*----------------------------------------------------------------------------*/
/**
 * @brief Functor Class to define relative weights of branches in the tree
 *        having the same priority. This weight is used for file access
 *        by random sampling in all the branches having the same priority.
 *
 */
/*----------------------------------------------------------------------------*/
class AccessPriorityRandWeightEvaluator
{
public:
  AccessPriorityRandWeightEvaluator()
  {
  }
  inline unsigned char
  operator()(const SchedTreeBase::TreeNodeStateChar &state, const SchedTreeBase::TreeNodeSlots &plct) const
  {
    return plct.maxUlScore;
  }
};

/*----------------------------------------------------------------------------*/
/**
<<<<<<< HEAD
 * @brief Functor Class to define relative weights of branches in the tree
 *        having the same priority. This weight is used for gateway selection
 *        by random sampling in all the branches having the same priority.
 *
 */
/*----------------------------------------------------------------------------*/
class GatewayPriorityRandWeightEvaluator
{
public:
  GatewayPriorityRandWeightEvaluator()
  {
  }
  inline unsigned char
  operator()(const SchedTreeBase::TreeNodeStateChar &state, const SchedTreeBase::TreeNodeSlots &plct) const
  {
    return (plct.maxUlScore/2+plct.maxDlScore/2);
  }
};

/*----------------------------------------------------------------------------*/
/**
 * @brief Functor Class to define relative priorities of branches in
 *        the fast tree for file access in draining.
 *        It's the same as the general file access case
 *
 */
/*----------------------------------------------------------------------------*/
typedef ROAccessPriorityComparator DrainingAccessPriorityComparator;

/*----------------------------------------------------------------------------*/
/**
=======
>>>>>>> 34e83bde
 * @brief Functor Class to define relative weights of branches in the tree
 *        having the same priority. This weight is used for file access in
 *        draining. It's the same as the general file access case
 *
 */
/*----------------------------------------------------------------------------*/
typedef AccessPriorityRandWeightEvaluator DrainingAccessPriorityRandWeightEvaluator;

/*----------------------------------------------------------------------------*/
/**
 * @brief Functor Class to define relative priorities of branches in
 *        the fast tree for file access in balancing.
 *        It's the same as the general file access case
 *
 */
/*----------------------------------------------------------------------------*/
typedef ROAccessPriorityComparator BalancingAccessPriorityComparator;

/*----------------------------------------------------------------------------*/
/**
 * @brief Functor Class to define relative weights of branches in the tree
 *        having the same priority. This weight is used for file access in
 *        balancing. It's the same as the general file access case
 *
 */
/*----------------------------------------------------------------------------*/
typedef AccessPriorityRandWeightEvaluator BalancingAccessPriorityRandWeightEvaluator;

template<typename FsDataMemberForRand, typename FsAndFileDataComparerForBranchSorting, typename FsIdType> struct FastTreeBranchComparator;
template<typename FsDataMemberForRand, typename FsAndFileDataComparerForBranchSorting, typename FsIdType> struct FastTreeBranchComparatorInv;

struct FastTreeBranch
{
  SchedTreeBase::tFastTreeIdx sonIdx;
};

template<typename T1,typename T2, typename FsIdType=eos::common::FileSystem::fsid_t> class FastTree;
template<typename T1,typename T2,typename T3, typename T4,typename T5, typename T6> size_t
copyFastTree(FastTree<T1,T2,T3>* dest,const FastTree<T4,T5,T6>* src);

/*----------------------------------------------------------------------------*/
/**
 * @brief This is the generic fast tree class.
 *
 *        Every leaf in the tree hold information about free and taken slots.
 *        The main purpose of this class is to find a free slot and update this
 *        information very quickly.
 *        The way to do this is consistent at any depth in the tree:
 *        - Find the highest priority branch(es).
 *        - Among these highest priority branches, select one by weighted
 *          random sampling
 *        The class has two template arguments allowing to specify
 *        - the relative priority of branches
 *        - the weighting of these branches in the random sampling
 *        This very is then used to implement FastAcessTree and FastPlacementTree
 *        just by changing these templates arguments.
 *        The speed is achieved using a compact memory layout.
 *        Nodes of the tree (and the data they contain) are all aligned as a vector
 *        at the beginning of the class.
 *        After this vector, there is a second vector containing the branches.
 *        A branch is just a node number. There is as many branches as nodes (-1 actually).
 *        Each node contains the index of the first child branch in the branch vector
 *        and the number of branches it owns.
 *        For each node, its branches in the branch vector are kept in a
 *        decreasing priority order.
 *        Note that the compactness of the memory layout depends directly on
 *        the size of the typedef tFastTreeIdx. it also dictates the maximum
 *        number of nodes in the tree.
 *
 */
/*----------------------------------------------------------------------------*/
template<typename FsDataMemberForRand, typename FsAndFileDataComparerForBranchSorting, typename FsIdType>
class FastTree : public SchedTreeBase
{
public:
  template<typename T1,typename T2,typename T3, typename T4,typename T5, typename T6> friend size_t
  copyFastTree(FastTree<T1,T2,T3>* dest,const FastTree<T4,T5,T6>* src);
  friend class SlowTree;
  friend class SlowTreeNode;
  friend class GeoTreeEngine;
  friend struct TreeEntryMap;
  friend struct FastStructures;
  friend struct FsComparator;

  typedef FastTreeBranch Branch;

  typedef FastTree<FsDataMemberForRand, FsAndFileDataComparerForBranchSorting,FsIdType> tSelf;
  typedef TreeNodeStateChar FsData;

  struct FileData : public TreeNodeSlots
  {
    tFastTreeIdx lastHighestPriorityOffset;
  };

  struct TreeStructure
  {
    tFastTreeIdx fatherIdx;
    tFastTreeIdx firstBranchIdx;
    tFastTreeIdx childrenCount;
  };

  struct FastTreeNode
  {
    TreeStructure treeData;
    FsData fsData;
    FileData fileData;
  };
protected:
  // the layout of a FastTree in memory is just as follow
  // 1xFastTreeNode then n1*Branch then 1*FastTreeNode then n2*Branch then ... then 1*FastBranch then np*Branch
  // note that there is exactly p-1 branches overall because every node but the root node has exactly one branch as a father
  // for this FastTree with p branches, the memory size is p*sizeof(FastTreeNode)+p*sizeof(Branch)
  //          for 2 locations 1 building/location 1 room/building 30 racks overall 100 fs overall (135 nodes) 135*(9+2) -> 1485 bytes
  bool pSelfAllocated;
  tFastTreeIdx pMaxNodeCount;
  tFastTreeIdx pNodeCount;
  FastTreeNode *pNodes;
  Branch *pBranches;

  // outsourced data
  FsId2NodeIdxMap<FsIdType>* pFs2Idx;
  FastTreeInfo * pTreeInfo;

  inline bool
  FTLower(const FastTree::FsData* const &lefts, const FastTree::FileData* const &leftp, const FastTree::FsData* const &rights,
      const FastTree::FileData* const &rightp) const
  {
    return pBranchComp(lefts, static_cast<const TreeNodeSlots * const &>(leftp), rights, static_cast<const TreeNodeSlots * const &>(rightp)) > 0;
  }

  inline bool
  FTGreater(const FastTree::FsData* const &lefts, const FastTree::FileData* const &leftp, const FastTree::FsData* const &rights,
      const FastTree::FileData* const &rightp) const
  {
    return pBranchComp(lefts, static_cast<const TreeNodeSlots * const &>(leftp), rights, static_cast<const TreeNodeSlots * const &>(rightp)) < 0;
  }

public:
  inline bool
  FTLowerNode(const tFastTreeIdx&left, const tFastTreeIdx&right) const
  {
    return FTLower(&pNodes[left].fsData, &pNodes[left].fileData, &pNodes[right].fsData, &pNodes[right].fileData);
  }

  inline bool
  FTGreaterNode(const tFastTreeIdx&left, const tFastTreeIdx&right) const
  {
    return FTGreater(&pNodes[left].fsData, &pNodes[left].fileData, &pNodes[right].fsData, &pNodes[right].fileData);
  }

  inline bool
  isValidSlotNode(tFastTreeIdx node) const
  {
    return pBranchComp.isValidSlot(&pNodes[node].fsData, &pNodes[node].fileData);
  }

  inline bool
  isSaturatedSlotNode(tFastTreeIdx node) const
  {
    return pBranchComp.isSaturatedSlot(&pNodes[node].fsData, &pNodes[node].fileData);
  }

protected:
  inline bool
  FTLowerBranch(const tFastTreeIdx&left, const tFastTreeIdx&right) const
  {
    return FTLower(&pNodes[pBranches[left].sonIdx].fsData, &pNodes[pBranches[left].sonIdx].fileData, &pNodes[pBranches[right].sonIdx].fsData,
        &pNodes[pBranches[right].sonIdx].fileData);
  }

  inline bool
  isValidSlotBranch(tFastTreeIdx branch) const
  {
    return pBranchComp.isValidSlot(&pNodes[pBranches[branch].sonIdx].fsData, &pNodes[pBranches[branch].sonIdx].fileData);
  }

  inline bool
  FTEqual(const FastTree::FsData* const &lefts, const FastTree::FileData* const &leftp, const FastTree::FsData* const &rights,
      const FastTree::FileData* const &rightp) const
  {
    return pBranchComp(lefts, static_cast<const TreeNodeSlots * const &>(leftp), rights, static_cast<const TreeNodeSlots * const &>(rightp)) == 0;
  }

  inline bool
  FTEqualNode(const tFastTreeIdx&left, const tFastTreeIdx&right) const
  {
    return FTEqual(&pNodes[left].fsData, &pNodes[left].fileData, &pNodes[right].fsData, &pNodes[right].fileData);
  }

  inline bool
  FTEqualBranch(const tFastTreeIdx&left, const tFastTreeIdx&right) const
  {
    return FTEqual(&pNodes[pBranches[left].sonIdx].fsData, &pNodes[pBranches[left].sonIdx].fileData, &pNodes[pBranches[right].sonIdx].fsData,
        &pNodes[pBranches[right].sonIdx].fileData);
  }

  std::ostream&
  recursiveDisplay(std::ostream &os, const FastTreeInfo &info, const std::string &prefix, tFastTreeIdx node) const;

  inline tFastTreeIdx
  getRandomBranch(const tFastTreeIdx &node, bool* visited=NULL) const
  {
    const tFastTreeIdx &nBranches = pNodes[node].fileData.lastHighestPriorityOffset + 1;
    __EOSMGM_TREECOMMON_DBG3__ if(eos::common::Logging::gLogMask & LOG_MASK(LOG_DEBUG))
    {
      stringstream ss;
      ss << "getRandomBranch at " << (*pTreeInfo)[node] << " choose among " << (int) nBranches << std::endl;
      eos_static_debug(ss.str().c_str());
    }
    int weightSum = 0;

    for (tFastTreeIdx i = pNodes[node].treeData.firstBranchIdx; i < pNodes[node].treeData.firstBranchIdx + nBranches; i++)
    {
      const FastTreeNode &node = pNodes[pBranches[i].sonIdx];
      weightSum += max(pRandVar(node.fsData, node.fileData),(unsigned char)0);
    }
    if(weightSum)
    {
      int r = rand();
      r = r % (weightSum);
      tFastTreeIdx i = 0;

      for (weightSum = 0, i = pNodes[node].treeData.firstBranchIdx; i < pNodes[node].treeData.firstBranchIdx + nBranches; i++)
      {
        const FastTreeNode &node = pNodes[pBranches[i].sonIdx];
        weightSum += pRandVar(node.fsData, node.fileData);
        if (weightSum > r)
        break;
      }

      __EOSMGM_TREECOMMON_CHK1__
      assert(i <= pNodes[node].treeData.firstBranchIdx + pNodes[node].fileData.lastHighestPriorityOffset);

      return pBranches[i].sonIdx;
    }
    else
    {
      // in this case all weights are 0 -> uniform probability
      return pBranches[pNodes[node].treeData.firstBranchIdx+rand()%nBranches].sonIdx;
    }
  }

  inline bool
  getRandomBranchGeneric(const tFastTreeIdx &brchBegIdx, const tFastTreeIdx &brchEndIdx, tFastTreeIdx * const & output ,bool* visitedNode) const
  {
    if(brchBegIdx>=brchEndIdx)
    return false;

    __EOSMGM_TREECOMMON_DBG3__ if(eos::common::Logging::gLogMask & LOG_MASK(LOG_DEBUG))
    {
      stringstream ss;
      ss << "getRandomBranchGeneric from Branch " << (int)brchBegIdx << " to branch " << (int)brchEndIdx << std::endl;
      eos_static_debug(ss.str().c_str());
    }
    int weightSum = 0;

    for (tFastTreeIdx i = brchBegIdx; i < brchEndIdx; i++)
    {
      tFastTreeIdx nodeIdx = pBranches[i].sonIdx;
      if(!visitedNode[nodeIdx])
      {
        const FastTreeNode &node = pNodes[pBranches[i].sonIdx];
        weightSum += pRandVar(node.fsData, node.fileData);
      }
    }

    if(weightSum==0)
    return false;

    int r = rand();
    r = r % (weightSum);
    tFastTreeIdx i = 0;

    for (weightSum = 0, i = brchBegIdx; i < brchEndIdx; i++)
    {
      tFastTreeIdx nodeIdx = pBranches[i].sonIdx;
      if(!visitedNode[nodeIdx])
      {
        const FastTreeNode &node = pNodes[pBranches[i].sonIdx];
        weightSum += pRandVar(node.fsData, node.fileData);
        if (weightSum > r)
        break;
      }
    }

    __EOSMGM_TREECOMMON_CHK1__
    assert(i <brchEndIdx);

    *output = pBranches[i].sonIdx;

    return true;
  }

  inline tFastTreeIdx
  findNewRank(tFastTreeIdx left, tFastTreeIdx right, const tFastTreeIdx &modified) const
  {
    __EOSMGM_TREECOMMON_DBG3__ eos_static_debug( "findNewRank: %d %d %d\n",(int) left ,(int) right ,(int) modified);
    if (right == left)
    return right;
    bool firstiter = true;

    while (true)
    {
      if (!firstiter)
      assert(!FTLowerBranch(modified,right) && !FTLowerBranch(left,modified));
      if (!firstiter && right - left == 1)
      {
        assert(!FTLowerBranch(modified,right) && !FTLowerBranch(right-1,modified));
        return right;
      }
      if (left == modified)
      left = left + 1;
      if (right == modified)
      right = right - 1;

      if (!FTLowerNode(pBranches[modified].sonIdx, pBranches[left].sonIdx))
      return left;

      if (!FTLowerNode(pBranches[right].sonIdx, pBranches[modified].sonIdx))
      return right + 1; // which might not exist show that it should be at the end

      tFastTreeIdx mid = (left + right) / 2;
      if (mid == modified)
      { // mid point should NOT be the middle point
        if (mid + 1 > right)
        mid--;
        else
        mid++;
      }

      if (!FTLowerNode(pBranches[modified].sonIdx, pBranches[mid].sonIdx))
      right = mid;
      else
      left = mid;
      firstiter = false;
    }
  }

  inline void
  fixBranchSorting(const tFastTreeIdx &node, const tFastTreeIdx &modifiedBranchIdx)
  {
    __EOSMGM_TREECOMMON_CHK1__
    assert(
        modifiedBranchIdx >= pNodes[node].treeData.firstBranchIdx && modifiedBranchIdx < pNodes[node].treeData.firstBranchIdx+pNodes[node].treeData.childrenCount);

    const Branch &modifiedBranch = pBranches[modifiedBranchIdx];
    const tFastTreeIdx &firstBranchIdx = pNodes[node].treeData.firstBranchIdx;
    const tFastTreeIdx &nbChildren = pNodes[node].treeData.childrenCount;
    tFastTreeIdx &lastHPOffset = pNodes[node].fileData.lastHighestPriorityOffset;
    __EOSMGM_TREECOMMON_CHK3__
    checkConsistency(0, false);

    if (nbChildren < 2)
    return;
    // if it's already ordered, nothing to do.
    if ((modifiedBranchIdx == firstBranchIdx && !FTLowerBranch(modifiedBranchIdx, modifiedBranchIdx + 1))
        || (modifiedBranchIdx == firstBranchIdx + nbChildren - 1 && !FTLowerBranch(modifiedBranchIdx - 1, modifiedBranchIdx))
        || (!FTLowerBranch(modifiedBranchIdx, modifiedBranchIdx + 1) && !FTLowerBranch(modifiedBranchIdx - 1, modifiedBranchIdx)))
    goto update_and_return;

    {
      tFastTreeIdx newrank = findNewRank(firstBranchIdx, firstBranchIdx + nbChildren - 1, modifiedBranchIdx);
      __EOSMGM_TREECOMMON_DBG3__ eos_static_debug("findNewRank returned %d\n" , (int) newrank );

      // in any other case, memory move is involved inside the branches array

      // keep a copy of the branch
      Branch modbr = modifiedBranch;
      // move the appropriate range of branches
      if (modifiedBranchIdx < newrank)
      {
        memmove(&pBranches[modifiedBranchIdx], &pBranches[modifiedBranchIdx + 1], (newrank - modifiedBranchIdx) * sizeof(Branch));
        pBranches[newrank - 1] = modbr;
      }
      else if (modifiedBranchIdx > newrank)
      {
        memmove(&pBranches[newrank + 1], &pBranches[newrank], (modifiedBranchIdx - newrank) * sizeof(Branch));
        pBranches[newrank] = modbr;
      }
      // insert the modified branch
    }
    update_and_return: lastHPOffset = 0;
    while (lastHPOffset < nbChildren - 1
        && !FTLowerBranch(firstBranchIdx + lastHPOffset + 1,
            firstBranchIdx + lastHPOffset) )
    {
      lastHPOffset++;
    }

    __EOSMGM_TREECOMMON_CHK3__
    checkConsistency(0, true);
    return;
  }

  inline void
  fixBranchSortingHP(const tFastTreeIdx &node, const tFastTreeIdx &modifiedBranchIdx)
  {
    // this is an optimized version where the updated branch gets a lower or equal priority
    // this version is typically called after finding a free slot (which is supposed to be HP by definition)
    // all the branches between
    // pBranches[pNodes[node].mTreeData.mFirstBranchIdx].mSonIdx;
    // pBranches[pNodes[node].mTreeData.mFirstBranchIdx+pNodes[node].mFileData.mLastHighestPriorityIdx].mSonIdx;
    // have the same priority
    // modified branch modifiedBranch should be among those

    const Branch &modifiedBranch = pBranches[modifiedBranchIdx];
    const FsData &modifiedFsData = pNodes[modifiedBranch.sonIdx].fsData;
    const FileData &modifiedFileData = pNodes[modifiedBranch.sonIdx].fileData;
    const tFastTreeIdx &firstBranchIdx = pNodes[node].treeData.firstBranchIdx;
    const tFastTreeIdx &nbChildren = pNodes[node].treeData.childrenCount;
    tFastTreeIdx &lastHPOffset = pNodes[node].fileData.lastHighestPriorityOffset;
    const bool modifiedIsInHp = modifiedBranchIdx <= firstBranchIdx + lastHPOffset;

    __EOSMGM_TREECOMMON_CHK3__
    checkConsistency(0, false);

    // this function should not be called in that case
    if (!nbChildren)
    return;

    if (modifiedBranchIdx == firstBranchIdx + nbChildren - 1)// nothing to do, the sorting is already the worst rated
    {
      goto update_and_return;
    }
    // if all the branches have the lowest priority level, the selected branches just go to the end
    if (lastHPOffset == pNodes[node].treeData.childrenCount - 1)
    {
      std::swap(pBranches[modifiedBranchIdx], pBranches[firstBranchIdx + lastHPOffset]);
      goto update_and_return;
    }

    // if the modified branch still have a highest or equal priority than the next priority level a swap is enough
    else if ((modifiedBranchIdx <= firstBranchIdx + lastHPOffset) &&// this one should ALWAYS be TRUE for a placement
        !FTLower(&modifiedFsData, &(modifiedFileData), &pNodes[pBranches[firstBranchIdx + lastHPOffset + 1].sonIdx].fsData,
            &pNodes[pBranches[firstBranchIdx + lastHPOffset + 1].sonIdx].fileData))
    {
      std::swap(pBranches[modifiedBranchIdx], pBranches[firstBranchIdx + lastHPOffset]);
      goto update_and_return;
    }
    else
    {
      if(!modifiedIsInHp) return fixBranchSorting(node, modifiedBranchIdx);

      // in any other case, memory move is involved inside the branches array
      // find the first branch of which priority is lower than the modified branch
      tFastTreeIdx insertionIdx;
      for (insertionIdx = firstBranchIdx + lastHPOffset + 1;
          insertionIdx < firstBranchIdx + nbChildren
          && FTLower(&modifiedFsData, &modifiedFileData, &pNodes[pBranches[insertionIdx].sonIdx].fsData,
              &pNodes[pBranches[insertionIdx].sonIdx].fileData); insertionIdx++)
      {
      }
      // keep a copy of the branch
      Branch modbr = modifiedBranch;
      // move the appropriate range of branches
      memmove(&pBranches[modifiedBranchIdx], &pBranches[modifiedBranchIdx + 1], (insertionIdx - modifiedBranchIdx) * sizeof(Branch));
      // insert the modified branch
      pBranches[insertionIdx - 1] = modbr;
    }

    update_and_return: if (modifiedIsInHp && lastHPOffset > 0)
    {
      // there is more than one branch having the highest priority, just decrement if the priority got lower
      // the modified branch is at the end now and has been swapped with the modifiedBranch
      if(FTLowerBranch(firstBranchIdx+lastHPOffset,firstBranchIdx))
      {
        lastHPOffset--;
      }
    }
    else
    { // the modified node is the last one with the maximum priority
      lastHPOffset = 0;
      while (lastHPOffset < nbChildren - 1
          && !FTLowerBranch(firstBranchIdx + lastHPOffset + 1, firstBranchIdx + lastHPOffset))
      lastHPOffset++;
    }

    __EOSMGM_TREECOMMON_CHK3__
    checkConsistency(0, true);
    return;
  }

public:
  inline void
  sortBranchesAtNode(const tFastTreeIdx &node, bool recursive=false)
  {
    FastTreeBranchComparator<FsDataMemberForRand,FsAndFileDataComparerForBranchSorting,FsIdType> comparator(this);
    FastTreeBranchComparatorInv<FsDataMemberForRand,FsAndFileDataComparerForBranchSorting,FsIdType> comparator2(this);

    const tFastTreeIdx &firstBranchIdx = pNodes[node].treeData.firstBranchIdx;
    const tFastTreeIdx &nbChildren = pNodes[node].treeData.childrenCount;
    tFastTreeIdx &lastHPOffset = pNodes[node].fileData.lastHighestPriorityOffset;

    if(recursive)
    for(SchedTreeBase::tFastTreeIdx b=firstBranchIdx;b<firstBranchIdx+nbChildren;b++)
    sortBranchesAtNode(pBranches[b].sonIdx,true);

    __EOSMGM_TREECOMMON_CHK3__
    checkConsistency(node, false);

    if(nbChildren<2)
    return;

    std::sort(pBranches+firstBranchIdx,pBranches+firstBranchIdx+nbChildren,comparator);
    // other possible types of sorting algorithm
    //insertionSort(pBranches+firstBranchIdx,pBranches+firstBranchIdx+nbChildren,comparator2);
    //bubbleSort(pBranches+firstBranchIdx,pBranches+firstBranchIdx+nbChildren,comparator2);
    switch(nbChildren)
    {
      case 2:
      if(FTLowerBranch(firstBranchIdx+1,firstBranchIdx))
      lastHPOffset = 0;
      else
      lastHPOffset = 1;
      break;
      default:
      Branch *ub = std::upper_bound(pBranches+firstBranchIdx+1,pBranches+firstBranchIdx+nbChildren,pBranches[firstBranchIdx],comparator);
      lastHPOffset = (
          ub
          - (pBranches+firstBranchIdx+1));
      break;
    }
    __EOSMGM_TREECOMMON_CHK3__
    checkConsistency(node, true);

    return;
  }

  inline void
  sortAllBranches()
  {
    sortBranchesAtNode(0,true);
  }

  bool aggregateFileData(const tFastTreeIdx &node)
  {
    pNodes[node].fileData.takenSlotsCount = 0;
    pNodes[node].fileData.freeSlotsCount = 0;
    unsigned long long sumUlScore= 0;
    unsigned long long sumDlScore= 0;
    pNodes[node].fileData.maxDlScore = 0;
    pNodes[node].fileData.maxUlScore = 0;
    for (tFastTreeIdx bidx = pNodes[node].treeData.firstBranchIdx;
        bidx < pNodes[node].treeData.firstBranchIdx + pNodes[node].treeData.childrenCount; bidx++)
    {
      tFastTreeIdx childNode = pBranches[bidx].sonIdx;
      if(pNodes[childNode].treeData.childrenCount || isValidSlotNode(childNode)) // EXPERIMENT
      {
        pNodes[node].fileData.takenSlotsCount += pNodes[childNode].fileData.takenSlotsCount;
        pNodes[node].fileData.freeSlotsCount += pNodes[childNode].fileData.freeSlotsCount;
        sumUlScore += pNodes[childNode].fileData.avgUlScore * pNodes[childNode].fileData.freeSlotsCount;
        sumDlScore += pNodes[childNode].fileData.avgDlScore * pNodes[childNode].fileData.freeSlotsCount;
        if(pNodes[node].fileData.maxUlScore<pNodes[childNode].fileData.avgUlScore) pNodes[node].fileData.maxUlScore = pNodes[childNode].fileData.avgUlScore;
        if(pNodes[node].fileData.maxDlScore<pNodes[childNode].fileData.avgDlScore) pNodes[node].fileData.maxDlScore = pNodes[childNode].fileData.avgDlScore;
      }

    }
    pNodes[node].fileData.avgDlScore = pNodes[node].fileData.freeSlotsCount?sumDlScore/pNodes[node].fileData.freeSlotsCount:0;
    pNodes[node].fileData.avgUlScore = pNodes[node].fileData.freeSlotsCount?sumUlScore/pNodes[node].fileData.freeSlotsCount:0;
    return true;
  }

  bool aggregateFsData(const tFastTreeIdx &node)
  {
    double _mDlScore = 0;
    double _mUlScore = 0;
    double _mFillRatio = 0;
    double _mTotalSpace = 0;
    int count=0;

    for (tFastTreeIdx bidx = pNodes[node].treeData.firstBranchIdx;
        bidx < pNodes[node].treeData.firstBranchIdx + pNodes[node].treeData.childrenCount; bidx++)
    {
      tFastTreeIdx childNode = pBranches[bidx].sonIdx;
      bool availableBranch = ( (pNodes[childNode].fsData.mStatus & (Available|Disabled)) == Available);
      if(availableBranch)
      {
        if(pNodes[childNode].fsData.dlScore>0) _mDlScore += pNodes[childNode].fsData.dlScore;
        if(pNodes[childNode].fsData.ulScore>0) _mUlScore += pNodes[childNode].fsData.ulScore;
        _mTotalSpace += pNodes[childNode].fsData.totalSpace;
        _mFillRatio += pNodes[childNode].fsData.fillRatio * pNodes[childNode].fsData.totalSpace;
        count++;
        /// not a good idea to propagate the availability as we want to be able to make a branch as unavailable regardless of the status of the leaves
        pNodes[node].fsData.mStatus = (SchedTreeBase::tStatus) (pNodes[node].fsData.mStatus | (pNodes[childNode].fsData.mStatus & ~Available & ~Disabled) );// an intermediate node tell if a leave having is given status in under it or not
      }

    }
    if (_mTotalSpace)
    _mFillRatio /= _mTotalSpace;
    pNodes[node].fsData.dlScore = (char)(_mDlScore/count);
    pNodes[node].fsData.ulScore = (char)(_mUlScore/count);
    pNodes[node].fsData.fillRatio = (char)_mFillRatio;
    pNodes[node].fsData.totalSpace = (float)_mTotalSpace;
    return true;
  }

  inline void
  updateBranch(const tFastTreeIdx &node)
  {
    if(pNodes[node].treeData.childrenCount)
    {
      sortBranchesAtNode(node,false);
      aggregateFsData(node);
      aggregateFileData(node);
    }

    __EOSMGM_TREECOMMON_CHK3__
    checkConsistency(0, true);

    if(pNodes[node].treeData.fatherIdx!=node)
    updateBranch(pNodes[node].treeData.fatherIdx);
  }

  inline void
  updateTree(const tFastTreeIdx &node=0)
  {

    const tFastTreeIdx &firstBranchIdx = pNodes[node].treeData.firstBranchIdx;
    const tFastTreeIdx &nbChildren = pNodes[node].treeData.childrenCount;

    for(SchedTreeBase::tFastTreeIdx b=firstBranchIdx;b<firstBranchIdx+nbChildren;b++)
    updateTree(pBranches[b].sonIdx);

    if(nbChildren<2)
    pNodes[node].fileData.lastHighestPriorityOffset = 0;

    if(nbChildren)
    {
      sortBranchesAtNode(node,false);
      aggregateFsData(node);
      aggregateFileData(node);
    }

    pNodes[node].fileData.maxUlScore = pNodes[node].fsData.ulScore;
    pNodes[node].fileData.maxDlScore = pNodes[node].fsData.dlScore;
    pNodes[node].fileData.avgUlScore = pNodes[node].fsData.ulScore;
    pNodes[node].fileData.avgDlScore = pNodes[node].fsData.dlScore;

    __EOSMGM_TREECOMMON_CHK3__
    checkConsistency(node, true);
  }

  inline tFastTreeIdx
  getMaxNodeCount() const
  {
    return pMaxNodeCount;
  }

  inline static size_t sGetMaxDataMemSize()
  {
    return (sizeof(FastTreeNode) + sizeof(Branch)) * sGetMaxNodeCount();
  }

  inline tFastTreeIdx
  getNodeCount() const
  {
    return pNodeCount;
  }

  inline bool
  findFreeSlotsMultiple(std::vector<tFastTreeIdx>&idxs, tFastTreeIdx nReplicas, tFastTreeIdx startFrom = 0, bool allowUpRoot = false)
  {
    // NOT IMPLEMENTED
    eos_static_crit("NOT IMPLEMENTED");
    return false;
  }

  inline tFastTreeIdx
  findFreeSlotsAll(tFastTreeIdx *idxs, tFastTreeIdx sizeIdxs, tFastTreeIdx startFrom = 0, bool allowUpRoot = false, const int &maskStatus = None, tFastTreeIdx *upRootLevelsCount=NULL, tFastTreeIdx *upRootLevelsIdxs=NULL, tFastTreeIdx *upRootLevels=NULL) const
  {
    tFastTreeIdx sizeIdxsBak = sizeIdxs;
    if(upRootLevelsIdxs) *upRootLevelsCount = 0;
    if (_findFreeSlotsAll(idxs, sizeIdxs, startFrom, allowUpRoot, startFrom, maskStatus, upRootLevelsCount, upRootLevelsIdxs, upRootLevels, 0))
    {
      if(upRootLevelsIdxs)
      {
        for(int k=0;k<*upRootLevelsCount;k++) upRootLevelsIdxs[k] = sizeIdxsBak -upRootLevelsIdxs[k];
      }
      return sizeIdxsBak - sizeIdxs;
    }
    else
    return 0;
  }

  inline bool
  _findFreeSlotsAll(tFastTreeIdx *&idxs, tFastTreeIdx &sizeIdxs, tFastTreeIdx startFrom, bool allowUpRoot , tFastTreeIdx callerNode, const int &statusMask,
      tFastTreeIdx *upRootLevelsCount, tFastTreeIdx *upRootLevelsIdxs, tFastTreeIdx *upRootLevels, tFastTreeIdx currentUpRootLevel) const
  {
    if (!pNodes[startFrom].treeData.childrenCount)
    {
      if (pNodes[startFrom].fileData.freeSlotsCount && ((pNodes[startFrom].fsData.mStatus & statusMask) == statusMask) )
      {
        if (sizeIdxs)
        {
          if(isValidSlotNode(startFrom))
          {
            // if the slot is free, it should be a valid one, see the explanation in findFreeSlot
            if(upRootLevelsIdxs)
            {
              if( *upRootLevelsCount == 0 )
              {
                upRootLevels[0] = currentUpRootLevel;
                upRootLevelsIdxs[0] = sizeIdxs;
                (*upRootLevelsCount)++;
              }
              else if(upRootLevels[*upRootLevelsCount-1] < currentUpRootLevel)
              {
                upRootLevels[*upRootLevelsCount] = currentUpRootLevel;
                upRootLevelsIdxs[*upRootLevelsCount] = sizeIdxs;
                (*upRootLevelsCount)++;
              }
            }
            *idxs = startFrom;
            idxs++;
            sizeIdxs--;
          }
        }
        else
        {
          // no enough space to write all the replicas
          // it should not happen when called from findFreeSlotsAll because it's checked there
          return false;
        }
      }
    }
    for (tFastTreeIdx bidx = pNodes[startFrom].treeData.firstBranchIdx;
        bidx < pNodes[startFrom].treeData.firstBranchIdx + pNodes[startFrom].treeData.childrenCount; bidx++)
    {
      if ( pBranches[bidx].sonIdx == callerNode ||
          !pNodes[pBranches[bidx].sonIdx].fileData.freeSlotsCount ||
          !((pNodes[startFrom].fsData.mStatus & statusMask) == statusMask) )
      continue;
      if (!_findFreeSlotsAll(idxs, sizeIdxs, pBranches[bidx].sonIdx, false, startFrom, statusMask, upRootLevelsCount, upRootLevelsIdxs, upRootLevels, currentUpRootLevel))
      {
        // something is wrong. It should not happen
        // free slots are supposed to be there but none are found!
        eos_static_crit("Inconsistency in FastGeoTree");
        return false;
      }
    }

    if(allowUpRoot && startFrom)
    {
      if(upRootLevelsIdxs)
      {
        currentUpRootLevel++;
      }
      _findFreeSlotsAll(idxs, sizeIdxs, pNodes[startFrom].treeData.fatherIdx, true, startFrom, statusMask, upRootLevelsCount, upRootLevelsIdxs, upRootLevels, currentUpRootLevel);
    }

    return true;
  }

  inline void
  checkConsistency(tFastTreeIdx node, bool checkOrder = true, bool recursive = true, std::map<tFastTreeIdx, tFastTreeIdx> *map = 0)
  {
    bool del = false;
    if (map == 0)
    {
      map = new std::map<tFastTreeIdx, tFastTreeIdx>;
      del = true;
    }
    if (recursive)
    {
      for (tFastTreeIdx bidx = pNodes[node].treeData.firstBranchIdx; bidx < pNodes[node].treeData.firstBranchIdx + pNodes[node].treeData.childrenCount;
          bidx++)
      checkConsistency(pBranches[bidx].sonIdx, checkOrder, true, map);
    }

    assert(
        pNodes[node].treeData.childrenCount == 0 || ( pNodes[node].fileData.lastHighestPriorityOffset >= 0 && pNodes[node].fileData.lastHighestPriorityOffset < pNodes[node].treeData.childrenCount ));

    // check that every node is referred at most once in a branch
    for (tFastTreeIdx bidx = pNodes[node].treeData.firstBranchIdx; bidx < pNodes[node].treeData.firstBranchIdx + pNodes[node].treeData.childrenCount;
        bidx++)
    {
      // check that this node is not already referred
      assert(!map->count(pBranches[bidx].sonIdx));
      (*map)[pBranches[bidx].sonIdx] = node;// set the father in the map
    }

    // check the order is respected in the branches
    if (checkOrder)
    {
      bool checkedHpOfs = false;
      tFastTreeIdx lastHpOfs = 0;
      for (tFastTreeIdx bidx = pNodes[node].treeData.firstBranchIdx; bidx < pNodes[node].treeData.firstBranchIdx + pNodes[node].treeData.childrenCount - 1;
          bidx++)
      {
        assert(
            //!FTLower( &pNodes[pBranches[bidx].mSonIdx].mFsData, &pNodes[pBranches[bidx].mSonIdx].mFileData, &pNodes[pBranches[bidx+1].mSonIdx].mFsData, &pNodes[pBranches[bidx+1].mSonIdx].mFileData )
            !FTLowerBranch( bidx, bidx+1)
        );
        if (!checkedHpOfs
            && !FTEqual(&pNodes[pBranches[bidx].sonIdx].fsData, &pNodes[pBranches[bidx].sonIdx].fileData, &pNodes[pBranches[bidx + 1].sonIdx].fsData,
                &pNodes[pBranches[bidx + 1].sonIdx].fileData))
        {
          assert(lastHpOfs == pNodes[node].fileData.lastHighestPriorityOffset);
          checkedHpOfs = true;
        }
        lastHpOfs++;
      }
      if (!checkedHpOfs && lastHpOfs)
      {
        assert(pNodes[node].treeData.childrenCount-1 == pNodes[node].fileData.lastHighestPriorityOffset);
      }
    }
    if (del)
    delete map;
  }

  std::ostream&
  recursiveDisplay(std::ostream &os, bool useColors=false, const std::string &prefix = "") const
  {
    if(pNodeCount && pNodes[0].treeData.childrenCount)
    {
      recursiveDisplay(os, prefix, 0, useColors);
      // reset the console colors in case it's used
      if(useColors) os<<"\033[0m";
    }
    return os;
  }

protected:
  FsDataMemberForRand pRandVar;
  FsAndFileDataComparerForBranchSorting pBranchComp;
public:
  FastTree() :
  pRandVar(), pBranchComp()
  {
    pMaxNodeCount = 0;
    pNodeCount = 0;
    pSelfAllocated = false;
  }

  ~FastTree()
  {
    if (pSelfAllocated)
    selfUnallocate();
  }

  void setSaturationThreshold( const char &thresh)
  {
    pBranchComp.saturationThresh = thresh;
  }
  void setSpreadingFillRatioCap(const char &cap)
  {
    pBranchComp.spreadingFillRatioCap = cap;
  }
  void setFillRatioCompTol(const char &tol)
  {
    pBranchComp.fillRatioCompTol = tol;
  }
  bool
  selfAllocate(tFastTreeIdx size)
  {
    pMaxNodeCount = size;
    size_t memsize = (sizeof(FastTreeNode) + sizeof(Branch)) * size;
    __EOSMGM_TREECOMMON_DBG2__ eos_static_debug("self allocation size = %lu\n",memsize);
    pNodes = (FastTreeNode*) new char[memsize];
    pBranches = (Branch*) (pNodes + size);
    pSelfAllocated = true;
    return true;
  }
  bool
  selfUnallocate()
  {
    delete[] pNodes;
    return true;
  }

  bool
  allocate(void *buffer, size_t bufsize, tFastTreeIdx size)
  {
    size_t memsize = (sizeof(FastTreeNode) + sizeof(Branch)) * size;
    if (bufsize < memsize)
    return false;
    pMaxNodeCount = size;
    pNodes = (FastTreeNode*) buffer;
    pBranches = (Branch*) (pNodes + size);
    pSelfAllocated = false;
    return true;
  }

  tSelf & operator = (const tSelf &model)
  {
    (*static_cast<SchedTreeBase*>(this)) = *static_cast<const SchedTreeBase*>(&model);
    this->pFs2Idx = model.pFs2Idx;
    this->pNodeCount = model.pNodeCount;
    this->pSelfAllocated = model.pSelfAllocated;
    this->pTreeInfo = model.pTreeInfo;
    this->pBranchComp = model.pBranchComp;
    return *this;
  }

  size_t
  copyToBuffer(char* buffer, size_t bufSize) const
  {
    size_t memsize = (sizeof(FastTreeNode) + sizeof(Branch)) * pNodeCount + sizeof(FastTree);
    if (bufSize < memsize)
    return memsize;
    // copy all the data members
    tSelf *destFastTree = (tSelf *) (buffer);
    // adjust the value of some of them
    (*destFastTree) = *this;
    destFastTree->pNodes = (FastTreeNode *) (buffer += sizeof(tSelf));
    memcpy(destFastTree->pNodes, pNodes, (sizeof(FastTreeNode)) * pNodeCount);
    destFastTree->pBranches = (Branch *) (buffer += sizeof(FastTreeNode) * pNodeCount);
    memcpy(destFastTree->pBranches, pBranches, (sizeof(Branch)) * pNodeCount);
    return 0;
  }

  template<typename T1,typename T2,typename T3> size_t
  copyToFastTree(FastTree<T1,T2,T3>* dest) const
  {
    return copyFastTree(dest,this);
  }

  std::ostream&
  recursiveDisplay(std::ostream &os, const std::string &prefix, tFastTreeIdx node, bool useColors) const
  {
    std::string consoleEscapeCode,consoleReset;
    if(useColors)
    {
      bool isReadable = (pNodes[node].fsData.mStatus & Readable);
      bool isDisabled = (pNodes[node].fsData.mStatus & Disabled);

      bool isWritable = (pNodes[node].fsData.mStatus & Writable);
      bool isAvailable = (pNodes[node].fsData.mStatus & Available);
      bool isDraining = (pNodes[node].fsData.mStatus & Draining);
      bool isFs = ((*pTreeInfo)[node].nodeType) == TreeNodeInfo::fs;
      bool isValid = false;
      if(isFs)
      {
        // we fake to have one slot available to see if the fs is really a valid slot
        eos::mgm::SchedTreeBase::TreeNodeSlots freeSlot;
        freeSlot.freeSlotsCount=1;
        isValid = pBranchComp.isValidSlot(&pNodes[node].fsData,&freeSlot);
      }

      consoleEscapeCode = "\033[";
      consoleReset = "\033[0m";

      if(isDisabled) // DISABLED
      consoleEscapeCode = consoleEscapeCode + ("2;39;49m");
      else
      {
        if(isFs && isDraining)
        consoleEscapeCode = consoleEscapeCode + ("1;33;");
        else
        consoleEscapeCode = consoleEscapeCode + ("1;39;");

        if( !isAvailable
            || (isFs && (!isValid)) ) // UNAVAILABLE OR NOIO
        consoleEscapeCode = consoleEscapeCode + ("41");
        else if(isFs)
        {
          if( isReadable && ! isWritable ) // RO case
          consoleEscapeCode = consoleEscapeCode + "44";
          else if( !isReadable && isWritable )// WO case
          consoleEscapeCode = consoleEscapeCode + "43";
          else
          consoleEscapeCode = consoleEscapeCode + "49";
        }
        else
        {
          consoleEscapeCode = consoleEscapeCode + "49";
        }
        consoleEscapeCode = consoleEscapeCode + "m";
      }
    }
    std::stringstream ss;
    ss << prefix;
    os << std::right << std::setw(8) << std::setfill('-');
    tFastTreeIdx &nbChildren = pNodes[node].treeData.childrenCount;

    os<<consoleEscapeCode;

    if ((*pTreeInfo)[node].nodeType == TreeNodeInfo::intermediate)
    os << (*pTreeInfo)[node].geotag;
    else if ((*pTreeInfo)[node].nodeType == TreeNodeInfo::fs)
    os << std::dec << (unsigned int)(*pTreeInfo)[node].fsId;
    os << "/( free:" << (int) pNodes[node].fileData.freeSlotsCount << "|repl:" << (int) pNodes[node].fileData.takenSlotsCount
    << "|pidx:"<< (int) pNodes[node].fileData.lastHighestPriorityOffset<< "|status:";
//				<< std::hex << pNodes[node].fsData.mStatus << std::dec

    if((*pTreeInfo)[node].nodeType == TreeNodeInfo::intermediate)
    os << intermediateStatusToStr(pNodes[node].fsData.mStatus);
    else if((*pTreeInfo)[node].nodeType == TreeNodeInfo::fs)
    os << fsStatusToStr(pNodes[node].fsData.mStatus);

    os << std::dec
    << "|ulSc:"<< (int) pNodes[node].fsData.ulScore
    << "|dlSc:"<< (int) pNodes[node].fsData.dlScore
    << "|filR:"<< (int) pNodes[node].fsData.fillRatio
//    << "|pxyG:"<< (*pTreeInfo)[node].proxygroup
    << "|totS:"<< pNodes[node].fsData.totalSpace<< ")";
    ss << std::right << std::setw(7) << std::setfill(' ') << "";

    if (!nbChildren)
    {
      os << "@" << (*pTreeInfo)[node].host;
      os << consoleReset;
      os << std::endl;
    }
    else
    {
      os << consoleReset;
      os << std::endl;
      tFastTreeIdx &firstBranchIdx = pNodes[node].treeData.firstBranchIdx;
      for (tFastTreeIdx branchIdx = firstBranchIdx; branchIdx < firstBranchIdx + nbChildren; branchIdx++)
      {
        tFastTreeIdx childIdx = pBranches[branchIdx].sonIdx;
        std::string color;
        if(useColors)
        {
          if((pNodes[childIdx].fsData.mStatus & Disabled))
          color= "\033[2;39;49m";
          else
          color= "\033[1;39;49m";
        }

        bool lastChild = (branchIdx == firstBranchIdx + nbChildren - 1);
        if (lastChild)
        { // final branch
          os << ss.str() << color<< "`--";
          recursiveDisplay(os, ss.str() += (color+"   "), childIdx, useColors);
          os << ss.str() << std::endl;
        }
        else
        { // intermediate branch
          os << ss.str() << color<< "|--";
          recursiveDisplay(os, ss.str() += (color+"|  "), childIdx, useColors);
        }
      }
    }
    return os;
  }

  void
  decrementFreeSlot(tFastTreeIdx node, bool useHpSpeedUp = false)
  {
    // first update the node information
    __EOSMGM_TREECOMMON_CHK1__
    assert(pNodes[node].fileData.freeSlotsCount>0);
    __EOSMGM_TREECOMMON_CHK2__
    checkConsistency(0);
    pNodes[node].fileData.freeSlotsCount--;
    pNodes[node].fileData.takenSlotsCount++;
    //checkConsistency(0,false);

    // if there is a father node, update its branches
    if (node)
    {
      tFastTreeIdx father = pNodes[node].treeData.fatherIdx;
      tFastTreeIdx firstBranchIndex = pNodes[father].treeData.firstBranchIdx;
      tFastTreeIdx nbBranches = pNodes[father].treeData.childrenCount;
      tFastTreeIdx matchBranchIdx;
      // first locate the branch (it should be in the first positions if it's a placement)
      for (matchBranchIdx = firstBranchIndex; matchBranchIdx < firstBranchIndex + nbBranches && pBranches[matchBranchIdx].sonIdx != node; matchBranchIdx++)
      {
      }
      __EOSMGM_TREECOMMON_CHK1__
      assert(pBranches[matchBranchIdx].sonIdx==node);
      // the branches are supposed to be ordered before the update
      if (useHpSpeedUp)
      fixBranchSortingHP(father, matchBranchIdx);// optimized for
      else
      fixBranchSorting(father, matchBranchIdx);
      // finally iterate upper in the tree
      decrementFreeSlot(father, useHpSpeedUp);
    }
  }

  void
  incrementFreeSlot(tFastTreeIdx node, bool useHpSpeedUp = false)
  {
    // first update the node information
    __EOSMGM_TREECOMMON_CHK2__
    checkConsistency(0);
    pNodes[node].fileData.freeSlotsCount++;

    // if there is a father node, update its branches
    if (node)
    {
      tFastTreeIdx father = pNodes[node].treeData.fatherIdx;
      tFastTreeIdx firstBranchIndex = pNodes[father].treeData.firstBranchIdx;
      tFastTreeIdx nbBranches = pNodes[father].treeData.childrenCount;
      tFastTreeIdx matchBranchIdx;
      // first locate the branch (it should be in the first positions if it's a placement)
      for (matchBranchIdx = firstBranchIndex; matchBranchIdx < firstBranchIndex + nbBranches && pBranches[matchBranchIdx].sonIdx != node; matchBranchIdx++)
      {
      }
      __EOSMGM_TREECOMMON_CHK1__
      assert(pBranches[matchBranchIdx].sonIdx==node);
      // the branches are supposed to be ordered before the update
      if (useHpSpeedUp)
      fixBranchSortingHP(father, matchBranchIdx);// optimized for
      else
      fixBranchSorting(father, matchBranchIdx);
      // finally iterate upper in the tree
      incrementFreeSlot(father, useHpSpeedUp);
    }
  }

  bool
  findFreeSlotFirstHit(tFastTreeIdx& newReplica, tFastTreeIdx startFrom=0, bool allowUpRoot=false, bool decrFreeSlot = true)
  {
    if (pNodes[startFrom].fileData.freeSlotsCount)
    {
      if (!pNodes[startFrom].treeData.childrenCount)
      {
        if(isValidSlotNode(startFrom))
        {
          // we are arrived
          newReplica = startFrom;
          // update the file replica info in the tree
          if (decrFreeSlot)
          {
            decrementFreeSlot(newReplica, true);
          }
          return true;
        }
        else
        { // if the current one is not valid, all the other leaves sharing the same father are not (because they are ordered)
          // this also implies that all the available slots should satisfy this valid slot condition because we could be stuck in a
          // situation where some free slots are valid and some other are not and it's impossible to know when going through the tree
          assert(false);
          return false;
        }
      }
      else
      {
        if(pNodes[startFrom].fileData.lastHighestPriorityOffset)
        {
          return findFreeSlotFirstHit(newReplica, getRandomBranch(startFrom), false, decrFreeSlot);
        }
        else
        {
          return findFreeSlotFirstHit(newReplica, pBranches[pNodes[startFrom].treeData.firstBranchIdx].sonIdx, false,decrFreeSlot);
        }
      }
    }
    else
    {
      // no free slot then, try higher if allowed and not already at the root
      if (allowUpRoot && startFrom)
      {
        // we won't go through the current branch again because it has no free slot. Else, we wouldn't go uproot
        return findFreeSlotFirstHit(newReplica, pNodes[startFrom].treeData.fatherIdx, allowUpRoot, decrFreeSlot);
      }
      else
      return false;
    }
  }

  bool
  findFreeSlotSkipSaturated(tFastTreeIdx& newReplica, tFastTreeIdx startFrom, bool allowUpRoot, bool decrFreeSlot, bool *visited=NULL)
  {
    // initial call to allocate the visited array in the stack
    if(!visited)
    {
      // initialize children as non visited
      // visited children (over allocated but it allows a static allocation)
      bool localvisited[(256)^sizeof(tFastTreeIdx)];
      for(size_t t=0; t<(256^sizeof(tFastTreeIdx)); t++ ) localvisited[t] = false;

      SchedTreeBase::tFastTreeIdx fatherIdx = startFrom;
      if(!allowUpRoot)
      {
        //make the current branch the root
        swap(fatherIdx,pNodes[startFrom].treeData.fatherIdx);
      }

      bool ret = findFreeSlotSkipSaturated(newReplica, startFrom, true, decrFreeSlot, localvisited);

      if(!allowUpRoot)
      {
        // put back the original father
        swap(fatherIdx,pNodes[startFrom].treeData.fatherIdx);
      }

      return ret;
    }

    if(!visited[startFrom] && (pNodes[startFrom].fileData.freeSlotsCount) )
    {
      // it's a leaf
      if (!pNodes[startFrom].treeData.childrenCount)
      {
        if(isValidSlotNode(startFrom) && !isSaturatedSlotNode(startFrom))
        {
          eos_static_debug("node %d is valid and unsaturated", (int)startFrom );
          // we are arrived
          newReplica = startFrom;
          // update the file replica info in the tree
          if (decrFreeSlot)
          {
            decrementFreeSlot(newReplica, true);
          }
          // we found something, we stop here
          return true;
        }
        else
        {
          eos_static_debug("node %d is NOT (valid and unsaturated) status=%x, dlScore=%d, freeslot=%d, isvalid=%d, issaturated=%d", (int)startFrom,
              (int)pNodes[startFrom].fsData.mStatus,(int)pNodes[startFrom].fsData.dlScore,(int)pNodes[startFrom].fileData.freeSlotsCount
              ,(int)isValidSlotNode(startFrom),(int)isSaturatedSlotNode(startFrom));
          // there is nothing we can use here either not valid either saturated
          goto go_back;
        }
      }
      // it's a branch
      else
      {
        tFastTreeIdx priorityLevel, begBrIdx, endBrIdx;
        priorityLevel = 0;
        endBrIdx = begBrIdx = pNodes[startFrom].treeData.firstBranchIdx;
        const tFastTreeIdx endIdx = endBrIdx + pNodes[startFrom].treeData.childrenCount;
        // visit each level of priority
        while(endBrIdx<endIdx)
        {
          // if the first node is this level of priority doesn't have any slot available
          // and we reached that point. It means that the whole subranch doesn't have any available slot
          // we return false
          if(!pNodes[pBranches[begBrIdx].sonIdx].fileData.freeSlotsCount)
          {
            goto go_back;
          }

          // endBrIdx
          if(priorityLevel)
          {
            while(endBrIdx<endIdx &&
                !FTLowerBranch(endBrIdx,begBrIdx))
            endBrIdx++;
          }
          else
          {
            endBrIdx += pNodes[startFrom].fileData.lastHighestPriorityOffset+1;
          }

          // visit the current level of priority
          // as long as there is still some branch to try in this priority level, do it
          if(endBrIdx==begBrIdx+1)
          {
            if(findFreeSlotSkipSaturated(newReplica, pBranches[begBrIdx].sonIdx, false, decrFreeSlot,visited))
            return true;
          }
          else
          {
            tFastTreeIdx nodeIdxToVisit = 0;
            // try until no branch is selectable
            while(getRandomBranchGeneric(begBrIdx,endBrIdx,&nodeIdxToVisit,visited))
            {
              // if only one branch, no need to call getRandomBranch
              if(findFreeSlotSkipSaturated(newReplica, nodeIdxToVisit, false, decrFreeSlot,visited))
              return true;
            }
          }
          // move to the next priority level
          priorityLevel++;
          begBrIdx = endBrIdx;
        }
        // no slot available in any priority level -> nothing is available
        goto go_back;
      }
    }
    go_back:
    // if the node is already visited all the subbranches are visited too
    // go upstream
    if(allowUpRoot && startFrom!=pNodes[startFrom].treeData.fatherIdx)
    {
      visited[startFrom] = true;
      return findFreeSlotSkipSaturated(newReplica, pNodes[startFrom].treeData.fatherIdx, allowUpRoot, decrFreeSlot,visited);
    }
    else // we are back to the root (the node father of himself), no luck
    {
      visited[startFrom] = true;
      return false;
    }
  }

  inline bool
  findFreeSlot(tFastTreeIdx& newReplica, tFastTreeIdx startFrom=0, bool allowUpRoot=false, bool decrFreeSlot = true, bool skipSaturated=false)
  {
    if(skipSaturated)
    {
      return findFreeSlotSkipSaturated(newReplica,startFrom,allowUpRoot,decrFreeSlot);
    }
    else
    {
      return findFreeSlotFirstHit(newReplica,startFrom,allowUpRoot,decrFreeSlot);
    }
  }

  inline void disableSubTree(const tFastTreeIdx &node)
  {
    // need to call update after calling this function
    const tFastTreeIdx &firstBranchIdx = pNodes[node].treeData.firstBranchIdx;
    const tFastTreeIdx &nbChildren = pNodes[node].treeData.childrenCount;
    disableNode(node);
    if(nbChildren)
    {
      for (tFastTreeIdx branchIdx = firstBranchIdx; branchIdx < firstBranchIdx + nbChildren; branchIdx++)
      {
        disableSubTree(pBranches[branchIdx].sonIdx);
      }
    }
  }

  inline void enableSubTree(const tFastTreeIdx &node)
  {
    // need to call update after calling this function
    const tFastTreeIdx &firstBranchIdx = pNodes[node].treeData.firstBranchIdx;
    const tFastTreeIdx &nbChildren = pNodes[node].treeData.childrenCount;
    enableNode(node);
    if(nbChildren)
    {
      for (tFastTreeIdx branchIdx = firstBranchIdx; branchIdx < firstBranchIdx + nbChildren; branchIdx++)
      {
        enableSubTree(pBranches[branchIdx].sonIdx);
      }
    }
  }

  inline void disableNode(const tFastTreeIdx &node)
  {
    // need to call update after calling this function
    pNodes[node].fsData.mStatus |= Disabled;
  }
  inline void enableNode(const tFastTreeIdx &node)
  {
    // need to call update after calling this function
    pNodes[node].fsData.mStatus &= ~Disabled;
  }
};

template<typename T1,typename T2,typename T3, typename T4,typename T5, typename T6> inline size_t
copyFastTree(FastTree<T1,T2,T3>* dest,const FastTree<T4,T5,T6>* src)
{
  if (dest->pMaxNodeCount < src->pNodeCount)
  return src->pNodeCount;
  // copy some members
  dest->pFs2Idx = src->pFs2Idx;
  dest->pTreeInfo = src->pTreeInfo;
  dest->pNodeCount = src->pNodeCount;
  // copy the nodes and the branches
  memcpy(dest->pNodes, src->pNodes, (sizeof(typename FastTree<T1,T2>::FastTreeNode)) * src->pNodeCount);
  memcpy(dest->pBranches, src->pBranches, (sizeof(typename FastTree<T1,T2>::Branch)) * src->pNodeCount);
  return 0;
}

template<typename FsDataMemberForRand, typename FsAndFileDataComparerForBranchSorting, typename FsIdType> struct FastTreeBranchComparator
{
  typedef FastTree<FsDataMemberForRand, FsAndFileDataComparerForBranchSorting, FsIdType> tFastTree;
  typedef FastTreeBranch tBranch;
  const tFastTree *fTree;
  FastTreeBranchComparator(const tFastTree *ftree) : fTree(ftree)
  {};
  bool operator() (tBranch left, tBranch right) const
  {
    return fTree->FTGreaterNode(left.sonIdx,right.sonIdx);
  };
};

template<typename FsDataMemberForRand, typename FsAndFileDataComparerForBranchSorting, typename FsIdType> struct FastTreeBranchComparatorInv
{
  typedef FastTree<FsDataMemberForRand, FsAndFileDataComparerForBranchSorting, FsIdType> tFastTree;
  typedef FastTreeBranch tBranch;
  const tFastTree *fTree;
  FastTreeBranchComparatorInv(const tFastTree *ftree) : fTree(ftree)
  {};
  bool operator() (tBranch left, tBranch right) const
  {
    return fTree->FTLowerNode(left.sonIdx,right.sonIdx);
  };
};

#if __EOSMGM_TREECOMMON__PACK__STRUCTURE__==1
#pragma pack(pop)
#endif

/*----------------------------------------------------------------------------*/
/**
 * @brief FastTree instantiation for replica placement.
 *
 */
/*----------------------------------------------------------------------------*/
typedef FastTree<PlacementPriorityRandWeightEvaluator, PlacementPriorityComparator> FastPlacementTree;

/**
 * @brief FastTree instantiation for replica Read-Only access.
 *
 */
/*----------------------------------------------------------------------------*/
typedef FastTree<AccessPriorityRandWeightEvaluator, ROAccessPriorityComparator> FastROAccessTree;

/**
 * @brief FastTree instantiation for replica Read-Write access.
 *
 */
/*----------------------------------------------------------------------------*/
typedef FastTree<AccessPriorityRandWeightEvaluator, RWAccessPriorityComparator> FastRWAccessTree;

/*----------------------------------------------------------------------------*/
/**
 * @brief FastTree instantiation for draining replica placement.
 *
 */
/*----------------------------------------------------------------------------*/
typedef FastTree<DrainingPlacementPriorityRandWeightEvaluator, DrainingPlacementPriorityComparator> FastDrainingPlacementTree;

/**
 * @brief FastTree instantiation for draining replica access.
 *
 */
/*----------------------------------------------------------------------------*/
typedef FastTree<DrainingAccessPriorityRandWeightEvaluator, DrainingAccessPriorityComparator> FastDrainingAccessTree;

/*----------------------------------------------------------------------------*/
/**
 * @brief FastTree instantiation for balancing replica placement.
 *
 */
/*----------------------------------------------------------------------------*/
typedef FastTree<BalancingPlacementPriorityRandWeightEvaluator, BalancingPlacementPriorityComparator> FastBalancingPlacementTree;

/**
 * @brief FastTree instantiation for balancing replica access.
 *
 */
/*----------------------------------------------------------------------------*/
typedef FastTree<BalancingAccessPriorityRandWeightEvaluator, BalancingAccessPriorityComparator> FastBalancingAccessTree;

/**
 * @brief FastTree instantiation for gateway selection
 *
 */
/*----------------------------------------------------------------------------*/
typedef FastTree<GatewayPriorityRandWeightEvaluator, GatewayPriorityComparator, char*> FastGatewayAccessTree;

template<typename T1, typename T2, typename T3>
inline std::ostream&
operator <<(std::ostream &os, const FastTree<T1, T2,T3> &tree)
{
  return tree.recursiveDisplay(os);
}

template<typename T1, typename T2, typename T3>
void __attribute__ ((used)) __attribute__ ((noinline))
debugDisplay(const FastTree<T1, T2,T3> &tree)
{
  tree.recursiveDisplay(std::cout);
}

EOSMGMNAMESPACE_END

#endif /* __EOSMGM_FASTTREE__H__ */<|MERGE_RESOLUTION|>--- conflicted
+++ resolved
@@ -840,6 +840,39 @@
 /*----------------------------------------------------------------------------*/
 /**
  * @brief Functor Class to define relative priorities of branches in
+ *        the fast tree for gateway selection
+ *
+ */
+/*----------------------------------------------------------------------------*/
+class GatewayPriorityComparator
+{
+public:
+  SchedTreeBase::tFastTreeIdx saturationThresh;
+  GatewayPriorityComparator() : saturationThresh(0)
+  {
+  }
+  inline signed char
+  operator()(const SchedTreeBase::TreeNodeStateChar* const &lefts, const SchedTreeBase::TreeNodeSlots* const &leftp,
+      const SchedTreeBase::TreeNodeStateChar* const &rights, const SchedTreeBase::TreeNodeSlots* const &rightp) const
+  {
+    return SchedTreeBase::compareGateway<char>(lefts, leftp, rights, rightp);
+  }
+
+  inline bool isValidSlot(const SchedTreeBase::TreeNodeStateChar* const &s, const SchedTreeBase::TreeNodeSlots* const &p) const
+  {
+    const int16_t mask = SchedTreeBase::Available;
+    return !(SchedTreeBase::Disabled&s->mStatus) && (mask==(s->mStatus&mask));
+  }
+
+  inline bool isSaturatedSlot(const SchedTreeBase::TreeNodeStateChar* const &s, const SchedTreeBase::TreeNodeSlots* const &p) const
+  {
+    return s->ulScore < saturationThresh || s->dlScore < saturationThresh;
+  }
+};
+
+/*----------------------------------------------------------------------------*/
+/**
+ * @brief Functor Class to define relative priorities of branches in
  *        the fast tree for Read-Write file access.
  *
  */
@@ -870,38 +903,6 @@
   }
 };
 
-/*----------------------------------------------------------------------------*/
-/**
- * @brief Functor Class to define relative priorities of branches in
- *        the fast tree for gateway selection
- *
- */
-/*----------------------------------------------------------------------------*/
-class GatewayPriorityComparator
-{
-public:
-  SchedTreeBase::tFastTreeIdx saturationThresh;
-  GatewayPriorityComparator() : saturationThresh(0)
-  {
-  }
-  inline signed char
-  operator()(const SchedTreeBase::TreeNodeStateChar* const &lefts, const SchedTreeBase::TreeNodeSlots* const &leftp,
-      const SchedTreeBase::TreeNodeStateChar* const &rights, const SchedTreeBase::TreeNodeSlots* const &rightp) const
-  {
-    return SchedTreeBase::compareGateway<char>(lefts, leftp, rights, rightp);
-  }
-
-  inline bool isValidSlot(const SchedTreeBase::TreeNodeStateChar* const &s, const SchedTreeBase::TreeNodeSlots* const &p) const
-  {
-    const int16_t mask = SchedTreeBase::Available;
-    return !(SchedTreeBase::Disabled&s->mStatus) && (mask==(s->mStatus&mask));
-  }
-
-  inline bool isSaturatedSlot(const SchedTreeBase::TreeNodeStateChar* const &s, const SchedTreeBase::TreeNodeSlots* const &p) const
-  {
-    return s->ulScore < saturationThresh || s->dlScore < saturationThresh;
-  }
-};
 
 /*----------------------------------------------------------------------------*/
 /**
@@ -926,7 +927,6 @@
 
 /*----------------------------------------------------------------------------*/
 /**
-<<<<<<< HEAD
  * @brief Functor Class to define relative weights of branches in the tree
  *        having the same priority. This weight is used for gateway selection
  *        by random sampling in all the branches having the same priority.
@@ -946,20 +946,9 @@
   }
 };
 
-/*----------------------------------------------------------------------------*/
-/**
- * @brief Functor Class to define relative priorities of branches in
- *        the fast tree for file access in draining.
- *        It's the same as the general file access case
- *
- */
-/*----------------------------------------------------------------------------*/
-typedef ROAccessPriorityComparator DrainingAccessPriorityComparator;
-
-/*----------------------------------------------------------------------------*/
-/**
-=======
->>>>>>> 34e83bde
+
+/*----------------------------------------------------------------------------*/
+/**
  * @brief Functor Class to define relative weights of branches in the tree
  *        having the same priority. This weight is used for file access in
  *        draining. It's the same as the general file access case
