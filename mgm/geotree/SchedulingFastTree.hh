//------------------------------------------------------------------------------
// @file SchedulingFastTree.hh
// @author Geoffray Adde - CERN
//------------------------------------------------------------------------------

/************************************************************************
 * EOS - the CERN Disk Storage System                                   *
 * Copyright (C) 2013 CERN/Switzerland                                  *
 *                                                                      *
 * This program is free software: you can redistribute it and/or modify *
 * it under the terms of the GNU General Public License as published by *
 * the Free Software Foundation, either version 3 of the License, or    *
 * (at your option) any later version.                                  *
 *                                                                      *
 * This program is distributed in the hope that it will be useful,      *
 * but WITHOUT ANY WARRANTY; without even the implied warranty of       *
 * MERCHANTABILITY or FITNESS FOR A PARTICULAR PURPOSE.  See the        *
 * GNU General Public License for more details.                         *
 *                                                                      *
 * You should have received a copy of the GNU General Public License    *
 * along with this program.  If not, see <http://www.gnu.org/licenses/>.*
 ************************************************************************/

#ifndef __EOSMGM_FASTTREE__H__
#include "mgm/geotree/SchedulingTreeCommon.hh"
#include <cstddef>
#include <ostream>
#include <string>
#include <vector>
#include <cassert>
#include <cstring>
#include <cstdlib>
#include <iostream>
#include <sstream>
#include <iomanip>
#include <algorithm>
#include <limits>
#define __EOSMGM_FASTTREE__H__

#define DEFINE_TREECOMMON_MACRO

#if __EOSMGM_TREECOMMON__PACK__STRUCTURE__==1
#pragma pack(push,1)
#endif

/*----------------------------------------------------------------------------*/
/**
 * @file SchedulingFastTree.hh
 *
 * @brief Class representing the geotag-based tree structure of a scheduling group
 *
 * There are two representations of this tree structure:
 * - the first one defined is SchedulingSlowTree.hh
 *   is flexible and the tree can be shaped easily
 *   on the other hand, it's big and possibly scattered in the memory, so its
 *   access speed might be low
 * - the second one is a set a compact and fast structures (defined in the current file)
 *   these structure ares compact and contiguous in memory which makes them fast
 *   the shape of the underlying tree cannot be changed once they are constructed
 * Typically, a tree is constructed using the first representation (also referred as "slow").
 * Then, a representation of the second kind (also referred as "fast") is created from the
 * previous. It's then used to issue all the file scheduling operations at a high throughput (MHz)
 *
 */

EOSMGMNAMESPACE_BEGIN

/*----------------------------------------------------------------------------*/
/**
 * @brief Class mapping a geotag to the closest node in a FastTree
 *        This closest node is described by its index in the FastTree
 *
 */
/*----------------------------------------------------------------------------*/
class GeoTag2NodeIdxMap : public SchedTreeBase
{
  friend class SlowTree;
  friend class SlowTreeNode;

  static const size_t gMaxTagSize = 9; // 8+1
  struct Node
  {
    char tag[gMaxTagSize];
    tFastTreeIdx fastTreeIndex;
    tFastTreeIdx firstBranch;
    tFastTreeIdx branchCount;
  };

  bool pSelfAllocated;
  tFastTreeIdx pMaxSize;
  tFastTreeIdx pSize;
  Node* pNodes;

  // !!! numbering in GeoTag order
  void
  search(const char *tag, tFastTreeIdx &startFrom) const
  {
    if (*tag == 0)
    return;
    int cmp;
    unsigned char k = 0;
    while (tag[k + 1] != 0 && !(tag[k + 1] == ':' && tag[k] == ':') && k < gMaxTagSize)
    k++;
    unsigned char strl;
    bool godeeper = false;

    if (tag[k] == ':' && tag[k + 1] == ':')
    {
      strl = k;
      godeeper = true;
    }
    else
    strl = (unsigned char) (((size_t) (k + 1)) < gMaxTagSize) ? (k + 1) : gMaxTagSize;

    // dichotomy search on the label
    tFastTreeIdx left = pNodes[startFrom].firstBranch;
    tFastTreeIdx right = pNodes[startFrom].firstBranch + pNodes[startFrom].branchCount - 1;
    char *lefts = pNodes[left].tag;
    char *rights = pNodes[right].tag;

    // narrow down the interval
    while (right - left > 1)
    {
      tFastTreeIdx mid = (left + right) / 2;
      char *mids = pNodes[mid].tag;
      cmp = strncmp(mids, tag, strl);
      if (cmp < 0)
      {
        left = mid;
        lefts = pNodes[mid].tag;
      }
      else if (!cmp)
      {
        startFrom = mid;
        goto next;
      }
      else
      {
        right = mid;
        rights = pNodes[mid].tag;
      }
    }

    // check the final interval
    if (!strncmp(lefts, tag, strl))
    {
      //startFrom = pNodes[left].mFirstBranch;
      startFrom = left;
      goto next;
    }
    else if (!strncmp(rights, tag, strl))
    {
      startFrom = right;
      goto next;
    }
    else
    return;

    next: if (godeeper)
    search(tag + k + 2, startFrom);
    return;
  }

public:
  void print(char *buf)
  {
    for(int i=0;i<pSize;i++)
    buf+=sprintf(buf,"%s %d %d %d\n",(const char*)&pNodes[i].tag[0],(int)pNodes[i].fastTreeIndex,(int)pNodes[i].firstBranch,(int)pNodes[i].branchCount);
  }

  GeoTag2NodeIdxMap()
  {
    pMaxSize = 0;
    pSize = 0;
    pNodes = 0;
    pSelfAllocated = false;
  }

  ~GeoTag2NodeIdxMap()
  {
    if (pSelfAllocated)
    selfUnallocate();
  }

  tFastTreeIdx copyToGeoTag2NodeIdxMap(GeoTag2NodeIdxMap* dest) const
  {
    if (dest->pMaxSize < pSize)
    return pSize;
    dest->pSize = pSize;
    // copy the data
    memcpy(dest->pNodes, pNodes, sizeof(struct Node)*pSize);
    return 0;
  }

  bool
  selfAllocate(tFastTreeIdx size)
  {
    pSelfAllocated = true;
    pMaxSize = size;
    pNodes = new Node[size];
    return true;
  }
  bool
  selfUnallocate()
  {
    delete[] pNodes;
    return true;
  }

  bool
  allocate(void *buffer, size_t bufSize, tFastTreeIdx size)
  {
    size_t memsize = sizeof(Node) * size;
    if (bufSize < memsize)
    return false;
    pMaxSize = size;
    pSelfAllocated = false;
    pNodes = (Node*) buffer;
    return true;
  }

  inline tFastTreeIdx
  getMaxNodeCount() const
  {
    return pMaxSize;
  }

  inline tFastTreeIdx
  getNodeCount() const
  {
    return pSize;
  }

  inline tFastTreeIdx
  getClosestFastTreeNode(const char *tag) const
  {
    tFastTreeIdx node = 0;
    search(tag, node);
    return pNodes[node].fastTreeIndex;
  }
};

/*----------------------------------------------------------------------------*/
/**
 * @brief Class mapping an FsId to its position in a FastTree
 *        This position is described by the index of the corresponding node
 *        in the FastTree. The FsId is templated.
 *
 */
/*----------------------------------------------------------------------------*/
template<typename T>
class FsId2NodeIdxMap : public SchedTreeBase
{
  friend class SlowTree;
  friend class SlowTreeNode;

  // size
  tFastTreeIdx pMaxSize;
  tFastTreeIdx pSize;
  bool pSelfAllocated;

  // data
  T *pFsIds;
  tFastTreeIdx *pNodeIdxs;

public:
  // creation, allocation, destruction
  FsId2NodeIdxMap(): pMaxSize(0), pSize(0),pSelfAllocated(false)
  {
  }

  ~ FsId2NodeIdxMap()
  {
    if (pSelfAllocated)
    selfUnallocate();
  }

  tFastTreeIdx copyToFsId2NodeIdxMap(FsId2NodeIdxMap* dest) const
  {
    if (dest->pMaxSize < pSize)
    return pSize;
    dest->pSize = pSize;
    // copy the data
    memcpy(dest->pFsIds, pFsIds, sizeof(T)*pSize);
    memcpy(dest->pNodeIdxs, pNodeIdxs, sizeof(tFastTreeIdx)*pSize);
    return 0;
  }

  bool
  selfAllocate(tFastTreeIdx size)
  {
    pSelfAllocated = true;
    pMaxSize = size;
    pFsIds = (T*) new char[(sizeof(T) + sizeof(tFastTreeIdx)) * size];
    pNodeIdxs = (tFastTreeIdx*) (pFsIds + size);
    return true;
  }
  bool
  selfUnallocate()
  {
    delete[] pFsIds;
    return true;
  }

  bool
  allocate(void *buffer, size_t bufSize, tFastTreeIdx size)
  {
    size_t memsize = (sizeof(T) + sizeof(tFastTreeIdx)) * size;
    if (bufSize < memsize)
    return false;
    pMaxSize = size;
    pSelfAllocated = false;
    pFsIds = (T*) buffer;
    pNodeIdxs = (tFastTreeIdx*) (pFsIds + size);
    return true;
  }

  bool
  get(const T &fsid, const tFastTreeIdx * &idx) const
  {
    tFastTreeIdx left = 0;
    tFastTreeIdx right = pSize - 1;

    if (!pSize || fsid > pFsIds[right] || fsid < pFsIds[left])
    return false;

    if (fsid == pFsIds[right])
    {
      idx = &pNodeIdxs[right];
      return true;
    }

    while (right - left > 1)
    {
      tFastTreeIdx mid = (left + right) / 2;
      if (fsid < pFsIds[mid])
      right = mid;
      else
      left = mid;
    }

    if (fsid == pFsIds[left])
    {
      idx = &pNodeIdxs[left];
      return true;
    }

    return false;
  }

  class const_iterator
  {
    friend class FsId2NodeIdxMap;
    T* pFsIdPtr;
    tFastTreeIdx* pNodeIdxPtr;
    const_iterator(T* const & fsidPtr, tFastTreeIdx* const & nodeIdxPtr) :
    pFsIdPtr(fsidPtr), pNodeIdxPtr(nodeIdxPtr)
    {
    }
  public:
    const_iterator() :
    pFsIdPtr(NULL),pNodeIdxPtr(NULL)
    {
    }
    const_iterator&
    operator =(const const_iterator &it)
    {
      pFsIdPtr = it.pFsIdPtr;
      pNodeIdxPtr = it.pNodeIdxPtr;
      return *this;
    }
    const_iterator&
    operator ++()
    {
      pFsIdPtr++;
      pNodeIdxPtr++;
      return *this;
    }
    const_iterator
    operator ++(int unused)
    {
      pFsIdPtr++;
      pNodeIdxPtr++;
      return const_iterator(pFsIdPtr - 1, pNodeIdxPtr - 1);
    }
    bool
    operator ==(const const_iterator &it) const
    {
      return pNodeIdxPtr == it.pNodeIdxPtr && pFsIdPtr == it.pFsIdPtr;
    }
    bool
    operator !=(const const_iterator &it) const
    {
      return pNodeIdxPtr != it.pNodeIdxPtr || pFsIdPtr != it.pFsIdPtr;
    }
    std::pair<T, tFastTreeIdx>
    operator *() const
    {
      return std::make_pair(*pFsIdPtr, *pNodeIdxPtr);
    }
  };

  inline const_iterator
  begin() const
  {
    return const_iterator(pFsIds, pNodeIdxs);
  }
  inline const_iterator
  end() const
  {
    return const_iterator(pFsIds + pSize, pNodeIdxs + pSize);
  }

};

/*----------------------------------------------------------------------------*/
/**
 * @brief Class mapping an FsId to its position in a FastTree
 *        This position is described by the index of the corresponding node
 *        in the FastTree. This is a specalized template for string (as opposed
 *        to numerics)
 *
 */
/*----------------------------------------------------------------------------*/
template<>
class FsId2NodeIdxMap<char*> : public SchedTreeBase
{
  friend class SlowTree;
  friend class SlowTreeNode;

  // size
  static const size_t pStrLen = 64;
  tFastTreeIdx pMaxSize;
  tFastTreeIdx pSize;
  bool pSelfAllocated;

  // data
  char *pBuffer;
  //char **pFsIds; that should be pFsIds[i] = pBuffer+pStrLen*i;
  tFastTreeIdx *pNodeIdxs;

public:
  // creation, allocation, destruction
  FsId2NodeIdxMap(): pMaxSize(0), pSize(0),pSelfAllocated(false), pBuffer(NULL)
  {
  }

  ~ FsId2NodeIdxMap()
  {
    if (pSelfAllocated)
    selfUnallocate();
  }

  tFastTreeIdx copyToFsId2NodeIdxMap(FsId2NodeIdxMap* dest) const
  {
    if (dest->pMaxSize < pSize)
    return pSize;
    dest->pSize = pSize;
    // copy the data
    memcpy(dest->pNodeIdxs, pNodeIdxs, sizeof(tFastTreeIdx)*pSize);
    memcpy(dest->pBuffer, pBuffer, sizeof(char*)*pSize*pStrLen);

    return 0;
  }

  bool
  selfAllocate(tFastTreeIdx size)
  {
    pSelfAllocated = true;
    pMaxSize = size;
    //pFsIds = (T*) new char[(sizeof(T) + sizeof(tFastTreeIdx)) * size];
    pBuffer = new char[(pStrLen + sizeof(tFastTreeIdx)) * size];
    pNodeIdxs = (tFastTreeIdx*) (pBuffer + size*pStrLen);
    return true;
  }
  bool
  selfUnallocate()
  {
    delete[] pBuffer;
    return true;
  }

  bool
  allocate(void *buffer, size_t bufSize, tFastTreeIdx size)
  {
    size_t memsize = (pStrLen + sizeof(tFastTreeIdx)) * size;
    if (bufSize < memsize)
    return false;
    pMaxSize = size;
    pSelfAllocated = false;
    pBuffer = (char*)buffer;
    pNodeIdxs = (tFastTreeIdx*) (pBuffer + size*pStrLen);
    return true;
  }

  bool
  get(const char* fsid, const tFastTreeIdx * &idx) const
  {
    if(!pSize)
      return false;
    tFastTreeIdx left = 0;
    tFastTreeIdx right = pSize - 1;

    auto cmpRqLeft = strcmp(fsid,pBuffer+left*pStrLen);
    auto cmpRqRight = strcmp(fsid,pBuffer+right*pStrLen);

    if (cmpRqRight>0 || cmpRqLeft<0)
    //if (!pSize || fsid > pFsIds[right] || fsid < pFsIds[left])
    return false;

    //if (fsid == pFsIds[right])
    if (cmpRqRight==0)
    {
      idx = &pNodeIdxs[right];
      return true;
    }

    while (right - left > 1)
    {
      tFastTreeIdx mid = (left + right) / 2;
      //if (fsid < pFsIds[mid])
      auto cmpRqMid = strcmp(fsid,pBuffer+mid*pStrLen);
      if (cmpRqMid<0)
      right = mid;
      else
      left = mid;
    }

    //if (fsid == pFsIds[left])
    if (cmpRqLeft==0)
    {
      idx = &pNodeIdxs[left];
      return true;
    }

    return false;
  }

  class const_iterator
  {
    friend class FsId2NodeIdxMap<char*>;
    char* pFsId;
    tFastTreeIdx* pNodeIdxPtr;
    const_iterator(char* const & fsid, tFastTreeIdx* const & nodeIdxPtr) :
    pFsId(fsid), pNodeIdxPtr(nodeIdxPtr)
    {
    }
  public:
    const_iterator() :
    pFsId(NULL),pNodeIdxPtr(NULL)
    {
    }
    const_iterator&
    operator =(const const_iterator &it)
    {
      pFsId = it.pFsId;
      pNodeIdxPtr = it.pNodeIdxPtr;
      return *this;
    }
    const_iterator&
    operator ++()
    {
      pFsId+=FsId2NodeIdxMap<char*>::pStrLen;
      pNodeIdxPtr++;
      return *this;
    }
    const_iterator
    operator ++(int unused)
    {
      pFsId+=FsId2NodeIdxMap<char*>::pStrLen;
      pNodeIdxPtr++;
      return const_iterator(pFsId - 1, pNodeIdxPtr - 1);
    }
    bool
    operator ==(const const_iterator &it) const
    {
      return pNodeIdxPtr == it.pNodeIdxPtr && pFsId == it.pFsId;
    }
    bool
    operator !=(const const_iterator &it) const
    {
      return pNodeIdxPtr != it.pNodeIdxPtr || pFsId != it.pFsId;
    }
    std::pair<char*, tFastTreeIdx>
    operator *() const
    {
      return std::make_pair(pFsId, *pNodeIdxPtr);
    }
  };

  inline const_iterator
  begin() const
  {
    return const_iterator(pBuffer, pNodeIdxs);
  }
  inline const_iterator
  end() const
  {
    return const_iterator(pBuffer + pSize*pStrLen, pNodeIdxs + pSize);
  }

};


/*----------------------------------------------------------------------------*/
/**
 * @brief Implementation of FsId2NodeIdxMap with the default FsId type.
 *
 */
/*----------------------------------------------------------------------------*/
typedef FsId2NodeIdxMap<eos::common::FileSystem::fsid_t> Fs2TreeIdxMap;
typedef FsId2NodeIdxMap<char*>                           Host2TreeIdxMap;

std::ostream&
operator <<(std::ostream &os, const Fs2TreeIdxMap &info);
inline std::ostream&
operator <<(std::ostream &os, const Fs2TreeIdxMap &info)
{
  // inline because of GCC MAP BUG : end iterator is corrupted when moved to c file
  for (Fs2TreeIdxMap::const_iterator it = info.begin(); it != info.end(); it++)
  {
    os << std::setfill(' ') << "fs=" << std::setw(20) << (*it).first << " -> " << "idx=" << (int) (*it).second << std::endl;
  }
  return os;
}

/*----------------------------------------------------------------------------*/
/**
 * @brief Functor Class to define relative priorities of branches in
 *        the fast tree for file placement.
 *
 */
/*----------------------------------------------------------------------------*/
class PlacementPriorityComparator
{
public:
  char saturationThresh;
  char spreadingFillRatioCap,fillRatioCompTol;
  PlacementPriorityComparator() : saturationThresh(0),spreadingFillRatioCap(0),fillRatioCompTol(0)
  {
  }
  inline signed char
  operator()(const SchedTreeBase::TreeNodeStateChar* const &lefts, const SchedTreeBase::TreeNodeSlots* const &leftp,
      const SchedTreeBase::TreeNodeStateChar* const &rights, const SchedTreeBase::TreeNodeSlots* const &rightp) const
  {
    return SchedTreeBase::comparePlct<char>(lefts, leftp, rights, rightp,spreadingFillRatioCap,fillRatioCompTol);
  }

  inline bool isValidSlot(const SchedTreeBase::TreeNodeStateChar* const &s, const SchedTreeBase::TreeNodeSlots* const &p) const
  {
    const int16_t mask = SchedTreeBase::Available|SchedTreeBase::Writable;
    return !(SchedTreeBase::Disabled&s->mStatus) && (mask==(s->mStatus&mask)) && (p->freeSlotsCount>0);
  }

  inline bool isSaturatedSlot(const SchedTreeBase::TreeNodeStateChar* const &s, const SchedTreeBase::TreeNodeSlots* const &p) const
  {
    return s->dlScore < saturationThresh;
  }
};

/*----------------------------------------------------------------------------*/
/**
 * @brief Functor Class to define relative weights of branches in the tree
 *        having the same priority. This weight is used for file placement
 *        by random sampling in all the branches having the same priority.
 *
 */
/*----------------------------------------------------------------------------*/
class PlacementPriorityRandWeightEvaluator
{
public:
  PlacementPriorityRandWeightEvaluator()
  {
  }
  inline unsigned char
  operator()(const SchedTreeBase::TreeNodeStateChar &state, const SchedTreeBase::TreeNodeSlots &plct) const
  {
    //return state.dlScore;
    return plct.maxDlScore;
  }
};

/*----------------------------------------------------------------------------*/
/**
 * @brief Functor Class to define relative priorities of branches in
 *        the fast tree for file placement in draining.
 *
 */
/*----------------------------------------------------------------------------*/
class DrainingPlacementPriorityComparator
{
public:
  char saturationThresh;
  char spreadingFillRatioCap,fillRatioCompTol;
  DrainingPlacementPriorityComparator() : saturationThresh(0),spreadingFillRatioCap(0),fillRatioCompTol(0)
  {
  }
  inline signed char
  operator()(const SchedTreeBase::TreeNodeStateChar* const &lefts, const SchedTreeBase::TreeNodeSlots* const &leftp,
      const SchedTreeBase::TreeNodeStateChar* const &rights, const SchedTreeBase::TreeNodeSlots* const &rightp) const
  {
    return SchedTreeBase::compareDrnPlct<char>(lefts, leftp, rights, rightp,spreadingFillRatioCap,fillRatioCompTol);
  }

  inline bool isValidSlot(const SchedTreeBase::TreeNodeStateChar* const &s, const SchedTreeBase::TreeNodeSlots* const &p) const
  {
    const int16_t mask = SchedTreeBase::Available|SchedTreeBase::Writable|SchedTreeBase::Drainer;
    return !(SchedTreeBase::Disabled&s->mStatus) && (mask==(s->mStatus&mask)) && (p->freeSlotsCount>0);
  }

  inline bool isSaturatedSlot(const SchedTreeBase::TreeNodeStateChar* const &s, const SchedTreeBase::TreeNodeSlots* const &p) const
  {
    return s->dlScore < saturationThresh;
  }
};

/*----------------------------------------------------------------------------*/
/**
 * @brief Functor Class to define relative weights of branches in the tree
 *        having the same priority. This weight is used for file placement
 *        in draining by random sampling in all the branches having
 *        the same priority. It's the same as the general file placement case
 *
 */
/*----------------------------------------------------------------------------*/
typedef PlacementPriorityRandWeightEvaluator DrainingPlacementPriorityRandWeightEvaluator;

/*----------------------------------------------------------------------------*/
/**
 * @brief Functor Class to define relative priorities of branches in
 *        the fast tree for file placement in balancing.
 *
 */
/*----------------------------------------------------------------------------*/
class BalancingPlacementPriorityComparator
{
public:
  char saturationThresh;
  char spreadingFillRatioCap,fillRatioCompTol;
  BalancingPlacementPriorityComparator() : saturationThresh(0),spreadingFillRatioCap(0),fillRatioCompTol(0)
  {
  }
  inline signed char
  operator()(const SchedTreeBase::TreeNodeStateChar* const &lefts, const SchedTreeBase::TreeNodeSlots* const &leftp,
      const SchedTreeBase::TreeNodeStateChar* const &rights, const SchedTreeBase::TreeNodeSlots* const &rightp) const
  {
    return SchedTreeBase::compareBlcPlct<char>(lefts, leftp, rights, rightp,spreadingFillRatioCap,fillRatioCompTol);
  }

  inline bool isValidSlot(const SchedTreeBase::TreeNodeStateChar* const &s, const SchedTreeBase::TreeNodeSlots* const &p) const
  {
    const int16_t mask = SchedTreeBase::Available|SchedTreeBase::Writable|SchedTreeBase::Balancer;
    return !(SchedTreeBase::Disabled&s->mStatus) && (mask==(s->mStatus&mask)) && (p->freeSlotsCount>0);
  }

  inline bool isSaturatedSlot(const SchedTreeBase::TreeNodeStateChar* const &s, const SchedTreeBase::TreeNodeSlots* const &p) const
  {
    return s->dlScore < saturationThresh;
  }
};

/*----------------------------------------------------------------------------*/
/**
 * @brief Functor Class to define relative weights of branches in the tree
 *        having the same priority. This weight is used for file placement
 *        in balancing by random sampling in all the branches having
 *        the same priority. It's the same as the general file placement case
 *
 */
/*----------------------------------------------------------------------------*/
typedef PlacementPriorityRandWeightEvaluator BalancingPlacementPriorityRandWeightEvaluator;

/*----------------------------------------------------------------------------*/
/**
 * @brief Functor Class to define relative priorities of branches in
 *        the fast tree for Read-Only file access.
 *
 */
/*----------------------------------------------------------------------------*/
class ROAccessPriorityComparator
{
public:
  SchedTreeBase::tFastTreeIdx saturationThresh;
  ROAccessPriorityComparator() : saturationThresh(0)
  {
  }
  inline signed char
  operator()(const SchedTreeBase::TreeNodeStateChar* const &lefts, const SchedTreeBase::TreeNodeSlots* const &leftp,
      const SchedTreeBase::TreeNodeStateChar* const &rights, const SchedTreeBase::TreeNodeSlots* const &rightp) const
  {
    return SchedTreeBase::compareAccess<char>(lefts, leftp, rights, rightp);
  }

  inline bool isValidSlot(const SchedTreeBase::TreeNodeStateChar* const &s, const SchedTreeBase::TreeNodeSlots* const &p) const
  {
    const int16_t mask = SchedTreeBase::Available|SchedTreeBase::Readable;
    return !(SchedTreeBase::Disabled&s->mStatus) && (mask==(s->mStatus&mask)) && (p->freeSlotsCount>0);
  }

  inline bool isSaturatedSlot(const SchedTreeBase::TreeNodeStateChar* const &s, const SchedTreeBase::TreeNodeSlots* const &p) const
  {
    return s->ulScore < saturationThresh;
  }
};

/*----------------------------------------------------------------------------*/
/**
 * @brief Functor Class to define relative priorities of branches in
 *        the fast tree for Read-Write file access.
 *
 */
/*----------------------------------------------------------------------------*/
class RWAccessPriorityComparator
{
public:
  SchedTreeBase::tFastTreeIdx saturationThresh;
  RWAccessPriorityComparator() : saturationThresh(0)
  {
  }
  inline signed char
  operator()(const SchedTreeBase::TreeNodeStateChar* const &lefts, const SchedTreeBase::TreeNodeSlots* const &leftp,
      const SchedTreeBase::TreeNodeStateChar* const &rights, const SchedTreeBase::TreeNodeSlots* const &rightp) const
  {
    return SchedTreeBase::compareAccess<char>(lefts, leftp, rights, rightp);
  }

  inline bool isValidSlot(const SchedTreeBase::TreeNodeStateChar* const &s, const SchedTreeBase::TreeNodeSlots* const &p) const
  {
    const int16_t mask = SchedTreeBase::Available|SchedTreeBase::Readable|SchedTreeBase::Writable;
    return !(SchedTreeBase::Disabled&s->mStatus) && (mask==(s->mStatus&mask)) && (p->freeSlotsCount>0);
  }

  inline bool isSaturatedSlot(const SchedTreeBase::TreeNodeStateChar* const &s, const SchedTreeBase::TreeNodeSlots* const &p) const
  {
    return s->ulScore < saturationThresh || s->dlScore < saturationThresh;
  }
};

/*----------------------------------------------------------------------------*/
/**
 * @brief Functor Class to define relative priorities of branches in
 *        the fast tree for gateway selection
 *
 */
/*----------------------------------------------------------------------------*/
class GatewayPriorityComparator
{
public:
  SchedTreeBase::tFastTreeIdx saturationThresh;
  GatewayPriorityComparator() : saturationThresh(0)
  {
  }
  inline signed char
  operator()(const SchedTreeBase::TreeNodeStateChar* const &lefts, const SchedTreeBase::TreeNodeSlots* const &leftp,
      const SchedTreeBase::TreeNodeStateChar* const &rights, const SchedTreeBase::TreeNodeSlots* const &rightp) const
  {
    return SchedTreeBase::compareGateway<char>(lefts, leftp, rights, rightp);
  }

  inline bool isValidSlot(const SchedTreeBase::TreeNodeStateChar* const &s, const SchedTreeBase::TreeNodeSlots* const &p) const
  {
    const int16_t mask = SchedTreeBase::Available;
    return !(SchedTreeBase::Disabled&s->mStatus) && (mask==(s->mStatus&mask));
  }

  inline bool isSaturatedSlot(const SchedTreeBase::TreeNodeStateChar* const &s, const SchedTreeBase::TreeNodeSlots* const &p) const
  {
    return s->ulScore < saturationThresh || s->dlScore < saturationThresh;
  }
};

/*----------------------------------------------------------------------------*/
/**
 * @brief Functor Class to define relative weights of branches in the tree
 *        having the same priority. This weight is used for file access
 *        by random sampling in all the branches having the same priority.
 *
 */
/*----------------------------------------------------------------------------*/
class AccessPriorityRandWeightEvaluator
{
public:
  AccessPriorityRandWeightEvaluator()
  {
  }
  inline unsigned char
  operator()(const SchedTreeBase::TreeNodeStateChar &state, const SchedTreeBase::TreeNodeSlots &plct) const
  {
    return plct.maxUlScore;
  }
};

/*----------------------------------------------------------------------------*/
/**
 * @brief Functor Class to define relative weights of branches in the tree
 *        having the same priority. This weight is used for gateway selection
 *        by random sampling in all the branches having the same priority.
 *
 */
/*----------------------------------------------------------------------------*/
class GatewayPriorityRandWeightEvaluator
{
public:
  GatewayPriorityRandWeightEvaluator()
  {
  }
  inline unsigned char
  operator()(const SchedTreeBase::TreeNodeStateChar &state, const SchedTreeBase::TreeNodeSlots &plct) const
  {
    return (plct.maxUlScore/2+plct.maxDlScore/2);
  }
};

/*----------------------------------------------------------------------------*/
/**
 * @brief Functor Class to define relative priorities of branches in
 *        the fast tree for file access in draining.
 *        It's the same as the general file access case
 *
 */
/*----------------------------------------------------------------------------*/
typedef ROAccessPriorityComparator DrainingAccessPriorityComparator;

/*----------------------------------------------------------------------------*/
/**
 * @brief Functor Class to define relative weights of branches in the tree
 *        having the same priority. This weight is used for file access in
 *        draining. It's the same as the general file access case
 *
 */
/*----------------------------------------------------------------------------*/
typedef AccessPriorityRandWeightEvaluator DrainingAccessPriorityRandWeightEvaluator;

/*----------------------------------------------------------------------------*/
/**
 * @brief Functor Class to define relative priorities of branches in
 *        the fast tree for file access in balancing.
 *        It's the same as the general file access case
 *
 */
/*----------------------------------------------------------------------------*/
typedef ROAccessPriorityComparator BalancingAccessPriorityComparator;

/*----------------------------------------------------------------------------*/
/**
 * @brief Functor Class to define relative weights of branches in the tree
 *        having the same priority. This weight is used for file access in
 *        balancing. It's the same as the general file access case
 *
 */
/*----------------------------------------------------------------------------*/
typedef AccessPriorityRandWeightEvaluator BalancingAccessPriorityRandWeightEvaluator;

template<typename FsDataMemberForRand, typename FsAndFileDataComparerForBranchSorting, typename FsIdType> struct FastTreeBranchComparator;
template<typename FsDataMemberForRand, typename FsAndFileDataComparerForBranchSorting, typename FsIdType> struct FastTreeBranchComparatorInv;

struct FastTreeBranch
{
  SchedTreeBase::tFastTreeIdx sonIdx;
};

template<typename T1,typename T2, typename FsIdType=eos::common::FileSystem::fsid_t> class FastTree;
template<typename T1,typename T2,typename T3, typename T4,typename T5, typename T6> size_t
copyFastTree(FastTree<T1,T2,T3>* dest,const FastTree<T4,T5,T6>* src);

/*----------------------------------------------------------------------------*/
/**
 * @brief This is the generic fast tree class.
 *
 *        Every leaf in the tree hold information about free and taken slots.
 *        The main purpose of this class is to find a free slot and update this
 *        information very quickly.
 *        The way to do this is consistent at any depth in the tree:
 *        - Find the highest priority branch(es).
 *        - Among these highest priority branches, select one by weighted
 *          random sampling
 *        The class has two template arguments allowing to specify
 *        - the relative priority of branches
 *        - the weighting of these branches in the random sampling
 *        This very is then used to implement FastAcessTree and FastPlacementTree
 *        just by changing these templates arguments.
 *        The speed is achieved using a compact memory layout.
 *        Nodes of the tree (and the data they contain) are all aligned as a vector
 *        at the beginning of the class.
 *        After this vector, there is a second vector containing the branches.
 *        A branch is just a node number. There is as many branches as nodes (-1 actually).
 *        Each node contains the index of the first child branch in the branch vector
 *        and the number of branches it owns.
 *        For each node, its branches in the branch vector are kept in a
 *        decreasing priority order.
 *        Note that the compactness of the memory layout depends directly on
 *        the size of the typedef tFastTreeIdx. it also dictates the maximum
 *        number of nodes in the tree.
 *
 */
/*----------------------------------------------------------------------------*/
template<typename FsDataMemberForRand, typename FsAndFileDataComparerForBranchSorting, typename FsIdType>
class FastTree : public SchedTreeBase
{
public:
  template<typename T1,typename T2,typename T3, typename T4,typename T5, typename T6> friend size_t
  copyFastTree(FastTree<T1,T2,T3>* dest,const FastTree<T4,T5,T6>* src);
  friend class SlowTree;
  friend class SlowTreeNode;
  friend class GeoTreeEngine;
  friend struct TreeEntryMap;
  friend struct FastStructures;
  friend struct FsComparator;

  typedef FastTreeBranch Branch;

  typedef FastTree<FsDataMemberForRand, FsAndFileDataComparerForBranchSorting> tSelf;
  typedef TreeNodeStateChar FsData;

  struct FileData : public TreeNodeSlots
  {
    tFastTreeIdx lastHighestPriorityOffset;
  };

  struct TreeStructure
  {
    tFastTreeIdx fatherIdx;
    tFastTreeIdx firstBranchIdx;
    tFastTreeIdx childrenCount;
  };

  struct FastTreeNode
  {
    TreeStructure treeData;
    FsData fsData;
    FileData fileData;
  };
protected:
  // the layout of a FastTree in memory is just as follow
  // 1xFastTreeNode then n1*Branch then 1*FastTreeNode then n2*Branch then ... then 1*FastBranch then np*Branch
  // note that there is exactly p-1 branches overall because every node but the root node has exactly one branch as a father
  // for this FastTree with p branches, the memory size is p*sizeof(FastTreeNode)+p*sizeof(Branch)
  //          for 2 locations 1 building/location 1 room/building 30 racks overall 100 fs overall (135 nodes) 135*(9+2) -> 1485 bytes
  bool pSelfAllocated;
  tFastTreeIdx pMaxNodeCount;
  tFastTreeIdx pNodeCount;
  FastTreeNode *pNodes;
  Branch *pBranches;

  // outsourced data
  FsId2NodeIdxMap<FsIdType>* pFs2Idx;
  FastTreeInfo * pTreeInfo;

  inline bool
  FTLower(const FastTree::FsData* const &lefts, const FastTree::FileData* const &leftp, const FastTree::FsData* const &rights,
      const FastTree::FileData* const &rightp) const
  {
    return pBranchComp(lefts, static_cast<const TreeNodeSlots * const &>(leftp), rights, static_cast<const TreeNodeSlots * const &>(rightp)) > 0;
  }

  inline bool
  FTGreater(const FastTree::FsData* const &lefts, const FastTree::FileData* const &leftp, const FastTree::FsData* const &rights,
      const FastTree::FileData* const &rightp) const
  {
    return pBranchComp(lefts, static_cast<const TreeNodeSlots * const &>(leftp), rights, static_cast<const TreeNodeSlots * const &>(rightp)) < 0;
  }

public:
  inline bool
  FTLowerNode(const tFastTreeIdx&left, const tFastTreeIdx&right) const
  {
    return FTLower(&pNodes[left].fsData, &pNodes[left].fileData, &pNodes[right].fsData, &pNodes[right].fileData);
  }

  inline bool
  FTGreaterNode(const tFastTreeIdx&left, const tFastTreeIdx&right) const
  {
    return FTGreater(&pNodes[left].fsData, &pNodes[left].fileData, &pNodes[right].fsData, &pNodes[right].fileData);
  }

  inline bool
  isValidSlotNode(tFastTreeIdx node) const
  {
    return pBranchComp.isValidSlot(&pNodes[node].fsData, &pNodes[node].fileData);
  }

  inline bool
  isSaturatedSlotNode(tFastTreeIdx node) const
  {
    return pBranchComp.isSaturatedSlot(&pNodes[node].fsData, &pNodes[node].fileData);
  }

protected:
  inline bool
  FTLowerBranch(const tFastTreeIdx&left, const tFastTreeIdx&right) const
  {
    return FTLower(&pNodes[pBranches[left].sonIdx].fsData, &pNodes[pBranches[left].sonIdx].fileData, &pNodes[pBranches[right].sonIdx].fsData,
        &pNodes[pBranches[right].sonIdx].fileData);
  }

  inline bool
  isValidSlotBranch(tFastTreeIdx branch) const
  {
    return pBranchComp.isValidSlot(&pNodes[pBranches[branch].sonIdx].fsData, &pNodes[pBranches[branch].sonIdx].fileData);
  }

  inline bool
  FTEqual(const FastTree::FsData* const &lefts, const FastTree::FileData* const &leftp, const FastTree::FsData* const &rights,
      const FastTree::FileData* const &rightp) const
  {
    return pBranchComp(lefts, static_cast<const TreeNodeSlots * const &>(leftp), rights, static_cast<const TreeNodeSlots * const &>(rightp)) == 0;
  }

  inline bool
  FTEqualNode(const tFastTreeIdx&left, const tFastTreeIdx&right) const
  {
    return FTEqual(&pNodes[left].fsData, &pNodes[left].fileData, &pNodes[right].fsData, &pNodes[right].fileData);
  }

  inline bool
  FTEqualBranch(const tFastTreeIdx&left, const tFastTreeIdx&right) const
  {
    return FTEqual(&pNodes[pBranches[left].sonIdx].fsData, &pNodes[pBranches[left].sonIdx].fileData, &pNodes[pBranches[right].sonIdx].fsData,
        &pNodes[pBranches[right].sonIdx].fileData);
  }

  std::ostream&
  recursiveDisplay(std::ostream &os, const FastTreeInfo &info, const std::string &prefix, tFastTreeIdx node) const;

  inline tFastTreeIdx
  getRandomBranch(const tFastTreeIdx &node, bool* visited=NULL) const
  {
    const tFastTreeIdx &nBranches = pNodes[node].fileData.lastHighestPriorityOffset + 1;
    __EOSMGM_TREECOMMON_DBG3__ if(eos::common::Logging::gLogMask & LOG_DEBUG)
    {
      stringstream ss;
      ss << "getRandomBranch at " << (*pTreeInfo)[node] << " choose among " << (int) nBranches << std::endl;
      eos_static_debug(ss.str().c_str());
    }
    int weightSum = 0;

    for (tFastTreeIdx i = pNodes[node].treeData.firstBranchIdx; i < pNodes[node].treeData.firstBranchIdx + nBranches; i++)
    {
      const FastTreeNode &node = pNodes[pBranches[i].sonIdx];
      weightSum += max(pRandVar(node.fsData, node.fileData),(unsigned char)0);
    }
    if(weightSum)
    {
      int r = rand();
      r = r % (weightSum);
      tFastTreeIdx i = 0;

      for (weightSum = 0, i = pNodes[node].treeData.firstBranchIdx; i < pNodes[node].treeData.firstBranchIdx + nBranches; i++)
      {
        const FastTreeNode &node = pNodes[pBranches[i].sonIdx];
        weightSum += pRandVar(node.fsData, node.fileData);
        if (weightSum > r)
        break;
      }

      __EOSMGM_TREECOMMON_CHK1__
      assert(i <= pNodes[node].treeData.firstBranchIdx + pNodes[node].fileData.lastHighestPriorityOffset);

      return pBranches[i].sonIdx;
    }
    else
    {
      // in this case all weights are 0 -> uniform probability
      return pBranches[pNodes[node].treeData.firstBranchIdx+rand()%nBranches].sonIdx;
    }
  }

  inline bool
  getRandomBranchGeneric(const tFastTreeIdx &brchBegIdx, const tFastTreeIdx &brchEndIdx, tFastTreeIdx * const & output ,bool* visitedNode) const
  {
    if(brchBegIdx>=brchEndIdx)
    return false;

    __EOSMGM_TREECOMMON_DBG3__ if(eos::common::Logging::gLogMask & LOG_DEBUG)
    {
      stringstream ss;
      ss << "getRandomBranchGeneric from Branch " << (int)brchBegIdx << " to branch " << (int)brchEndIdx << std::endl;
      eos_static_debug(ss.str().c_str());
    }
    int weightSum = 0;

    for (tFastTreeIdx i = brchBegIdx; i < brchEndIdx; i++)
    {
      tFastTreeIdx nodeIdx = pBranches[i].sonIdx;
      if(!visitedNode[nodeIdx])
      {
        const FastTreeNode &node = pNodes[pBranches[i].sonIdx];
        weightSum += pRandVar(node.fsData, node.fileData);
      }
    }

    if(weightSum==0)
    return false;

    int r = rand();
    r = r % (weightSum);
    tFastTreeIdx i = 0;

    for (weightSum = 0, i = brchBegIdx; i < brchEndIdx; i++)
    {
      tFastTreeIdx nodeIdx = pBranches[i].sonIdx;
      if(!visitedNode[nodeIdx])
      {
        const FastTreeNode &node = pNodes[pBranches[i].sonIdx];
        weightSum += pRandVar(node.fsData, node.fileData);
        if (weightSum > r)
        break;
      }
    }

    __EOSMGM_TREECOMMON_CHK1__
    assert(i <brchEndIdx);

    *output = pBranches[i].sonIdx;

    return true;
  }

  inline tFastTreeIdx
  findNewRank(tFastTreeIdx left, tFastTreeIdx right, const tFastTreeIdx &modified) const
  {
    __EOSMGM_TREECOMMON_DBG3__ eos_static_debug( "findNewRank: %d %d %d\n",(int) left ,(int) right ,(int) modified);
    if (right == left)
    return right;
    bool firstiter = true;

    while (true)
    {
      if (!firstiter)
      assert(!FTLowerBranch(modified,right) && !FTLowerBranch(left,modified));
      if (!firstiter && right - left == 1)
      {
        assert(!FTLowerBranch(modified,right) && !FTLowerBranch(right-1,modified));
        return right;
      }
      if (left == modified)
      left = left + 1;
      if (right == modified)
      right = right - 1;

      if (!FTLowerNode(pBranches[modified].sonIdx, pBranches[left].sonIdx))
      return left;

      if (!FTLowerNode(pBranches[right].sonIdx, pBranches[modified].sonIdx))
      return right + 1; // which might not exist show that it should be at the end

      tFastTreeIdx mid = (left + right) / 2;
      if (mid == modified)
      { // mid point should NOT be the middle point
        if (mid + 1 > right)
        mid--;
        else
        mid++;
      }

      if (!FTLowerNode(pBranches[modified].sonIdx, pBranches[mid].sonIdx))
      right = mid;
      else
      left = mid;
      firstiter = false;
    }
  }

  inline void
  fixBranchSorting(const tFastTreeIdx &node, const tFastTreeIdx &modifiedBranchIdx)
  {
    __EOSMGM_TREECOMMON_CHK1__
    assert(
        modifiedBranchIdx >= pNodes[node].treeData.firstBranchIdx && modifiedBranchIdx < pNodes[node].treeData.firstBranchIdx+pNodes[node].treeData.childrenCount);

    const Branch &modifiedBranch = pBranches[modifiedBranchIdx];
    const tFastTreeIdx &firstBranchIdx = pNodes[node].treeData.firstBranchIdx;
    const tFastTreeIdx &nbChildren = pNodes[node].treeData.childrenCount;
    tFastTreeIdx &lastHPOffset = pNodes[node].fileData.lastHighestPriorityOffset;
    __EOSMGM_TREECOMMON_CHK3__
    checkConsistency(0, false);

    if (nbChildren < 2)
    return;
    // if it's already ordered, nothing to do.
    if ((modifiedBranchIdx == firstBranchIdx && !FTLowerBranch(modifiedBranchIdx, modifiedBranchIdx + 1))
        || (modifiedBranchIdx == firstBranchIdx + nbChildren - 1 && !FTLowerBranch(modifiedBranchIdx - 1, modifiedBranchIdx))
        || (!FTLowerBranch(modifiedBranchIdx, modifiedBranchIdx + 1) && !FTLowerBranch(modifiedBranchIdx - 1, modifiedBranchIdx)))
    goto update_and_return;

    {
      tFastTreeIdx newrank = findNewRank(firstBranchIdx, firstBranchIdx + nbChildren - 1, modifiedBranchIdx);
      __EOSMGM_TREECOMMON_DBG3__ eos_static_debug("findNewRank returned %d\n" , (int) newrank );

      // in any other case, memory move is involved inside the branches array

      // keep a copy of the branch
      Branch modbr = modifiedBranch;
      // move the appropriate range of branches
      if (modifiedBranchIdx < newrank)
      {
        memmove(&pBranches[modifiedBranchIdx], &pBranches[modifiedBranchIdx + 1], (newrank - modifiedBranchIdx) * sizeof(Branch));
        pBranches[newrank - 1] = modbr;
      }
      else if (modifiedBranchIdx > newrank)
      {
        memmove(&pBranches[newrank + 1], &pBranches[newrank], (modifiedBranchIdx - newrank) * sizeof(Branch));
        pBranches[newrank] = modbr;
      }
      // insert the modified branch
    }
    update_and_return: lastHPOffset = 0;
    while (lastHPOffset < nbChildren - 1
        && !FTLowerBranch(firstBranchIdx + lastHPOffset + 1,
            firstBranchIdx + lastHPOffset) )
    {
      lastHPOffset++;
    }

    __EOSMGM_TREECOMMON_CHK3__
    checkConsistency(0, true);
    return;
  }

  inline void
  fixBranchSortingHP(const tFastTreeIdx &node, const tFastTreeIdx &modifiedBranchIdx)
  {
    // this is an optimized version where the updated branch gets a lower or equal priority
    // this version is typically called after finding a free slot (which is supposed to be HP by definition)
    // all the branches between
    // pBranches[pNodes[node].mTreeData.mFirstBranchIdx].mSonIdx;
    // pBranches[pNodes[node].mTreeData.mFirstBranchIdx+pNodes[node].mFileData.mLastHighestPriorityIdx].mSonIdx;
    // have the same priority
    // modified branch modifiedBranch should be among those

    const Branch &modifiedBranch = pBranches[modifiedBranchIdx];
    const FsData &modifiedFsData = pNodes[modifiedBranch.sonIdx].fsData;
    const FileData &modifiedFileData = pNodes[modifiedBranch.sonIdx].fileData;
    const tFastTreeIdx &firstBranchIdx = pNodes[node].treeData.firstBranchIdx;
    const tFastTreeIdx &nbChildren = pNodes[node].treeData.childrenCount;
    tFastTreeIdx &lastHPOffset = pNodes[node].fileData.lastHighestPriorityOffset;
    const bool modifiedIsInHp = modifiedBranchIdx <= firstBranchIdx + lastHPOffset;

    __EOSMGM_TREECOMMON_CHK3__
    checkConsistency(0, false);

    // this function should not be called in that case
    if (!nbChildren)
    return;

    if (modifiedBranchIdx == firstBranchIdx + nbChildren - 1)// nothing to do, the sorting is already the worst rated
    {
      goto update_and_return;
    }
    // if all the branches have the lowest priority level, the selected branches just go to the end
    if (lastHPOffset == pNodes[node].treeData.childrenCount - 1)
    {
      std::swap(pBranches[modifiedBranchIdx], pBranches[firstBranchIdx + lastHPOffset]);
      goto update_and_return;
    }

    // if the modified branch still have a highest or equal priority than the next priority level a swap is enough
    else if ((modifiedBranchIdx <= firstBranchIdx + lastHPOffset) &&// this one should ALWAYS be TRUE for a placement
        !FTLower(&modifiedFsData, &(modifiedFileData), &pNodes[pBranches[firstBranchIdx + lastHPOffset + 1].sonIdx].fsData,
            &pNodes[pBranches[firstBranchIdx + lastHPOffset + 1].sonIdx].fileData))
    {
      std::swap(pBranches[modifiedBranchIdx], pBranches[firstBranchIdx + lastHPOffset]);
      goto update_and_return;
    }
    else
    {
      if(!modifiedIsInHp) return fixBranchSorting(node, modifiedBranchIdx);

      // in any other case, memory move is involved inside the branches array
      // find the first branch of which priority is lower than the modified branch
      tFastTreeIdx insertionIdx;
      for (insertionIdx = firstBranchIdx + lastHPOffset + 1;
          insertionIdx < firstBranchIdx + nbChildren
          && FTLower(&modifiedFsData, &modifiedFileData, &pNodes[pBranches[insertionIdx].sonIdx].fsData,
              &pNodes[pBranches[insertionIdx].sonIdx].fileData); insertionIdx++)
      {
      }
      // keep a copy of the branch
      Branch modbr = modifiedBranch;
      // move the appropriate range of branches
      memmove(&pBranches[modifiedBranchIdx], &pBranches[modifiedBranchIdx + 1], (insertionIdx - modifiedBranchIdx) * sizeof(Branch));
      // insert the modified branch
      pBranches[insertionIdx - 1] = modbr;
    }

    update_and_return: if (modifiedIsInHp && lastHPOffset > 0)
    {
      // there is more than one branch having the highest priority, just decrement if the priority got lower
      // the modified branch is at the end now and has been swapped with the modifiedBranch
      if(FTLowerBranch(firstBranchIdx+lastHPOffset,firstBranchIdx))
      {
        lastHPOffset--;
      }
    }
    else
    { // the modified node is the last one with the maximum priority
      lastHPOffset = 0;
      while (lastHPOffset < nbChildren - 1
          && !FTLowerBranch(firstBranchIdx + lastHPOffset + 1, firstBranchIdx + lastHPOffset))
      lastHPOffset++;
    }

    __EOSMGM_TREECOMMON_CHK3__
    checkConsistency(0, true);
    return;
  }

public:
  inline void
  sortBranchesAtNode(const tFastTreeIdx &node, bool recursive=false)
  {
    FastTreeBranchComparator<FsDataMemberForRand,FsAndFileDataComparerForBranchSorting,FsIdType> comparator(this);
    FastTreeBranchComparatorInv<FsDataMemberForRand,FsAndFileDataComparerForBranchSorting,FsIdType> comparator2(this);

    const tFastTreeIdx &firstBranchIdx = pNodes[node].treeData.firstBranchIdx;
    const tFastTreeIdx &nbChildren = pNodes[node].treeData.childrenCount;
    tFastTreeIdx &lastHPOffset = pNodes[node].fileData.lastHighestPriorityOffset;

    if(recursive)
    for(SchedTreeBase::tFastTreeIdx b=firstBranchIdx;b<firstBranchIdx+nbChildren;b++)
    sortBranchesAtNode(pBranches[b].sonIdx,true);

    __EOSMGM_TREECOMMON_CHK3__
    checkConsistency(node, false);

    if(nbChildren<2)
    return;

    std::sort(pBranches+firstBranchIdx,pBranches+firstBranchIdx+nbChildren,comparator);
    // other possible types of sorting algorithm
    //insertionSort(pBranches+firstBranchIdx,pBranches+firstBranchIdx+nbChildren,comparator2);
    //bubbleSort(pBranches+firstBranchIdx,pBranches+firstBranchIdx+nbChildren,comparator2);
    switch(nbChildren)
    {
      case 2:
      if(FTLowerBranch(firstBranchIdx+1,firstBranchIdx))
      lastHPOffset = 0;
      else
      lastHPOffset = 1;
      break;
      default:
      Branch *ub = std::upper_bound(pBranches+firstBranchIdx+1,pBranches+firstBranchIdx+nbChildren,pBranches[firstBranchIdx],comparator);
      lastHPOffset = (
          ub
          - (pBranches+firstBranchIdx+1));
      break;
    }
    __EOSMGM_TREECOMMON_CHK3__
    checkConsistency(node, true);

    return;
  }

  inline void
  sortAllBranches()
  {
    sortBranchesAtNode(0,true);
  }

  bool aggregateFileData(const tFastTreeIdx &node)
  {
    pNodes[node].fileData.takenSlotsCount = 0;
    pNodes[node].fileData.freeSlotsCount = 0;
    unsigned long long sumUlScore= 0;
    unsigned long long sumDlScore= 0;
    pNodes[node].fileData.maxDlScore = 0;
    pNodes[node].fileData.maxUlScore = 0;
    for (tFastTreeIdx bidx = pNodes[node].treeData.firstBranchIdx;
        bidx < pNodes[node].treeData.firstBranchIdx + pNodes[node].treeData.childrenCount; bidx++)
    {
      tFastTreeIdx childNode = pBranches[bidx].sonIdx;
      if(pNodes[childNode].treeData.childrenCount || isValidSlotNode(childNode)) // EXPERIMENT
      {
        pNodes[node].fileData.takenSlotsCount += pNodes[childNode].fileData.takenSlotsCount;
        pNodes[node].fileData.freeSlotsCount += pNodes[childNode].fileData.freeSlotsCount;
        sumUlScore += pNodes[childNode].fileData.avgUlScore * pNodes[childNode].fileData.freeSlotsCount;
        sumDlScore += pNodes[childNode].fileData.avgDlScore * pNodes[childNode].fileData.freeSlotsCount;
        if(pNodes[node].fileData.maxUlScore<pNodes[childNode].fileData.avgUlScore) pNodes[node].fileData.maxUlScore = pNodes[childNode].fileData.avgUlScore;
        if(pNodes[node].fileData.maxDlScore<pNodes[childNode].fileData.avgDlScore) pNodes[node].fileData.maxDlScore = pNodes[childNode].fileData.avgDlScore;
      }

    }
    pNodes[node].fileData.avgDlScore = pNodes[node].fileData.freeSlotsCount?sumDlScore/pNodes[node].fileData.freeSlotsCount:0;
    pNodes[node].fileData.avgUlScore = pNodes[node].fileData.freeSlotsCount?sumUlScore/pNodes[node].fileData.freeSlotsCount:0;
    return true;
  }

  bool aggregateFsData(const tFastTreeIdx &node)
  {
    double _mDlScore = 0;
    double _mUlScore = 0;
    double _mFillRatio = 0;
    double _mTotalSpace = 0;
    int count=0;

    for (tFastTreeIdx bidx = pNodes[node].treeData.firstBranchIdx;
        bidx < pNodes[node].treeData.firstBranchIdx + pNodes[node].treeData.childrenCount; bidx++)
    {
      tFastTreeIdx childNode = pBranches[bidx].sonIdx;
      bool availableBranch = ( (pNodes[childNode].fsData.mStatus & (Available|Disabled)) == Available);
      if(availableBranch)
      {
        if(pNodes[childNode].fsData.dlScore>0) _mDlScore += pNodes[childNode].fsData.dlScore;
        if(pNodes[childNode].fsData.ulScore>0) _mUlScore += pNodes[childNode].fsData.ulScore;
        _mTotalSpace += pNodes[childNode].fsData.totalSpace;
        _mFillRatio += pNodes[childNode].fsData.fillRatio * pNodes[childNode].fsData.totalSpace;
        count++;
        /// not a good idea to propagate the availability as we want to be able to make a branch as unavailable regardless of the status of the leaves
        pNodes[node].fsData.mStatus = (SchedTreeBase::tStatus) (pNodes[node].fsData.mStatus | (pNodes[childNode].fsData.mStatus & ~Available & ~Disabled) );// an intermediate node tell if a leave having is given status in under it or not
      }

    }
    if (_mTotalSpace)
    _mFillRatio /= _mTotalSpace;
    pNodes[node].fsData.dlScore = (char)(_mDlScore/count);
    pNodes[node].fsData.ulScore = (char)(_mUlScore/count);
    pNodes[node].fsData.fillRatio = (char)_mFillRatio;
    pNodes[node].fsData.totalSpace = (float)_mTotalSpace;
    return true;
  }

  inline void
  updateBranch(const tFastTreeIdx &node)
  {
    if(pNodes[node].treeData.childrenCount)
    {
      sortBranchesAtNode(node,false);
      aggregateFsData(node);
      aggregateFileData(node);
    }

    __EOSMGM_TREECOMMON_CHK3__
    checkConsistency(0, true);

    if(pNodes[node].treeData.fatherIdx!=node)
    updateBranch(pNodes[node].treeData.fatherIdx);
  }

  inline void
  updateTree(const tFastTreeIdx &node=0)
  {

    const tFastTreeIdx &firstBranchIdx = pNodes[node].treeData.firstBranchIdx;
    const tFastTreeIdx &nbChildren = pNodes[node].treeData.childrenCount;

    for(SchedTreeBase::tFastTreeIdx b=firstBranchIdx;b<firstBranchIdx+nbChildren;b++)
    updateTree(pBranches[b].sonIdx);

    if(nbChildren<2)
    pNodes[node].fileData.lastHighestPriorityOffset = 0;

    if(nbChildren)
    {
      sortBranchesAtNode(node,false);
      aggregateFsData(node);
      aggregateFileData(node);
    }

    pNodes[node].fileData.maxUlScore = pNodes[node].fsData.ulScore;
    pNodes[node].fileData.maxDlScore = pNodes[node].fsData.dlScore;
    pNodes[node].fileData.avgUlScore = pNodes[node].fsData.ulScore;
    pNodes[node].fileData.avgDlScore = pNodes[node].fsData.dlScore;

    __EOSMGM_TREECOMMON_CHK3__
    checkConsistency(node, true);
  }

  inline tFastTreeIdx
  getMaxNodeCount() const
  {
    return pMaxNodeCount;
  }

  inline static size_t sGetMaxDataMemSize()
  {
    return (sizeof(FastTreeNode) + sizeof(Branch)) * sGetMaxNodeCount();
  }

  inline tFastTreeIdx
  getNodeCount() const
  {
    return pNodeCount;
  }

  inline bool
  findFreeSlotsMultiple(std::vector<tFastTreeIdx>&idxs, tFastTreeIdx nReplicas, tFastTreeIdx startFrom = 0, bool allowUpRoot = false)
  {
    // NOT IMPLEMENTED
    eos_static_crit("NOT IMPLEMENTED");
    return false;
  }

  inline tFastTreeIdx
  findFreeSlotsAll(tFastTreeIdx *idxs, tFastTreeIdx sizeIdxs, tFastTreeIdx startFrom = 0, bool allowUpRoot = false, const int &maskStatus = None, tFastTreeIdx *upRootLevelsCount=NULL, tFastTreeIdx *upRootLevelsIdxs=NULL, tFastTreeIdx *upRootLevels=NULL) const
  {
    tFastTreeIdx sizeIdxsBak = sizeIdxs;
    if(upRootLevelsIdxs) *upRootLevelsCount = 0;
    if (_findFreeSlotsAll(idxs, sizeIdxs, startFrom, allowUpRoot, startFrom, maskStatus, upRootLevelsCount, upRootLevelsIdxs, upRootLevels, 0))
    {
      if(upRootLevelsIdxs)
      {
        for(int k=0;k<*upRootLevelsCount;k++) upRootLevelsIdxs[k] = sizeIdxsBak -upRootLevelsIdxs[k];
      }
      return sizeIdxsBak - sizeIdxs;
    }
    else
    return 0;
  }

  inline bool
  _findFreeSlotsAll(tFastTreeIdx *&idxs, tFastTreeIdx &sizeIdxs, tFastTreeIdx startFrom, bool allowUpRoot , tFastTreeIdx callerNode, const int &statusMask,
      tFastTreeIdx *upRootLevelsCount, tFastTreeIdx *upRootLevelsIdxs, tFastTreeIdx *upRootLevels, tFastTreeIdx currentUpRootLevel) const
  {
    if (!pNodes[startFrom].treeData.childrenCount)
    {
      if (pNodes[startFrom].fileData.freeSlotsCount && ((pNodes[startFrom].fsData.mStatus & statusMask) == statusMask) )
      {
        if (sizeIdxs)
        {
          if(isValidSlotNode(startFrom))
          {
            // if the slot is free, it should be a valid one, see the explanation in findFreeSlot
            if(upRootLevelsIdxs)
            {
              if( *upRootLevelsCount == 0 )
              {
                upRootLevels[0] = currentUpRootLevel;
                upRootLevelsIdxs[0] = sizeIdxs;
                (*upRootLevelsCount)++;
              }
              else if(upRootLevels[*upRootLevelsCount-1] < currentUpRootLevel)
              {
                upRootLevels[*upRootLevelsCount] = currentUpRootLevel;
                upRootLevelsIdxs[*upRootLevelsCount] = sizeIdxs;
                (*upRootLevelsCount)++;
              }
            }
            *idxs = startFrom;
            idxs++;
            sizeIdxs--;
          }
        }
        else
        {
          // no enough space to write all the replicas
          // it should not happen when called from findFreeSlotsAll because it's checked there
          return false;
        }
      }
    }
    for (tFastTreeIdx bidx = pNodes[startFrom].treeData.firstBranchIdx;
        bidx < pNodes[startFrom].treeData.firstBranchIdx + pNodes[startFrom].treeData.childrenCount; bidx++)
    {
      if ( pBranches[bidx].sonIdx == callerNode ||
          !pNodes[pBranches[bidx].sonIdx].fileData.freeSlotsCount ||
          !((pNodes[startFrom].fsData.mStatus & statusMask) == statusMask) )
      continue;
      if (!_findFreeSlotsAll(idxs, sizeIdxs, pBranches[bidx].sonIdx, false, startFrom, statusMask, upRootLevelsCount, upRootLevelsIdxs, upRootLevels, currentUpRootLevel))
      {
        // something is wrong. It should not happen
        // free slots are supposed to be there but none are found!
        eos_static_crit("Inconsistency in FastGeoTree");
        return false;
      }
    }

    if(allowUpRoot && startFrom)
    {
      if(upRootLevelsIdxs)
      {
        currentUpRootLevel++;
      }
      _findFreeSlotsAll(idxs, sizeIdxs, pNodes[startFrom].treeData.fatherIdx, true, startFrom, statusMask, upRootLevelsCount, upRootLevelsIdxs, upRootLevels, currentUpRootLevel);
    }

    return true;
  }

  inline void
  checkConsistency(tFastTreeIdx node, bool checkOrder = true, bool recursive = true, std::map<tFastTreeIdx, tFastTreeIdx> *map = 0)
  {
    bool del = false;
    if (map == 0)
    {
      map = new std::map<tFastTreeIdx, tFastTreeIdx>;
      del = true;
    }
    if (recursive)
    {
      for (tFastTreeIdx bidx = pNodes[node].treeData.firstBranchIdx; bidx < pNodes[node].treeData.firstBranchIdx + pNodes[node].treeData.childrenCount;
          bidx++)
      checkConsistency(pBranches[bidx].sonIdx, checkOrder, true, map);
    }

    assert(
        pNodes[node].treeData.childrenCount == 0 || ( pNodes[node].fileData.lastHighestPriorityOffset >= 0 && pNodes[node].fileData.lastHighestPriorityOffset < pNodes[node].treeData.childrenCount ));

    // check that every node is referred at most once in a branch
    for (tFastTreeIdx bidx = pNodes[node].treeData.firstBranchIdx; bidx < pNodes[node].treeData.firstBranchIdx + pNodes[node].treeData.childrenCount;
        bidx++)
    {
      // check that this node is not already referred
      assert(!map->count(pBranches[bidx].sonIdx));
      (*map)[pBranches[bidx].sonIdx] = node;// set the father in the map
    }

    // check the order is respected in the branches
    if (checkOrder)
    {
      bool checkedHpOfs = false;
      tFastTreeIdx lastHpOfs = 0;
      for (tFastTreeIdx bidx = pNodes[node].treeData.firstBranchIdx; bidx < pNodes[node].treeData.firstBranchIdx + pNodes[node].treeData.childrenCount - 1;
          bidx++)
      {
        assert(
            //!FTLower( &pNodes[pBranches[bidx].mSonIdx].mFsData, &pNodes[pBranches[bidx].mSonIdx].mFileData, &pNodes[pBranches[bidx+1].mSonIdx].mFsData, &pNodes[pBranches[bidx+1].mSonIdx].mFileData )
            !FTLowerBranch( bidx, bidx+1)
        );
        if (!checkedHpOfs
            && !FTEqual(&pNodes[pBranches[bidx].sonIdx].fsData, &pNodes[pBranches[bidx].sonIdx].fileData, &pNodes[pBranches[bidx + 1].sonIdx].fsData,
                &pNodes[pBranches[bidx + 1].sonIdx].fileData))
        {
          assert(lastHpOfs == pNodes[node].fileData.lastHighestPriorityOffset);
          checkedHpOfs = true;
        }
        lastHpOfs++;
      }
      if (!checkedHpOfs && lastHpOfs)
      {
        assert(pNodes[node].treeData.childrenCount-1 == pNodes[node].fileData.lastHighestPriorityOffset);
      }
    }
    if (del)
    delete map;
  }

  std::ostream&
  recursiveDisplay(std::ostream &os, bool useColors=false, const std::string &prefix = "") const
  {
    if(pNodes[0].treeData.childrenCount)
    {
      recursiveDisplay(os, prefix, 0, useColors);
      // reset the console colors in case it's used
      if(useColors) os<<"\033[0m";
    }
    return os;
  }

protected:
  FsDataMemberForRand pRandVar;
  FsAndFileDataComparerForBranchSorting pBranchComp;
public:
  FastTree() :
  pRandVar(), pBranchComp()
  {
    pMaxNodeCount = 0;
    pNodeCount = 0;
    pSelfAllocated = false;
  }

  ~FastTree()
  {
    if (pSelfAllocated)
    selfUnallocate();
  }

  void setSaturationThreshold( const char &thresh)
  {
    pBranchComp.saturationThresh = thresh;
  }
  void setSpreadingFillRatioCap(const char &cap)
  {
    pBranchComp.spreadingFillRatioCap = cap;
  }
  void setFillRatioCompTol(const char &tol)
  {
    pBranchComp.fillRatioCompTol = tol;
  }
  bool
  selfAllocate(tFastTreeIdx size)
  {
    pMaxNodeCount = size;
    size_t memsize = (sizeof(FastTreeNode) + sizeof(Branch)) * size;
    __EOSMGM_TREECOMMON_DBG2__ eos_static_debug("self allocation size = %lu\n",memsize);
    pNodes = (FastTreeNode*) new char[memsize];
    pBranches = (Branch*) (pNodes + size);
    pSelfAllocated = true;
    return true;
  }
  bool
  selfUnallocate()
  {
    delete[] pNodes;
    return true;
  }

  bool
  allocate(void *buffer, size_t bufsize, tFastTreeIdx size)
  {
    size_t memsize = (sizeof(FastTreeNode) + sizeof(Branch)) * size;
    if (bufsize < memsize)
    return false;
    pMaxNodeCount = size;
    pNodes = (FastTreeNode*) buffer;
    pBranches = (Branch*) (pNodes + size);
    pSelfAllocated = false;
    return true;
  }

  tSelf & operator = (const tSelf &model)
  {
    (*static_cast<SchedTreeBase*>(this)) = *static_cast<const SchedTreeBase*>(&model);
    this->pFs2Idx = model.pFs2Idx;
    this->pNodeCount = model.pNodeCount;
    this->pSelfAllocated = model.pSelfAllocated;
    this->pTreeInfo = model.pTreeInfo;
    this->pBranchComp = model.pBranchComp;
    return *this;
  }

  size_t
  copyToBuffer(char* buffer, size_t bufSize) const
  {
    size_t memsize = (sizeof(FastTreeNode) + sizeof(Branch)) * pNodeCount + sizeof(FastTree);
    if (bufSize < memsize)
    return memsize;
    // copy all the data members
    tSelf *destFastTree = (tSelf *) (buffer);
    // adjust the value of some of them
    (*destFastTree) = *this;
    destFastTree->pNodes = (FastTreeNode *) (buffer += sizeof(tSelf));
    memcpy(destFastTree->pNodes, pNodes, (sizeof(FastTreeNode)) * pNodeCount);
    destFastTree->pBranches = (Branch *) (buffer += sizeof(FastTreeNode) * pNodeCount);
    memcpy(destFastTree->pBranches, pBranches, (sizeof(Branch)) * pNodeCount);
    return 0;
  }

  template<typename T1,typename T2,typename T3> size_t
  copyToFastTree(FastTree<T1,T2,T3>* dest) const
  {
    return copyFastTree(dest,this);
  }

  std::ostream&
  recursiveDisplay(std::ostream &os, const std::string &prefix, tFastTreeIdx node, bool useColors) const
  {
    std::string consoleEscapeCode,consoleReset;
    if(useColors)
    {
      bool isReadable = (pNodes[node].fsData.mStatus & Readable);
      bool isDisabled = (pNodes[node].fsData.mStatus & Disabled);

      bool isWritable = (pNodes[node].fsData.mStatus & Writable);
      bool isAvailable = (pNodes[node].fsData.mStatus & Available);
      bool isDraining = (pNodes[node].fsData.mStatus & Draining);
      bool isFs = ((*pTreeInfo)[node].nodeType) == TreeNodeInfo::fs;
      consoleEscapeCode = "\033[";
      consoleReset = "\033[0m";

      if(isDisabled) // DISABLED
      consoleEscapeCode = consoleEscapeCode + ("2;39;49m");
      else
      {
        if(isFs && isDraining)
        consoleEscapeCode = consoleEscapeCode + ("1;33;");
        else
        consoleEscapeCode = consoleEscapeCode + ("1;39;");

        if( !isAvailable
            || (isFs && (!(isReadable || isWritable))) ) // UNAVAILABLE OR NOIO
        consoleEscapeCode = consoleEscapeCode + ("41");
        else if(isFs)
        {
          if( isReadable && ! isWritable ) // RO case
          consoleEscapeCode = consoleEscapeCode + "44";
          else if( !isReadable && isWritable )// WO case
          consoleEscapeCode = consoleEscapeCode + "43";
          else
          consoleEscapeCode = consoleEscapeCode + "49";
        }
        else
        {
          consoleEscapeCode = consoleEscapeCode + "49";
        }
        consoleEscapeCode = consoleEscapeCode + "m";
      }
    }
    std::stringstream ss;
    ss << prefix;
    os << std::right << std::setw(8) << std::setfill('-');
    tFastTreeIdx &nbChildren = pNodes[node].treeData.childrenCount;

    os<<consoleEscapeCode;

    if ((*pTreeInfo)[node].nodeType == TreeNodeInfo::intermediate)
    os << (*pTreeInfo)[node].geotag;
    else if ((*pTreeInfo)[node].nodeType == TreeNodeInfo::fs)
    os << std::dec << (unsigned int)(*pTreeInfo)[node].fsId;
    os << "/( free:" << (int) pNodes[node].fileData.freeSlotsCount << "|repl:" << (int) pNodes[node].fileData.takenSlotsCount
    << "|pidx:"<< (int) pNodes[node].fileData.lastHighestPriorityOffset<< "|status:";
//				<< std::hex << pNodes[node].fsData.mStatus << std::dec

    if((*pTreeInfo)[node].nodeType == TreeNodeInfo::intermediate)
    os << intermediateStatusToStr(pNodes[node].fsData.mStatus);
    else if((*pTreeInfo)[node].nodeType == TreeNodeInfo::fs)
    os << fsStatusToStr(pNodes[node].fsData.mStatus);

    os << std::dec
    << "|ulSc:"<< (int) pNodes[node].fsData.ulScore
    << "|dlSc:"<< (int) pNodes[node].fsData.dlScore
    << "|filR:"<< (int) pNodes[node].fsData.fillRatio
    << "|totS:"<< pNodes[node].fsData.totalSpace<< ")";
    ss << std::right << std::setw(7) << std::setfill(' ') << "";

    if (!nbChildren)
    {
      os << "@" << (*pTreeInfo)[node].host;
      os << consoleReset;
      os << std::endl;
    }
    else
    {
      os << consoleReset;
      os << std::endl;
      tFastTreeIdx &firstBranchIdx = pNodes[node].treeData.firstBranchIdx;
      for (tFastTreeIdx branchIdx = firstBranchIdx; branchIdx < firstBranchIdx + nbChildren; branchIdx++)
      {
        tFastTreeIdx childIdx = pBranches[branchIdx].sonIdx;
        std::string color;
        if(useColors)
        {
          if((pNodes[childIdx].fsData.mStatus & Disabled))
          color= "\033[2;39;49m";
          else
          color= "\033[1;39;49m";
        }

        bool lastChild = (branchIdx == firstBranchIdx + nbChildren - 1);
        if (lastChild)
        { // final branch
          os << ss.str() << color<< "`--";
          recursiveDisplay(os, ss.str() += (color+"   "), childIdx, useColors);
          os << ss.str() << std::endl;
        }
        else
        { // intermediate branch
          os << ss.str() << color<< "|--";
          recursiveDisplay(os, ss.str() += (color+"|  "), childIdx, useColors);
        }
      }
    }
    return os;
  }

  void
  decrementFreeSlot(tFastTreeIdx node, bool useHpSpeedUp = false)
  {
    // first update the node information
    __EOSMGM_TREECOMMON_CHK1__
    assert(pNodes[node].fileData.freeSlotsCount>0);
    __EOSMGM_TREECOMMON_CHK2__
    checkConsistency(0);
    pNodes[node].fileData.freeSlotsCount--;
    pNodes[node].fileData.takenSlotsCount++;
    //checkConsistency(0,false);

    // if there is a father node, update its branches
    if (node)
    {
      tFastTreeIdx father = pNodes[node].treeData.fatherIdx;
      tFastTreeIdx firstBranchIndex = pNodes[father].treeData.firstBranchIdx;
      tFastTreeIdx nbBranches = pNodes[father].treeData.childrenCount;
      tFastTreeIdx matchBranchIdx;
      // first locate the branch (it should be in the first positions if it's a placement)
      for (matchBranchIdx = firstBranchIndex; matchBranchIdx < firstBranchIndex + nbBranches && pBranches[matchBranchIdx].sonIdx != node; matchBranchIdx++)
      {
      }
      __EOSMGM_TREECOMMON_CHK1__
      assert(pBranches[matchBranchIdx].sonIdx==node);
      // the branches are supposed to be ordered before the update
      if (useHpSpeedUp)
      fixBranchSortingHP(father, matchBranchIdx);// optimized for
      else
      fixBranchSorting(father, matchBranchIdx);
      // finally iterate upper in the tree
      decrementFreeSlot(father, useHpSpeedUp);
    }
  }

  void
  incrementFreeSlot(tFastTreeIdx node, bool useHpSpeedUp = false)
  {
    // first update the node information
    __EOSMGM_TREECOMMON_CHK2__
    checkConsistency(0);
    pNodes[node].fileData.freeSlotsCount++;

    // if there is a father node, update its branches
    if (node)
    {
      tFastTreeIdx father = pNodes[node].treeData.fatherIdx;
      tFastTreeIdx firstBranchIndex = pNodes[father].treeData.firstBranchIdx;
      tFastTreeIdx nbBranches = pNodes[father].treeData.childrenCount;
      tFastTreeIdx matchBranchIdx;
      // first locate the branch (it should be in the first positions if it's a placement)
      for (matchBranchIdx = firstBranchIndex; matchBranchIdx < firstBranchIndex + nbBranches && pBranches[matchBranchIdx].sonIdx != node; matchBranchIdx++)
      {
      }
      __EOSMGM_TREECOMMON_CHK1__
      assert(pBranches[matchBranchIdx].sonIdx==node);
      // the branches are supposed to be ordered before the update
      if (useHpSpeedUp)
      fixBranchSortingHP(father, matchBranchIdx);// optimized for
      else
      fixBranchSorting(father, matchBranchIdx);
      // finally iterate upper in the tree
      incrementFreeSlot(father, useHpSpeedUp);
    }
  }

  bool
  findFreeSlotFirstHit(tFastTreeIdx& newReplica, tFastTreeIdx startFrom=0, bool allowUpRoot=false, bool decrFreeSlot = true)
  {
    if (pNodes[startFrom].fileData.freeSlotsCount)
    {
      if (!pNodes[startFrom].treeData.childrenCount)
      {
        if(isValidSlotNode(startFrom))
        {
          // we are arrived
          newReplica = startFrom;
          // update the file replica info in the tree
          if (decrFreeSlot)
          {
            decrementFreeSlot(newReplica, true);
          }
          return true;
        }
        else
        { // if the current one is not valid, all the other leaves sharing the same father are not (because they are ordered)
          // this also implies that all the available slots should satisfy this valid slot condition because we could be stuck in a
          // situation where some free slots are valid and some other are not and it's impossible to know when going through the tree
          assert(false);
          return false;
        }
      }
      else
      {
        if(pNodes[startFrom].fileData.lastHighestPriorityOffset)
        {
          return findFreeSlotFirstHit(newReplica, getRandomBranch(startFrom), false, decrFreeSlot);
        }
        else
        {
          return findFreeSlotFirstHit(newReplica, pBranches[pNodes[startFrom].treeData.firstBranchIdx].sonIdx, false,decrFreeSlot);
        }
      }
    }
    else
    {
      // no free slot then, try higher if allowed and not already at the root
      if (allowUpRoot && startFrom)
      {
        // we won't go through the current branch again because it has no free slot. Else, we wouldn't go uproot
        return findFreeSlotFirstHit(newReplica, pNodes[startFrom].treeData.fatherIdx, allowUpRoot, decrFreeSlot);
      }
      else
      return false;
    }
  }

  bool
  findFreeSlotSkipSaturated(tFastTreeIdx& newReplica, tFastTreeIdx startFrom, bool allowUpRoot, bool decrFreeSlot, bool *visited=NULL)
  {
    // initial call to allocate the visited array in the stack
    if(!visited)
    {
      // initialize children as non visited
      // visited children (over allocated but it allows a static allocation)
      bool localvisited[(256)^sizeof(tFastTreeIdx)];
      for(size_t t=0; t<(256^sizeof(tFastTreeIdx)); t++ ) localvisited[t] = false;

      SchedTreeBase::tFastTreeIdx fatherIdx = startFrom;
      if(!allowUpRoot)
      {
        //make the current branch the root
        swap(fatherIdx,pNodes[startFrom].treeData.fatherIdx);
      }

      bool ret = findFreeSlotSkipSaturated(newReplica, startFrom, true, decrFreeSlot, localvisited);

      if(!allowUpRoot)
      {
        // put back the original father
        swap(fatherIdx,pNodes[startFrom].treeData.fatherIdx);
      }

      return ret;
    }

    if(!visited[startFrom] && (pNodes[startFrom].fileData.freeSlotsCount) )
    {
      // it's a leaf
      if (!pNodes[startFrom].treeData.childrenCount)
      {
        if(isValidSlotNode(startFrom) && !isSaturatedSlotNode(startFrom))
        {
          eos_static_debug("node %d is valid and unsaturated", (int)startFrom );
          // we are arrived
          newReplica = startFrom;
          // update the file replica info in the tree
          if (decrFreeSlot)
          {
            decrementFreeSlot(newReplica, true);
          }
          // we found something, we stop here
          return true;
        }
        else
        {
          eos_static_debug("node %d is NOT (valid and unsaturated) status=%x, dlScore=%d, freeslot=%d, isvalid=%d, issaturated=%d", (int)startFrom,
              (int)pNodes[startFrom].fsData.mStatus,(int)pNodes[startFrom].fsData.dlScore,(int)pNodes[startFrom].fileData.freeSlotsCount
              ,(int)isValidSlotNode(startFrom),(int)isSaturatedSlotNode(startFrom));
          // there is nothing we can use here either not valid either saturated
          goto go_back;
        }
      }
      // it's a branch
      else
      {
        tFastTreeIdx priorityLevel, begBrIdx, endBrIdx;
        priorityLevel = 0;
        endBrIdx = begBrIdx = pNodes[startFrom].treeData.firstBranchIdx;
        const tFastTreeIdx endIdx = endBrIdx + pNodes[startFrom].treeData.childrenCount;
        // visit each level of priority
        while(endBrIdx<endIdx)
        {
          // if the first node is this level of priority doesn't have any slot available
          // and we reached that point. It means that the whole subranch doesn't have any available slot
          // we return false
          if(!pNodes[pBranches[begBrIdx].sonIdx].fileData.freeSlotsCount)
          {
            goto go_back;
          }

          // endBrIdx
          if(priorityLevel)
          {
            while(endBrIdx<endIdx &&
                !FTLowerBranch(endBrIdx,begBrIdx))
            endBrIdx++;
          }
          else
          {
            endBrIdx += pNodes[startFrom].fileData.lastHighestPriorityOffset+1;
          }

          // visit the current level of priority
          // as long as there is still some branch to try in this priority level, do it
          if(endBrIdx==begBrIdx+1)
          {
            if(findFreeSlotSkipSaturated(newReplica, pBranches[begBrIdx].sonIdx, false, decrFreeSlot,visited))
            return true;
          }
          else
          {
            tFastTreeIdx nodeIdxToVisit = 0;
            // try until no branch is selectable
            while(getRandomBranchGeneric(begBrIdx,endBrIdx,&nodeIdxToVisit,visited))
            {
              // if only one branch, no need to call getRandomBranch
              if(findFreeSlotSkipSaturated(newReplica, nodeIdxToVisit, false, decrFreeSlot,visited))
              return true;
            }
          }
          // move to the next priority level
          priorityLevel++;
          begBrIdx = endBrIdx;
        }
        // no slot available in any priority level -> nothing is available
        goto go_back;
      }
    }
    go_back:
    // if the node is already visited all the subbranches are visited too
    // go upstream
    if(allowUpRoot && startFrom!=pNodes[startFrom].treeData.fatherIdx)
    {
      visited[startFrom] = true;
      return findFreeSlotSkipSaturated(newReplica, pNodes[startFrom].treeData.fatherIdx, allowUpRoot, decrFreeSlot,visited);
    }
    else // we are back to the root (the node father of himself), no luck
    {
      visited[startFrom] = true;
      return false;
    }
  }

  inline bool
  findFreeSlot(tFastTreeIdx& newReplica, tFastTreeIdx startFrom=0, bool allowUpRoot=false, bool decrFreeSlot = true, bool skipSaturated=false)
  {
    if(skipSaturated)
    {
      return findFreeSlotSkipSaturated(newReplica,startFrom,allowUpRoot,decrFreeSlot);
    }
    else
    {
      return findFreeSlotFirstHit(newReplica,startFrom,allowUpRoot,decrFreeSlot);
    }
  }

  inline void disableSubTree(const tFastTreeIdx &node)
  {
    // need to call update after calling this function
    const tFastTreeIdx &firstBranchIdx = pNodes[node].treeData.firstBranchIdx;
    const tFastTreeIdx &nbChildren = pNodes[node].treeData.childrenCount;
    disableNode(node);
    if(nbChildren)
    {
      for (tFastTreeIdx branchIdx = firstBranchIdx; branchIdx < firstBranchIdx + nbChildren; branchIdx++)
      {
        disableSubTree(pBranches[branchIdx].sonIdx);
      }
    }
  }

  inline void enableSubTree(const tFastTreeIdx &node)
  {
    // need to call update after calling this function
    const tFastTreeIdx &firstBranchIdx = pNodes[node].treeData.firstBranchIdx;
    const tFastTreeIdx &nbChildren = pNodes[node].treeData.childrenCount;
    enableNode(node);
    if(nbChildren)
    {
      for (tFastTreeIdx branchIdx = firstBranchIdx; branchIdx < firstBranchIdx + nbChildren; branchIdx++)
      {
        enableSubTree(pBranches[branchIdx].sonIdx);
      }
    }
  }

  inline void disableNode(const tFastTreeIdx &node)
  {
    // need to call update after calling this function
    pNodes[node].fsData.mStatus |= Disabled;
  }
  inline void enableNode(const tFastTreeIdx &node)
  {
    // need to call update after calling this function
    pNodes[node].fsData.mStatus &= ~Disabled;
  }
};

template<typename T1,typename T2,typename T3, typename T4,typename T5, typename T6> inline size_t
copyFastTree(FastTree<T1,T2,T3>* dest,const FastTree<T4,T5,T6>* src)
{
  if (dest->pMaxNodeCount < src->pNodeCount)
  return src->pNodeCount;
  // copy some members
  dest->pFs2Idx = src->pFs2Idx;
  dest->pTreeInfo = src->pTreeInfo;
  dest->pNodeCount = src->pNodeCount;
  // copy the nodes and the branches
<<<<<<< HEAD
  memcpy(dest->pNodes, src->pNodes, (sizeof(typename FastTree<T1,T2,T3>::FastTreeNode)) * src->pMaxNodeCount);
  memcpy(dest->pBranches, src->pBranches, (sizeof(typename FastTree<T4,T5,T6>::Branch)) * src->pMaxNodeCount);
=======
  memcpy(dest->pNodes, src->pNodes, (sizeof(typename FastTree<T1,T2>::FastTreeNode)) * src->pNodeCount);
  memcpy(dest->pBranches, src->pBranches, (sizeof(typename FastTree<T1,T2>::Branch)) * src->pNodeCount);
>>>>>>> a1eb527e
  return 0;
}

template<typename FsDataMemberForRand, typename FsAndFileDataComparerForBranchSorting, typename FsIdType> struct FastTreeBranchComparator
{
  typedef FastTree<FsDataMemberForRand, FsAndFileDataComparerForBranchSorting, FsIdType> tFastTree;
  typedef FastTreeBranch tBranch;
  const tFastTree *fTree;
  FastTreeBranchComparator(const tFastTree *ftree) : fTree(ftree)
  {};
  bool operator() (tBranch left, tBranch right) const
  {
    return fTree->FTGreaterNode(left.sonIdx,right.sonIdx);
  };
};

template<typename FsDataMemberForRand, typename FsAndFileDataComparerForBranchSorting, typename FsIdType> struct FastTreeBranchComparatorInv
{
  typedef FastTree<FsDataMemberForRand, FsAndFileDataComparerForBranchSorting, FsIdType> tFastTree;
  typedef FastTreeBranch tBranch;
  const tFastTree *fTree;
  FastTreeBranchComparatorInv(const tFastTree *ftree) : fTree(ftree)
  {};
  bool operator() (tBranch left, tBranch right) const
  {
    return fTree->FTLowerNode(left.sonIdx,right.sonIdx);
  };
};

#if __EOSMGM_TREECOMMON__PACK__STRUCTURE__==1
#pragma pack(pop)
#endif

/*----------------------------------------------------------------------------*/
/**
 * @brief FastTree instantiation for replica placement.
 *
 */
/*----------------------------------------------------------------------------*/
typedef FastTree<PlacementPriorityRandWeightEvaluator, PlacementPriorityComparator> FastPlacementTree;

/**
 * @brief FastTree instantiation for replica Read-Only access.
 *
 */
/*----------------------------------------------------------------------------*/
typedef FastTree<AccessPriorityRandWeightEvaluator, ROAccessPriorityComparator> FastROAccessTree;

/**
 * @brief FastTree instantiation for replica Read-Write access.
 *
 */
/*----------------------------------------------------------------------------*/
typedef FastTree<AccessPriorityRandWeightEvaluator, RWAccessPriorityComparator> FastRWAccessTree;

/*----------------------------------------------------------------------------*/
/**
 * @brief FastTree instantiation for draining replica placement.
 *
 */
/*----------------------------------------------------------------------------*/
typedef FastTree<DrainingPlacementPriorityRandWeightEvaluator, DrainingPlacementPriorityComparator> FastDrainingPlacementTree;

/**
 * @brief FastTree instantiation for draining replica access.
 *
 */
/*----------------------------------------------------------------------------*/
typedef FastTree<DrainingAccessPriorityRandWeightEvaluator, DrainingAccessPriorityComparator> FastDrainingAccessTree;

/*----------------------------------------------------------------------------*/
/**
 * @brief FastTree instantiation for balancing replica placement.
 *
 */
/*----------------------------------------------------------------------------*/
typedef FastTree<BalancingPlacementPriorityRandWeightEvaluator, BalancingPlacementPriorityComparator> FastBalancingPlacementTree;

/**
 * @brief FastTree instantiation for balancing replica access.
 *
 */
/*----------------------------------------------------------------------------*/
typedef FastTree<BalancingAccessPriorityRandWeightEvaluator, BalancingAccessPriorityComparator> FastBalancingAccessTree;

/**
 * @brief FastTree instantiation for gateway selection
 *
 */
/*----------------------------------------------------------------------------*/
typedef FastTree<GatewayPriorityRandWeightEvaluator, GatewayPriorityComparator, char*> FastGatewayAccessTree;

template<typename T1, typename T2, typename T3>
inline std::ostream&
operator <<(std::ostream &os, const FastTree<T1, T2,T3> &tree)
{
  return tree.recursiveDisplay(os);
}

template<typename T1, typename T2, typename T3>
void __attribute__ ((used)) __attribute__ ((noinline))
debugDisplay(const FastTree<T1, T2,T3> &tree)
{
  tree.recursiveDisplay(std::cout);
}

EOSMGMNAMESPACE_END

#endif /* __EOSMGM_FASTTREE__H__ */<|MERGE_RESOLUTION|>--- conflicted
+++ resolved
@@ -2261,13 +2261,8 @@
   dest->pTreeInfo = src->pTreeInfo;
   dest->pNodeCount = src->pNodeCount;
   // copy the nodes and the branches
-<<<<<<< HEAD
-  memcpy(dest->pNodes, src->pNodes, (sizeof(typename FastTree<T1,T2,T3>::FastTreeNode)) * src->pMaxNodeCount);
-  memcpy(dest->pBranches, src->pBranches, (sizeof(typename FastTree<T4,T5,T6>::Branch)) * src->pMaxNodeCount);
-=======
   memcpy(dest->pNodes, src->pNodes, (sizeof(typename FastTree<T1,T2>::FastTreeNode)) * src->pNodeCount);
   memcpy(dest->pBranches, src->pBranches, (sizeof(typename FastTree<T1,T2>::Branch)) * src->pNodeCount);
->>>>>>> a1eb527e
   return 0;
 }
 
