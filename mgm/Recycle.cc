// ----------------------------------------------------------------------
// File: Recycle.cc
// Author: Andreas-Joachim Peters - CERN
// ----------------------------------------------------------------------

/************************************************************************
 * EOS - the CERN Disk Storage System                                   *
 * Copyright (C) 2011 CERN/Switzerland                                  *
 *                                                                      *
 * This program is free software: you can redistribute it and/or modify *
 * it under the terms of the GNU General Public License as published by *
 * the Free Software Foundation, either version 3 of the License, or    *
 * (at your option) any later version.                                  *
 *                                                                      *
 * This program is distributed in the hope that it will be useful,      *
 * but WITHOUT ANY WARRANTY; without even the implied warranty of       *
 * MERCHANTABILITY or FITNESS FOR A PARTICULAR PURPOSE.  See the        *
 * GNU General Public License for more details.                         *
 *                                                                      *
 * You should have received a copy of the GNU General Public License    *
 * along with this program.  If not, see <http://www.gnu.org/licenses/>.*
 ************************************************************************/

#include "common/Logging.hh"
#include "common/LayoutId.hh"
#include "common/Mapping.hh"
#include "common/RWMutex.hh"
#include "mgm/Recycle.hh"
#include "mgm/XrdMgmOfs.hh"
#include "mgm/Quota.hh"
#include "mgm/XrdMgmOfsDirectory.hh"
#include "XrdSys/XrdSysTimer.hh"

// MgmOfsConfigure prepends the proc directory path e.g. the bin is
// /eos/<instance/proc/recycle/
std::string Recycle::gRecyclingPrefix = "/recycle/";
std::string Recycle::gRecyclingAttribute = "sys.recycle";
std::string Recycle::gRecyclingTimeAttribute = "sys.recycle.keeptime";
std::string Recycle::gRecyclingKeepRatio = "sys.recycle.keepratio";
std::string Recycle::gRecyclingVersionKey = "sys.recycle.version.key";
std::string Recycle::gRecyclingPostFix = ".d";
int Recycle::gRecyclingPollTime = 30;

EOSMGMNAMESPACE_BEGIN

/*----------------------------------------------------------------------------*/
bool
Recycle::Start()
{
  // run an asynchronous recyling thread
  eos_static_info("constructor");
  mThread = 0;
  XrdSysThread::Run(&mThread, Recycle::StartRecycleThread,
                    static_cast<void*>(this), XRDSYSTHREAD_HOLD,
                    "Recycle garbage collection Thread");
  return (mThread ? true : false);
}

/*----------------------------------------------------------------------------*/

/*----------------------------------------------------------------------------*/
void
Recycle::Stop()
{
  // cancel the asynchronous recycle thread
  if (mThread) {
    XrdSysThread::Cancel(mThread);
    XrdSysThread::Join(mThread, 0);
  }

  mThread = 0;
}

void*
Recycle::StartRecycleThread(void* arg)
{
  return reinterpret_cast<Recycle*>(arg)->Recycler();
}

/*----------------------------------------------------------------------------*/
void*
Recycle::Recycler()
{
  //.............................................................................
  // Eternal thread doing garbage clean-up in the garbeg bin
  // - default garbage directory is '<instance-proc>/recycle/'
  // - one should define an attribute like 'sys.recycle.keeptime' on this dir
  //   to define the time in seconds how long files stay in the recycle bin
  //.............................................................................
  eos::common::Mapping::VirtualIdentity rootvid;
  eos::common::Mapping::Root(rootvid);
  XrdOucErrInfo lError;
  time_t lKeepTime = 0;
  double lSpaceKeepRatio = 0;
  std::multimap<time_t, std::string> lDeletionMap;
  time_t snoozetime = 10;
  unsigned long long lLowInodesWatermark = 0;
  unsigned long long lLowSpaceWatermark = 0;
  bool show_attribute_missing = true;
  eos_static_info("msg=\"async recycling thread started\"");
  // ---------------------------------------------------------------------------
  // wait that the namespace is initialized
  // ---------------------------------------------------------------------------
  bool go = false;

  do {
    XrdSysThread::SetCancelOff();
    {
      XrdSysMutexHelper(gOFS->InitializationMutex);

      if (gOFS->Initialized == gOFS->kBooted) {
        go = true;
      }
    }
    XrdSysThread::SetCancelOn();
    XrdSysTimer sleeper;
    sleeper.Wait(1000);
  } while (!go);

  XrdSysTimer sleeper;
  sleeper.Snooze(10);

  while (1) {
    //...........................................................................
    // every now and then we wake up
    //..........................................................................
    eos_static_info("snooze-time=%llu", snoozetime);
    XrdSysThread::SetCancelOn();
    XrdSysTimer sleeper;

    for (int i = 0; i < snoozetime / 10; i++) {
      sleeper.Snooze(10);
      {
        XrdSysMutexHelper lock(mWakeUpMutex);

        if (mWakeUp) {
          mWakeUp = false;
          break;
        }
      }
    }

    snoozetime =
      gRecyclingPollTime; // this will be reconfigured to an appropriate value later
    XrdSysThread::SetCancelOff();
    //...........................................................................
    // read our current policy setting
    //...........................................................................
    eos::IContainerMD::XAttrMap attrmap;

    //...........................................................................
    // check if this path has a recycle attribute
    //...........................................................................
    if (gOFS->_attr_ls(Recycle::gRecyclingPrefix.c_str(), lError, rootvid, "",
                       attrmap)) {
      eos_static_err("msg=\"unable to get attribute on recycle path\" recycle-path=%s",
                     Recycle::gRecyclingPrefix.c_str());
    } else {
      if (attrmap.count(Recycle::gRecyclingKeepRatio)) {
        // One can define a space threshold which actually leaves even older
        // files in the garbage bin until the threshold is reached for
        // simplicity we apply this threshold to volume & inodes
        lSpaceKeepRatio = strtod(attrmap[Recycle::gRecyclingKeepRatio].c_str(), 0);
        // Get group statistics for space and project id
        auto map_quotas = Quota::GetGroupStatistics(Recycle::gRecyclingPrefix,
                          Quota::gProjectId);

        if (!map_quotas.empty()) {
          unsigned long long usedbytes = map_quotas[SpaceQuota::kGroupBytesIs];
          unsigned long long maxbytes = map_quotas[SpaceQuota::kGroupBytesTarget];
          unsigned long long usedfiles = map_quotas[SpaceQuota::kGroupFilesIs];
          unsigned long long maxfiles = map_quotas[SpaceQuota::kGroupFilesTarget];

          if ((lSpaceKeepRatio > (1.0 * usedbytes / (maxbytes ? maxbytes : 999999999))) &&
              (lSpaceKeepRatio > (1.0 * usedfiles / (maxfiles ? maxfiles : 999999999)))) {
            eos_static_debug("msg=\"skipping recycle clean-up - ratio still low\" "
                             "ratio=%.02f space-ratio=%.02f inode-ratio=%.02f",
                             lSpaceKeepRatio,
                             1.0 * usedbytes / (maxbytes ? maxbytes : 999999999),
                             1.0 * usedfiles / (maxfiles ? maxfiles : 999999999));
            continue;
          }

          if ((lSpaceKeepRatio - 0.1) > 0) {
            lSpaceKeepRatio -= 0.1;
          }

          lLowInodesWatermark = (maxfiles * lSpaceKeepRatio);
          lLowSpaceWatermark = (maxbytes * lSpaceKeepRatio);
          eos_static_info("msg=\"cleaning by ratio policy\" low-inodes-mark=%lld "
                          "low-space-mark=%lld mark=%.02f", lLowInodesWatermark,
                          lLowSpaceWatermark, lSpaceKeepRatio);
        }
      }

      if (attrmap.count(Recycle::gRecyclingTimeAttribute)) {
        lKeepTime = strtoull(attrmap[Recycle::gRecyclingTimeAttribute].c_str(), 0, 10);
        eos_static_info("keep-time=%llu deletion-map=%llu", lKeepTime,
                        lDeletionMap.size());

        if (lKeepTime > 0) {
          if (!lDeletionMap.size()) {
            //...................................................................
            //  the deletion map is filled if there is nothing inside with files/
            //  directories found previously in the garbage bin
            //...................................................................
            std::string subdirs;
            XrdMgmOfsDirectory dirl1;
            XrdMgmOfsDirectory dirl2;
            XrdMgmOfsDirectory dirl3;
            int listrc = dirl1.open(Recycle::gRecyclingPrefix.c_str(), rootvid,
                                    (const char*) 0);

            if (listrc) {
              eos_static_err("msg=\"unable to list the garbage directory level-1\" recycle-path=%s",
                             Recycle::gRecyclingPrefix.c_str());
            } else {
              // loop over all directories = group directories
              const char* dname1;

              while ((dname1 = dirl1.nextEntry())) {
                {
                  std::string sdname = dname1;

                  if ((sdname == ".") || (sdname == "..")) {
                    continue;
                  }
                }
                std::string l2 = Recycle::gRecyclingPrefix;
                l2 += dname1;
                // list level-2 user directories
                listrc = dirl2.open(l2.c_str(), rootvid, (const char*) 0);

                if (listrc) {
                  eos_static_err("msg=\"unable to list the garbage directory level-2\" recycle-path=%s l2-path=%s",
                                 Recycle::gRecyclingPrefix.c_str(), l2.c_str());
                } else {
                  const char* dname2;

                  while ((dname2 = dirl2.nextEntry())) {
                    {
                      std::string sdname = dname2;

                      if ((sdname == ".") || (sdname == "..")) {
                        continue;
                      }
                    }
                    std::string l3 = l2;
                    l3 += "/";
                    l3 += dname2;
                    // list the level-3 entries
                    listrc = dirl3.open(l3.c_str(), rootvid, (const char*) 0);

                    if (listrc) {
                      eos_static_err("msg=\"unable to list the garbage directory level-2\" recycle-path=%s l2-path=%s l3-path=%s",
                                     Recycle::gRecyclingPrefix.c_str(), l2.c_str(), l3.c_str());
                    } else {
                      const char* dname3;

                      while ((dname3 = dirl3.nextEntry())) {
                        {
                          std::string sdname = dname3;

                          if ((sdname == ".") || (sdname == "..")) {
                            continue;
                          }
                        }
                        std::string l4 = l3;
                        l4 += "/";
                        l4 += dname3;
                        eos_static_info("path=%s", l4.c_str());
                        // Stat the directory to get the mtime
                        struct stat buf;

                        if (gOFS->_stat(l4.c_str(), &buf, lError, rootvid, "", 0, false)) {
                          eos_static_err("msg=\"unable to stat a garbage directory entry\" "
                                         "recycle-path=%s l2-path=%s l3-path=%s",
                                         Recycle::gRecyclingPrefix.c_str(), l2.c_str(), l3.c_str());
                        } else {
                          // Add to the garbage fifo deletion multimap
                          lDeletionMap.insert(std::pair<time_t, std::string > (buf.st_ctime, l4));
                        }
                      }

                      dirl3.close();
                    }
                  }

                  dirl2.close();
                }
              }

              dirl1.close();
            }
          } else {
            auto it = lDeletionMap.begin();
            time_t now = time(NULL);

            while (it != lDeletionMap.end()) {
              // take the first element and see if it is exceeding the keep time
              if ((it->first + lKeepTime) < now) {
                // This entry can be removed
                // If there is a keep-ratio policy defined we abort deletion once
                // we are enough under the thresholds
                if (attrmap.count(Recycle::gRecyclingKeepRatio)) {
                  auto map_quotas = Quota::GetGroupStatistics(Recycle::gRecyclingPrefix,
                                    Quota::gProjectId);

                  if (!map_quotas.empty()) {
                    unsigned long long usedbytes = map_quotas[SpaceQuota::kGroupBytesIs];
                    unsigned long long usedfiles = map_quotas[SpaceQuota::kGroupFilesIs];
                    eos_static_debug("low-volume=%lld is-volume=%lld low-inodes=%lld is-inodes=%lld",
                                     usedfiles,
                                     lLowInodesWatermark,
                                     usedbytes,
                                     lLowSpaceWatermark);

                    if ((lLowInodesWatermark >= usedfiles) &&
                        (lLowSpaceWatermark >= usedbytes)) {
                      eos_static_debug("msg=\"skipping recycle clean-up - ratio went under low watermarks\"");
                      break; // leave the deletion loop
                    }
                  }
                }

                XrdOucString delpath = it->second.c_str();

                if ((it->second.length()) &&
                    (delpath.endswith(Recycle::gRecyclingPostFix.c_str()))) {
                  //.............................................................
                  // do a directory deletion - first find all subtree children
                  //.............................................................
                  std::map<std::string, std::set<std::string> > found;
                  std::map<std::string, std::set<std::string> >::const_reverse_iterator rfoundit;
                  std::set<std::string>::const_iterator fileit;
                  XrdOucString stdErr;

                  if (gOFS->_find(it->second.c_str(), lError, stdErr, rootvid, found)) {
                    eos_static_err("msg=\"unable to do a find in subtree\" path=%s stderr=\"%s\"",
                                   it->second.c_str(), stdErr.c_str());
                  } else {
                    //...........................................................
                    // standard way to delete files recursively
                    //...........................................................
                    // delete files starting at the deepest level
                    for (rfoundit = found.rbegin(); rfoundit != found.rend(); rfoundit++) {
                      for (fileit = rfoundit->second.begin(); fileit != rfoundit->second.end();
                           fileit++) {
                        std::string fspath = rfoundit->first;
                        fspath += *fileit;

                        if (gOFS->_rem(fspath.c_str(), lError, rootvid, (const char*) 0)) {
                          eos_static_err("msg=\"unable to remove file\" path=%s", fspath.c_str());
                        } else {
                          eos_static_info("msg=\"permanently deleted file from recycle bin\" path=%s keep-time=%llu",
                                          fspath.c_str(), lKeepTime);
                        }
                      }
                    }

                    //...........................................................
                    // delete directories starting at the deepest level
                    //...........................................................
                    for (rfoundit = found.rbegin(); rfoundit != found.rend(); rfoundit++) {
                      //.........................................................
                      // don't even try to delete the root directory
                      //.........................................................
                      std::string fspath = rfoundit->first.c_str();

                      if (fspath == "/") {
                        continue;
                      }

                      if (gOFS->_remdir(rfoundit->first.c_str(), lError, rootvid, (const char*) 0)) {
                        eos_static_err("msg=\"unable to remove directory\" path=%s", fspath.c_str());
                      } else {
                        eos_static_info("msg=\"permanently deleted directory from recycle bin\" path=%s keep-time=%llu",
                                        fspath.c_str(), lKeepTime);
                      }
                    }
                  }

                  lDeletionMap.erase(it);
                  it = lDeletionMap.begin();
                } else {
                  //...........................................................
                  // do a single file deletion
                  //...........................................................
                  if (gOFS->_rem(it->second.c_str(), lError, rootvid, (const char*) 0)) {
                    eos_static_err("msg=\"unable to remove file\" path=%s", it->second.c_str());
                  }

                  lDeletionMap.erase(it);
                  it = lDeletionMap.begin();
                }
              } else {
                //...............................................................
                // this entry has still to be kept
                //...............................................................
                snoozetime = (it->first + lKeepTime) - now;

                if (snoozetime < gRecyclingPollTime) {
                  //.............................................................
                  // avoid to activate this thread too many times, 5 minutess
                  // resolution is perfectly fine
                  //.............................................................
                  snoozetime = gRecyclingPollTime;
                }

                if (snoozetime > lKeepTime) {
                  eos_static_warning("msg=\"snooze time exceeds keeptime\" snooze-time=%llu keep-time=%llu",
                                     snoozetime, lKeepTime);
                  //.............................................................
                  // that is sort of strange but let's have a fix for that
                  //.............................................................
                  snoozetime = lKeepTime;
                }

                it++;
              }
            }
          }
        } else {
          eos_static_warning("msg=\"parsed '%s' attribute as keep-time of %llu seconds - ignoring!\" recycle-path=%s",
                             Recycle::gRecyclingTimeAttribute.c_str(), Recycle::gRecyclingPrefix.c_str());
        }
      } else {
        if (show_attribute_missing) {
          eos_static_warning("msg=\"unable to read '%s' attribute on recycle path - undefined!\" recycle-path=%s",
                             Recycle::gRecyclingTimeAttribute.c_str(), Recycle::gRecyclingPrefix.c_str());
          show_attribute_missing = false;
        }
      }
    }
  };

  return 0;
}

/*----------------------------------------------------------------------------*/
int
Recycle::ToGarbage(const char* epname, XrdOucErrInfo& error)
{
  eos::common::Mapping::VirtualIdentity rootvid;
  eos::common::Mapping::Root(rootvid);
  char srecyclegroup[4096];
  char srecycleuser[4096];
  char srecyclepath[4096];
  // If path ends with '/' we recycle a full directory tree aka directory
  bool isdir = false;
  // rewrite the file name /a/b/c as #:#a#:#b#:#c
  XrdOucString contractedpath = mPath.c_str();

  if (contractedpath.endswith("/")) {
    isdir = true;
    mPath.erase(mPath.length() - 1);
    // remove the '/' indicating a recursive directory recycling
    contractedpath.erase(contractedpath.length() - 1);
  }

  if (mRecycleDir.length() > 1) {
    if (mRecycleDir[mRecycleDir.length() - 1] == '/') {
      mRecycleDir.erase(mRecycleDir.length() - 1);
    }
  }

  while (contractedpath.replace("/", "#:#")) {
  }

  // For dir's we add a '.d' in the end of the recycle path
  std::string lPostFix = "";

  if (isdir) {
    lPostFix = Recycle::gRecyclingPostFix;
  }

  snprintf(srecyclegroup, sizeof(srecyclegroup) - 1, "%s/%u", mRecycleDir.c_str(),
           mOwnerGid);
  snprintf(srecycleuser, sizeof(srecycleuser) - 1, "%s/%u/%u",
           mRecycleDir.c_str(),
           mOwnerGid, mOwnerUid);
  snprintf(srecyclepath, sizeof(srecyclepath) - 1, "%s/%u/%u/%s.%016llx%s",
           mRecycleDir.c_str(), mOwnerGid, mOwnerUid, contractedpath.c_str(),
           mId, lPostFix.c_str());
  mRecyclePath = srecyclepath;

  // Verify/create group/user directory
  if (gOFS->_mkdir(srecycleuser, S_IRUSR | S_IXUSR | SFS_O_MKPTH, error, rootvid,
                   "")) {
    return gOFS->Emsg(epname, error, EIO, "remove existing file - the "
                      "recycle space user directory couldn't be created");
  }

  // Check the user recycle directory
  struct stat buf;

  if (gOFS->_stat(srecycleuser, &buf, error, rootvid, "")) {
    return gOFS->Emsg(epname, error, EIO, "remove existing file - could not "
                      "determine ownership of the recycle space user directory",
                      srecycleuser);
  }

  // Check the ownership of the user directory
  if ((buf.st_uid != mOwnerUid) || (buf.st_gid != mOwnerGid)) {
    // Set the correct ownership
    if (gOFS->_chown(srecycleuser, mOwnerUid, mOwnerGid, error, rootvid, "")) {
      return gOFS->Emsg(epname, error, EIO, "remove existing file - could not "
                        "change ownership of the recycle space user directory",
                        srecycleuser);
    }
  }

  // Check the group recycle directory
  if (gOFS->_stat(srecyclegroup, &buf, error, rootvid, "")) {
    return gOFS->Emsg(epname, error, EIO, "remove existing file - could not "
                      "determine ownership of the recycle space group directory",
                      srecyclegroup);
  }

  // Check the ownership of the group directory
  if ((buf.st_uid != mOwnerUid) || (buf.st_gid != mOwnerGid)) {
    // Set the correct ownership
    if (gOFS->_chown(srecycleuser, mOwnerUid, mOwnerGid, error, rootvid, "")) {
      return gOFS->Emsg(epname, error, EIO, "remove existing file - could not "
                        "change ownership of the recycle space group directory",
                        srecycleuser);
    }
  }

  // Finally do the rename
  if (gOFS->_rename(mPath.c_str(), srecyclepath, error, rootvid, "", "", true,
                    true, false)) {
    return gOFS->Emsg(epname, error, EIO, "rename file/directory", srecyclepath);
  }

  // store the recycle path in the error object
  error.setErrInfo(0, srecyclepath);
  return SFS_OK;
}

/*----------------------------------------------------------------------------*/
void
Recycle::Print(XrdOucString& stdOut, XrdOucString& stdErr,
               eos::common::Mapping::VirtualIdentity_t& vid, bool monitoring,
               bool translateids, bool details)
{
  XrdOucString uids;
  XrdOucString gids;
  std::map<gid_t, std::map<uid_t, bool> > printmap;
  eos::common::Mapping::VirtualIdentity rootvid;
  eos::common::Mapping::Root(rootvid);

  if ((!vid.uid) ||
      (eos::common::Mapping::HasUid(3, vid.uid_list)) ||
      (eos::common::Mapping::HasGid(4, vid.gid_list))) {
    // add everything found in the recycle directory structure to the printmap
    std::string subdirs;
    XrdMgmOfsDirectory dirl1;
    XrdMgmOfsDirectory dirl2;
    int listrc = dirl1.open(Recycle::gRecyclingPrefix.c_str(), rootvid,
                            (const char*) 0);

    if (listrc) {
      eos_static_err("msg=\"unable to list the garbage directory level-1\" recycle-path=%s",
                     Recycle::gRecyclingPrefix.c_str());
    } else {
      // loop over all directories = group directories
      const char* dname1;

      while ((dname1 = dirl1.nextEntry())) {
        std::string sdname = dname1;

        if ((sdname == ".") || (sdname == "..")) {
          continue;
        }

        gid_t gid = strtoull(dname1, 0, 10);
        std::string l2 = Recycle::gRecyclingPrefix;
        l2 += dname1;
        // list level-2 user directories
        listrc = dirl2.open(l2.c_str(), rootvid, (const char*) 0);

        if (listrc) {
          eos_static_err("msg=\"unable to list the garbage directory level-2\" recycle-path=%s l2-path=%s",
                         Recycle::gRecyclingPrefix.c_str(), l2.c_str());
        } else {
          const char* dname2;

          while ((dname2 = dirl2.nextEntry())) {
            std::string sdname = dname2;

            if ((sdname == ".") || (sdname == "..")) {
              continue;
            }

            uid_t uid = strtoull(dname2, 0, 10);
            printmap[gid][uid] = true;
          }

          dirl2.close();
        }
      }

      dirl1.close();
    }
  } else {
    // add only the virtual user to the printmap
    printmap[vid.gid][vid.uid] = true;
  }

  if (details) {
    size_t count = 0;

    for (auto itgid = printmap.begin(); itgid != printmap.end(); itgid++) {
      for (auto ituid = itgid->second.begin(); ituid != itgid->second.end();
           ituid++) {
        XrdMgmOfsDirectory dirl;
        char sdir[4096];
        snprintf(sdir, sizeof(sdir) - 1, "%s/%u/%u/", Recycle::gRecyclingPrefix.c_str(),
                 (unsigned int) itgid->first, (unsigned int) ituid->first);
        int retc = dirl.open(sdir, vid, "");

        if (!retc) {
          const char* dname;

          while ((dname = dirl.nextEntry())) {
            std::string sdname = dname;

            if ((sdname == ".") || (sdname == "..")) {
              continue;
            }

            std::string fullpath = sdir;
            fullpath += dname;
            XrdOucString originode;
            XrdOucString origpath = dname;

            // demangle the original pathname
            while (origpath.replace("#:#", "/")) {
            }

            XrdOucString type = "file";
            struct stat buf;
            XrdOucErrInfo error;

            if (!gOFS->_stat(fullpath.c_str(), &buf, error, vid, "")) {
              if (translateids) {
                int errc = 0;
                uids = eos::common::Mapping::UidToUserName(buf.st_uid, errc).c_str();

                if (errc) {
                  uids = eos::common::Mapping::UidAsString(buf.st_uid).c_str();
                }

                gids = eos::common::Mapping::GidToGroupName(buf.st_gid, errc).c_str();

                if (errc) {
                  gids = eos::common::Mapping::GidAsString(buf.st_gid).c_str();
                }
              } else {
                uids = eos::common::Mapping::UidAsString(buf.st_uid).c_str();
                gids = eos::common::Mapping::GidAsString(buf.st_gid).c_str();
              }

              if (origpath.endswith(Recycle::gRecyclingPostFix.c_str())) {
                type = "recursive-dir";
                origpath.erase(origpath.length() - Recycle::gRecyclingPostFix.length());
              }

              originode = origpath;
              originode.erase(0, origpath.length() - 16);
              origpath.erase(origpath.length() - 17);

              if (monitoring) {
                XrdOucString sizestring;
                stdOut += "recycle=ls ";
                stdOut += " recycle-bin=";
                stdOut += Recycle::gRecyclingPrefix.c_str();
                stdOut += " uid=";
                stdOut += uids.c_str();
                stdOut += " gid=";
                stdOut += gids.c_str();
                stdOut += " size=";
                stdOut += eos::common::StringConversion::GetSizeString(sizestring,
                          (unsigned long long) buf.st_size);
                stdOut += " deletion-time=";
                char deltime[256];
                snprintf(deltime, sizeof(deltime) - 1, "%llu",
                         (unsigned long long) buf.st_ctime);
                stdOut += deltime;
                stdOut += " type=";
                stdOut += type.c_str();
                stdOut += " keylength.restore-path=";
                stdOut += (int) origpath.length();
                stdOut += " restore-path=";
                stdOut += origpath.c_str();
                stdOut += " restore-key=";
                stdOut += originode.c_str();
                stdOut += "\n";
              } else {
                char sline[4096];
                XrdOucString sizestring;

                if (count == 0) {
                  // print a header
                  snprintf(sline, sizeof(sline) - 1,
                           "# %-24s %-8s %-8s %-12s %-13s %-16s %-64s\n", "Deletion Time", "UID", "GID",
                           "SIZE", "TYPE", "RESTORE-KEY", "RESTORE-PATH");
                  stdOut += sline;
                  stdOut += "# ==============================================================================================================================\n";
                }

                char tdeltime[4096];
                std::string deltime = ctime_r(&buf.st_ctime, tdeltime);
                deltime.erase(deltime.length() - 1);
                snprintf(sline, sizeof(sline) - 1, "%-26s %-8s %-8s %-12s %-13s %-16s %-64s",
                         deltime.c_str(), uids.c_str(), gids.c_str(),
                         eos::common::StringConversion::GetSizeString(sizestring,
                             (unsigned long long) buf.st_size), type.c_str(), originode.c_str(),
                         origpath.c_str());

                if (stdOut.length() > 1 * 1024 * 1024 * 1024) {
                  stdOut += "... (truncated after 1G of output)\n";
                  retc = E2BIG;
                  stdErr += "warning: list too long - truncated after 1GB of output!\n";
                  return;
                }

                stdOut += sline;
                stdOut += "\n";
              }

              count++;

              if ((vid.uid) && (!vid.sudoer) && (count > 100000)) {
                stdOut += "... (truncated)\n";
                retc = E2BIG;
                stdErr += "warning: list too long - truncated after 100000 entries!\n";
                return;
              }
            }
          }
        }
      }
    }
  } else {
    auto map_quotas = Quota::GetGroupStatistics(Recycle::gRecyclingPrefix,
                      Quota::gProjectId);

    if (!map_quotas.empty()) {
      unsigned long long usedbytes = map_quotas[SpaceQuota::kGroupBytesIs];
      unsigned long long maxbytes = map_quotas[SpaceQuota::kGroupBytesTarget];
      unsigned long long usedfiles = map_quotas[SpaceQuota::kGroupFilesIs];
      unsigned long long maxfiles = map_quotas[SpaceQuota::kGroupFilesTarget];
      char sline[1024];
      XrdOucString sizestring1;
      XrdOucString sizestring2;
      eos::IContainerMD::XAttrMap attrmap;
      XrdOucErrInfo error;

      //...........................................................................
      // check if this path has a recycle attribute
      //...........................................................................
      if (gOFS->_attr_ls(Recycle::gRecyclingPrefix.c_str(), error, rootvid, "",
                         attrmap)) {
        eos_static_err("msg=\"unable to get attribute on recycle path\" "
                       "recycle-path=%s", Recycle::gRecyclingPrefix.c_str());
      }

      if (!monitoring) {
        stdOut += "# _________________________________________________________"
                  "__________________________________________________________________\n";
        snprintf(sline, sizeof(sline) - 1, "# used %s out of %s (%.02f%% volume "
                 "/ %.02f%% inodes used) Object-Lifetime %s [s] Keep-Ratio %s",
                 eos::common::StringConversion::GetReadableSizeString(sizestring1, usedbytes,
                     "B"),
                 eos::common::StringConversion::GetReadableSizeString(sizestring2, maxbytes,
                     "B"),
                 usedbytes * 100.0 / maxbytes,
                 usedfiles * 100.0 / maxfiles,
                 attrmap.count(Recycle::gRecyclingTimeAttribute) ?
                 attrmap[Recycle::gRecyclingTimeAttribute].c_str() : "not configured",
                 attrmap.count(Recycle::gRecyclingKeepRatio) ?
                 attrmap[Recycle::gRecyclingKeepRatio].c_str() : "not configured");
        stdOut += sline;
        stdOut += "\n";
        stdOut += "# _________________________________________________________"
                  "__________________________________________________________________\n";
      } else {
        snprintf(sline, sizeof(sline) - 1, "recycle-bin=%s usedbytes=%s "
                 "maxbytes=%s volumeusage=%.02f%% inodeusage=%.02f%% lifetime=%s ratio=%s",
                 Recycle::gRecyclingPrefix.c_str(),
                 eos::common::StringConversion::GetSizeString(sizestring1, usedbytes),
                 eos::common::StringConversion::GetSizeString(sizestring2, maxbytes),
                 usedbytes * 100.0 / maxbytes,
                 usedfiles * 100.0 / maxfiles,
                 attrmap.count(Recycle::gRecyclingTimeAttribute) ?
                 attrmap[Recycle::gRecyclingTimeAttribute].c_str() : "-1",
                 attrmap.count(Recycle::gRecyclingKeepRatio) ?
                 attrmap[Recycle::gRecyclingKeepRatio].c_str() : "-1");
        stdOut += sline;
        stdOut += "\n";
      }
    }
  }
}

/*----------------------------------------------------------------------------*/
int
Recycle::Restore(XrdOucString& stdOut, XrdOucString& stdErr,
                 eos::common::Mapping::VirtualIdentity_t& vid, const char* key,
                 XrdOucString& option)
{
  eos::common::Mapping::VirtualIdentity rootvid;
  eos::common::Mapping::Root(rootvid);

  if (!key) {
    stdErr += "error: invalid argument as recycle key\n";
    return EINVAL;
  }

<<<<<<< HEAD
  unsigned long long fid = strtoull(key, 0, 16);
=======

  XrdOucString skey = key;

  bool force_file=false;
  bool force_directory=false;


  if (skey.beginswith("fxid:"))
  {
    skey.erase(0,5);
    force_file = true;
  }

  if (skey.beginswith("pxid:"))
  {
    skey.erase(0,5);
    force_directory = true;
  }

  unsigned long long fid = strtoull(skey.c_str(), 0, 16);

  //...........................................................................
>>>>>>> 95aca785
  // convert the hex inode number into decimal and retrieve path name
  std::shared_ptr<eos::IFileMD> fmd;
  std::shared_ptr<eos::IContainerMD> cmd;
  std::string recyclepath;
  XrdOucString repath;
<<<<<<< HEAD
=======

  XrdOucString rprefix = Recycle::gRecyclingPrefix.c_str();

  rprefix += "/";
  rprefix += (int) vid.uid;
  rprefix += "/";
  rprefix += (int) vid.gid;

  while (rprefix.replace("//","/")){}

>>>>>>> 95aca785
  //-------------------------------------------
  {
    eos::common::RWMutexReadLock lock(gOFS->eosViewRWMutex);

<<<<<<< HEAD
    try {
      fmd = gOFS->eosFileService->getFileMD(fid);
      recyclepath = gOFS->eosView->getUri(fmd.get());
      repath = recyclepath.c_str();
    } catch (eos::MDException& e) {
    }

    if ((!fmd) ||
        (!repath.beginswith(Recycle::gRecyclingPrefix.c_str()))) {
      // if the recycling ID does not point to a file in the recycle bin
      // try if it points to a directory in the recycling bin
      try {
=======
    if (!force_directory)
    {
      try
      {
	fmd = gOFS->eosFileService->getFileMD(fid);
	recyclepath = gOFS->eosView->getUri(fmd);
	repath = recyclepath.c_str();
	if (!repath.beginswith(rprefix.c_str()))
	{
	  stdErr = "error: this is not a file in your recycle bin - try to prefix the key with pxid:<key>\n";
	  return EPERM;
	}
      }
      catch (eos::MDException &e)
      {
      }
    }
    
    if (!force_file && !fmd)
    {
      try
      {
>>>>>>> 95aca785
        cmd = gOFS->eosDirectoryService->getContainerMD(fid);
        recyclepath = gOFS->eosView->getUri(cmd.get());
        repath = recyclepath.c_str();
<<<<<<< HEAD
      } catch (eos::MDException& e) {
      }
    }

    if (!recyclepath.length()) {
=======
	if (!repath.beginswith(rprefix.c_str()))
	{
	  stdErr = "error: this is not a directory in your recycle bin\n";
	  return EPERM;
	}
      }
      catch (eos::MDException &e)
      {
      }
    }

    if (!recyclepath.length())
    {
>>>>>>> 95aca785
      stdErr = "error: cannot find object referenced by recycle-key=";
      stdErr += key;
      return ENOENT;
    }
  }
  // reconstruct original file name
  eos::common::Path cPath(recyclepath.c_str());
  XrdOucString originalpath = cPath.GetName();

  // Demangle path
  while (originalpath.replace("#:#", "/")) { }

  if (originalpath.endswith(Recycle::gRecyclingPostFix.c_str())) {
    originalpath.erase(originalpath.length() - Recycle::gRecyclingPostFix.length() -
                       16 - 1);
  } else {
    originalpath.erase(originalpath.length() - 16 - 1);
  }

  // Check that this is a path to recycle
  if (!repath.beginswith(Recycle::gRecyclingPrefix.c_str())) {
    stdErr = "error: referenced object cannot be recycled\n";
    return EINVAL;
  }

  eos::common::Path oPath(originalpath.c_str());
  // Check if the client is the owner of the object to recycle
  struct stat buf;
  XrdOucErrInfo lError;

  if (gOFS->_stat(cPath.GetPath(), &buf, lError, rootvid, "")) {
    stdErr += "error: unable to stat path to be recycled\n";
    return EIO;
  }

  // check that the client is the owner of that object
  if (vid.uid != buf.st_uid) {
    stdErr += "error: to recycle this file you have to have the role of the file owner: uid=";
    stdErr += (int) buf.st_uid;
    stdErr += "\n";
    return EPERM;
  }

  // check if original parent path exists
  if (gOFS->_stat(oPath.GetParentPath(), &buf, lError, rootvid, "")) {
    stdErr = "error: you have to recreate the restore directory path=";
    stdErr += oPath.GetParentPath();
    stdErr += " to be able to restore this file/tree\n";
    stdErr += "hint: retry after creating the mentioned directory\n";
    return ENOENT;
  }

  // check if original path is existing
  if (!gOFS->_stat(oPath.GetPath(), &buf, lError, rootvid, "")) {
    if ((option.find("--force-original-name") == STR_NPOS) &&
        (option.find("-f") == STR_NPOS)) {
      stdErr += "error: the original path is already existing - use '--force-original-name' or '-f' to put the deleted file/tree back and rename the file/tree in place to <name>.<inode>\n";
      return EEXIST;
    } else {
      std::string newold = oPath.GetPath();
      char sp[256];
      snprintf(sp, sizeof(sp) - 1, "%016llx",
               (unsigned long long)(S_ISDIR(buf.st_mode) ? buf.st_ino : buf.st_ino >> 28));
      newold += ".";
      newold += sp;

      if (gOFS->_rename(oPath.GetPath(), newold.c_str(), lError, rootvid, "", "",
                        true, true)) {
        stdErr += "error: failed to rename the existing file/tree where we need to restore path=";
        stdErr += oPath.GetPath();
        stdErr += "\n";
        stdErr += lError.getErrText();
        return EIO;
      } else {
        stdOut += "warning: renamed restore path=";
        stdOut += oPath.GetPath();
        stdOut += " to backup-path=";
        stdOut += newold.c_str();
        stdOut += "\n";
      }
    }
  }

  // do the 'undelete' aka rename
  if (gOFS->_rename(cPath.GetPath(), oPath.GetPath(), lError, rootvid, "", "",
                    true)) {
    stdErr += "error: failed to undelete path=";
    stdErr += oPath.GetPath();
    stdErr += "\n";
    return EIO;
  } else {
    stdOut += "success: restored path=";
    stdOut += oPath.GetPath();
    stdOut += "\n";
  }

  if ((option.find("--restore-versions") == STR_NPOS) &&
      (option.find("-r") == STR_NPOS)) {
    // don't restore old versions
    return 0;
  }

  XrdOucString vkey;

  if (gOFS->_attr_get(oPath.GetPath(), lError, rootvid, "",
                      Recycle::gRecyclingVersionKey.c_str(), vkey)) {
    // no version directory to restore
    return 0;
  }

  int retc =  Restore(stdOut, stdErr, vid, vkey.c_str(), option);

  // mask an non existant version reference
  if (retc == ENOENT) {
    return 0;
  }

  return retc;
}

/*----------------------------------------------------------------------------*/
int
Recycle::Purge(XrdOucString& stdOut, XrdOucString& stdErr,
               eos::common::Mapping::VirtualIdentity_t& vid)
{
  eos::common::Mapping::VirtualIdentity rootvid;
  eos::common::Mapping::Root(rootvid);
  XrdMgmOfsDirectory dirl;
  char sdir[4096];
  snprintf(sdir, sizeof(sdir) - 1, "%s/%u/%u/", Recycle::gRecyclingPrefix.c_str(),
           (unsigned int) vid.gid, (unsigned int) vid.uid);
  int retc = dirl.open(sdir, vid, "");

  if (retc) {
    stdOut = "success: nothing has been purged!\n";
    return 0;
  }

  const char* dname;
  int nfiles_deleted = 0;
  int nbulk_deleted = 0;

  while ((dname = dirl.nextEntry())) {
    std::string sdname = dname;

    if ((sdname == ".") || (sdname == "..")) {
      continue;
    }

    std::string pathname = sdir;
    pathname += dname;
    struct stat buf;
    XrdOucErrInfo lError;

    if (!gOFS->_stat(pathname.c_str(), &buf, lError, vid, "")) {
      // execute a proc command
      ProcCommand Cmd;
      XrdOucString info;

      if (S_ISDIR(buf.st_mode)) {
        // we need recursive deletion
        info = "mgm.cmd=rm&mgm.option=r&mgm.path=";
      } else {
        info = "mgm.cmd=rm&mgm.path=";
      }

      info += pathname.c_str();
      int result = Cmd.open("/proc/user", info.c_str(), rootvid, &lError);
      Cmd.AddOutput(stdOut, stdErr);

      if (!stdOut.endswith("\n")) {
        stdOut += "\n";
      }

      if (!stdErr.endswith("\n")) {
        stdErr += "\n";
      }

      Cmd.close();

      if (!result) {
        if (S_ISDIR(buf.st_mode)) {
          nbulk_deleted++;
        } else {
          nfiles_deleted++;
        }
      }
    }
  }

  dirl.close();
  stdOut += "success: purged ";
  stdOut += (int) nbulk_deleted;
  stdOut += " bulk deletions and ";
  stdOut += (int) nfiles_deleted;
  stdOut += " individual files from the recycle bin!\n";
  return 0;
}

/*----------------------------------------------------------------------------*/
int
Recycle::Config(XrdOucString& stdOut, XrdOucString& stdErr,
                eos::common::Mapping::VirtualIdentity_t& vid, const char* arg,
                XrdOucString& option)
{
  XrdOucErrInfo lError;
  eos::common::Mapping::VirtualIdentity rootvid;
  eos::common::Mapping::Root(rootvid);

  if (vid.uid != 0) {
    stdErr = "error: you need to be root to configure the recycle bin and/or recycle polcies";
    stdErr += "\n";
    return EPERM;
  }

  if (option == "--add-bin") {
    if (!arg) {
      stdErr = "error: missing subtree argument\n";
      return EINVAL;
    }

    // execute a proc command
    ProcCommand Cmd;
    XrdOucString info;
    info = "eos.rgid=0&eos.ruid=0&mgm.cmd=attr&mgm.subcmd=set&mgm.option=r&mgm.path=";
    info += arg;
    info += "&mgm.attr.key=";
    info += Recycle::gRecyclingAttribute.c_str();
    info += "&mgm.attr.value=";
    info += Recycle::gRecyclingPrefix.c_str();
    int result = Cmd.open("/proc/user", info.c_str(), rootvid, &lError);
    Cmd.AddOutput(stdOut, stdErr);

    if (!stdOut.endswith("\n")) {
      stdOut += "\n";
    }

    if (!stdErr.endswith("\n")) {
      stdErr += "\n";
    }

    Cmd.close();
    return result;
  }

  if (option == "--remove-bin") {
    if (!arg) {
      stdErr = "error: missing subtree argument\n";
      return EINVAL;
    }

    // execute a proc command
    ProcCommand Cmd;
    XrdOucString info;
    info = "eos.rgid=0&eos.ruid=0&mgm.cmd=attr&mgm.subcmd=rm&mgm.option=r&mgm.path=";
    info += arg;
    info += "&mgm.attr.key=";
    info += Recycle::gRecyclingAttribute.c_str();
    int result = Cmd.open("/proc/user", info.c_str(), rootvid, &lError);
    Cmd.AddOutput(stdOut, stdErr);

    if (!stdOut.endswith("\n")) {
      stdOut += "\n";
    }

    if (!stdErr.endswith("\n")) {
      stdErr += "\n";
    }

    Cmd.close();
    return result;
  }

  if (option == "--size") {
    if (!arg) {
      stdErr = "error: missing size argument\n";
      return EINVAL;
    }

    XrdOucString ssize = arg;
    unsigned long long size = eos::common::StringConversion::GetSizeFromString(
                                ssize);

    if (!size) {
      stdErr = "error: size has been converted to 0 bytes - probably you made a type!\n";
      return EINVAL;
    }

    if (size < 1000ll * 1000ll * 10000ll) {
      stdErr = "error: a garbage bin smaller than 10 GB is not accepted!\n";
      return EINVAL;
    }

    // execute a proc command
    ProcCommand Cmd;
    XrdOucString info;
    info = "eos.rgid=0&eos.ruid=0&mgm.cmd=quota&mgm.subcmd=set&mgm.quota.space=";
    info += Recycle::gRecyclingPrefix.c_str();
    info += "&mgm.quota.gid=";
    info += (int) Quota::gProjectId;
    info += "&mgm.quota.maxbytes=";
    XrdOucString sizestring;
    info += eos::common::StringConversion::GetSizeString(sizestring, size);
    info += "&mgm.quota.maxinodes=10M";
    int result = Cmd.open("/proc/user", info.c_str(), rootvid, &lError);
    Cmd.AddOutput(stdOut, stdErr);

    if (!stdOut.endswith("\n")) {
      stdOut += "\n";
    }

    if (!stdErr.endswith("\n")) {
      stdErr += "\n";
    }

    Cmd.close();

    if (!result) {
      stdOut += "success: recycle bin size configured!\n";
    }

    gOFS->Recycler.WakeUp();
    return result;
  }

  if (option == "--lifetime") {
    if (!arg) {
      stdErr = "error: missing lifetime argument\n";
      return EINVAL;
    }

    XrdOucString ssize = arg;
    unsigned long long size = eos::common::StringConversion::GetSizeFromString(
                                ssize);

    if (!size) {
      stdErr = "error: lifetime has been converted to 0 seconds - probably you made a type!\n";
      return EINVAL;
    }

    if (size < 60) {
      stdErr = "error: a recycle bin lifetime less than 60s is not accepted!\n";
      return EINVAL;
    }

    char csize[256];
    snprintf(csize, sizeof(csize) - 1, "%llu", size);

    if (gOFS->_attr_set(Recycle::gRecyclingPrefix.c_str(),
                        lError,
                        rootvid,
                        "",
                        Recycle::gRecyclingTimeAttribute.c_str(),
                        csize)) {
      stdErr = "error: failed to set extended attribute '";
      stdErr += Recycle::gRecyclingTimeAttribute.c_str();
      stdErr += "'";
      stdErr += " at '";
      stdErr += Recycle::gRecyclingPrefix.c_str();
      stdErr += "'";
      return EIO;
    } else {
      stdOut += "success: recycle bin lifetime configured!\n";
    }

    gOFS->Recycler.WakeUp();
  }

  if (option == "--ratio") {
    if (!arg) {
      stdErr = "error: missing ratio argument\n";
      return EINVAL;
    }

    double ratio = strtod(arg, 0);

    if (!ratio) {
      stdErr = "error: ratio must be != 0\n";
      return EINVAL;
    }

    if ((ratio <= 0) || (ratio > 0.99)) {
      stdErr = "error: a recycle bin ratio has to be 0 < ratio < 1.0!\n";
      return EINVAL;
    }

    char dratio[256];
    snprintf(dratio, sizeof(dratio) - 1, "%0.2f", ratio);

    if (gOFS->_attr_set(Recycle::gRecyclingPrefix.c_str(),
                        lError,
                        rootvid,
                        "",
                        Recycle::gRecyclingKeepRatio.c_str(),
                        dratio)) {
      stdErr = "error: failed to set extended attribute '";
      stdErr += Recycle::gRecyclingKeepRatio.c_str();
      stdErr += "'";
      stdErr += " at '";
      stdErr += Recycle::gRecyclingPrefix.c_str();
      stdErr += "'";
      return EIO;
    } else {
      stdOut += "success: recycle bin ratio configured!\n";
    }

    gOFS->Recycler.WakeUp();
  }

  return 0;
}
EOSMGMNAMESPACE_END<|MERGE_RESOLUTION|>--- conflicted
+++ resolved
@@ -819,120 +819,70 @@
     return EINVAL;
   }
 
-<<<<<<< HEAD
-  unsigned long long fid = strtoull(key, 0, 16);
-=======
-
   XrdOucString skey = key;
-
-  bool force_file=false;
-  bool force_directory=false;
-
-
-  if (skey.beginswith("fxid:"))
-  {
-    skey.erase(0,5);
+  bool force_file = false;
+  bool force_directory = false;
+
+  if (skey.beginswith("fxid:")) {
+    skey.erase(0, 5);
     force_file = true;
   }
 
-  if (skey.beginswith("pxid:"))
-  {
-    skey.erase(0,5);
+  if (skey.beginswith("pxid:")) {
+    skey.erase(0, 5);
     force_directory = true;
   }
 
   unsigned long long fid = strtoull(skey.c_str(), 0, 16);
-
-  //...........................................................................
->>>>>>> 95aca785
   // convert the hex inode number into decimal and retrieve path name
   std::shared_ptr<eos::IFileMD> fmd;
   std::shared_ptr<eos::IContainerMD> cmd;
   std::string recyclepath;
   XrdOucString repath;
-<<<<<<< HEAD
-=======
-
   XrdOucString rprefix = Recycle::gRecyclingPrefix.c_str();
-
   rprefix += "/";
   rprefix += (int) vid.uid;
   rprefix += "/";
   rprefix += (int) vid.gid;
 
-  while (rprefix.replace("//","/")){}
-
->>>>>>> 95aca785
-  //-------------------------------------------
+  while (rprefix.replace("//", "/")) {}
+
   {
     eos::common::RWMutexReadLock lock(gOFS->eosViewRWMutex);
 
-<<<<<<< HEAD
-    try {
-      fmd = gOFS->eosFileService->getFileMD(fid);
-      recyclepath = gOFS->eosView->getUri(fmd.get());
-      repath = recyclepath.c_str();
-    } catch (eos::MDException& e) {
-    }
-
-    if ((!fmd) ||
-        (!repath.beginswith(Recycle::gRecyclingPrefix.c_str()))) {
-      // if the recycling ID does not point to a file in the recycle bin
-      // try if it points to a directory in the recycling bin
+    if (!force_directory) {
       try {
-=======
-    if (!force_directory)
-    {
-      try
-      {
-	fmd = gOFS->eosFileService->getFileMD(fid);
-	recyclepath = gOFS->eosView->getUri(fmd);
-	repath = recyclepath.c_str();
-	if (!repath.beginswith(rprefix.c_str()))
-	{
-	  stdErr = "error: this is not a file in your recycle bin - try to prefix the key with pxid:<key>\n";
-	  return EPERM;
-	}
-      }
-      catch (eos::MDException &e)
-      {
-      }
-    }
-    
-    if (!force_file && !fmd)
-    {
-      try
-      {
->>>>>>> 95aca785
+        fmd = gOFS->eosFileService->getFileMD(fid);
+        recyclepath = gOFS->eosView->getUri(fmd.get());
+        repath = recyclepath.c_str();
+
+        if (!repath.beginswith(rprefix.c_str())) {
+          stdErr = "error: this is not a file in your recycle bin - try to prefix the key with pxid:<key>\n";
+          return EPERM;
+        }
+      } catch (eos::MDException& e) {}
+    }
+
+    if (!force_file && !fmd) {
+      try {
         cmd = gOFS->eosDirectoryService->getContainerMD(fid);
         recyclepath = gOFS->eosView->getUri(cmd.get());
         repath = recyclepath.c_str();
-<<<<<<< HEAD
-      } catch (eos::MDException& e) {
-      }
+
+        if (!repath.beginswith(rprefix.c_str())) {
+          stdErr = "error: this is not a directory in your recycle bin\n";
+          return EPERM;
+        }
+      } catch (eos::MDException& e) {}
     }
 
     if (!recyclepath.length()) {
-=======
-	if (!repath.beginswith(rprefix.c_str()))
-	{
-	  stdErr = "error: this is not a directory in your recycle bin\n";
-	  return EPERM;
-	}
-      }
-      catch (eos::MDException &e)
-      {
-      }
-    }
-
-    if (!recyclepath.length())
-    {
->>>>>>> 95aca785
       stdErr = "error: cannot find object referenced by recycle-key=";
       stdErr += key;
       return ENOENT;
     }
   }
+
   // reconstruct original file name
   eos::common::Path cPath(recyclepath.c_str());
   XrdOucString originalpath = cPath.GetName();
@@ -984,7 +934,8 @@
   if (!gOFS->_stat(oPath.GetPath(), &buf, lError, rootvid, "")) {
     if ((option.find("--force-original-name") == STR_NPOS) &&
         (option.find("-f") == STR_NPOS)) {
-      stdErr += "error: the original path is already existing - use '--force-original-name' or '-f' to put the deleted file/tree back and rename the file/tree in place to <name>.<inode>\n";
+      stdErr += "error: the original path is already existing - use '--force-original-name' "
+                "or '-f' to put the deleted file/tree back and rename the file/tree in place to <name>.<inode>\n";
       return EEXIST;
     } else {
       std::string newold = oPath.GetPath();
