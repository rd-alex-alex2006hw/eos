--- conflicted
+++ resolved
@@ -108,11 +108,8 @@
   Master.cc
   Recycle.cc
   LRU.cc
-<<<<<<< HEAD
-=======
   WFE.cc
   Workflow.cc
->>>>>>> 02c6173e
   http/HttpServer.cc
   http/HttpHandler.cc
   http/s3/S3Handler.cc
@@ -128,11 +125,7 @@
   Features.cc
   geotree/SchedulingTreeTest.cc
   geotree/SchedulingSlowTree.cc
-<<<<<<< HEAD
-  geotree/SchedulingTreeCommon.cc)
-=======
   geotree/SchedulingTreeCommon.cc)  
->>>>>>> 02c6173e
 
 #-------------------------------------------------------------------------------
 # Add dependecy to EosAuthProto so we guarantee that the protocol buffer files
