// ----------------------------------------------------------------------
// File: XrdMgmOfs.hh
// Author: Andreas-Joachim Peters - CERN
// ----------------------------------------------------------------------

/************************************************************************
 * EOS - the CERN Disk Storage System                                   *
 * Copyright (C) 2011 CERN/Switzerland                                  *
 *                                                                      *
 * This program is free software: you can redistribute it and/or modify *
 * it under the terms of the GNU General Public License as published by *
 * the Free Software Foundation, either version 3 of the License, or    *
 * (at your option) any later version.                                  *
 *                                                                      *
 * This program is distributed in the hope that it will be useful,      *
 * but WITHOUT ANY WARRANTY; without even the implied warranty of       *
 * MERCHANTABILITY or FITNESS FOR A PARTICULAR PURPOSE.  See the        *
 * GNU General Public License for more details.                         *
 *                                                                      *
 * You should have received a copy of the GNU General Public License    *
 * along with this program.  If not, see <http://www.gnu.org/licenses/>.*
 ************************************************************************/

/*----------------------------------------------------------------------------*/
/**
 * @file   XrdMgmOfs.hh
 *
 * @brief  XRootD OFS plugin implementing meta data handling of EOS
 *
 * This class is the OFS plugin which is implemented the meta data and
 * management server part. To understand the functionality of the MGM you start
 * here. The class implements three objects, the MgmOfs object for generic
 * meta data operations, configuration and EOS thread daemon startup,
 * the MgmOfsFile class which implements operations on files - in the case of
 * an MGM this is mainly 'open' for redirection to an FST. There is one exception
 * the so called EOS 'proc' commands. Every EOS shell command is implemented as
 * an 'open for read', 'read', 'close' sequence where the open actually executes
 * an EOS shell command and the read streams the result back. For details of
 * this REST like request/response format look at the ProcInterface class and
 * the implementations in the mgm/proc directory. The XrdMgmDirectory class
 * is provided to implement the POSIX like 'open', 'readdir', 'closedir' syntax.
 * The MGM code uses mainly three global mutexes given in the order they have
 * to be used:
 * - eos::common::RWMutexXXXLock lock(FsView::gFsView.ViewMutex)  : lock 1
 * - eos::common::RWMutexXXXLock lock(gOFS->eosViewRWMutex)       : lock 2
 * - eos::common::RWMutexXXXLock lock(Quota::pMapMutex)           : lock 3
 * The XXX is either Read or Write depending what has to be done on the
 * objects they are protecting. The first mutex is the file system view object
 * (FsView.cc) which contains the current state of the storage
 * filesystem/node/group/space configuration. The second mutex is protecting
 * the quota configuration and scheduling. The last mutex is protecting the
 * namespace.
 * The implementation uses a bunch of convenience macros to cut the code short.
 * These macro's filter/map path names, apply redirection, stalling rules and
 * require certain authentication credentials to be able to run some function.
 * The MgmOfs functions are always split into the main entry function e.g.
 * "::access" and an internal function "::_access". The main function applies
 * typically the mentioned macros and converts the XRootD client identity object
 * into an EOS virtual identity. The interal function requires an EOS virtual
 * identity and contains the full implementation. This allows to apply
 * mapping & stall/redirection rules once and use the interval function
 * implementation from other main functions e.g. the "rename" function can use
 * the "_access" internal function to check some permissions etc.
 * The MGM run's the following sub-services
 * (implemented by objects and threaded daemons):
 * - Fsck
 * - Balancer
 * - Iostat
 * - Messaging
 * - Vst
 * - Deletion
 * - Filesystem Listener
 * - Httpd
 * - Recycler
 * - LRU
 *
 * Many functions in the MgmOfs interface take CGI parameters. The supported
 * CGI parameter are:
 * "eos.ruid" - uid role the client wants
 * "eos.rgid" - gid role the client wants
 * "eos.space" - space a user wants to use for scheduling a write
 * "eos.checksum" - checksum a file should have
 * "eos.lfn" - use this name as path name not the path parameter (used by prefix
 * redirector MGM's ...
 * "eos.bookingsize" - reserve the requested bytes in a file placement
 * "eos.cli.access=pio" - ask for a parallel open (changes the response of an open for RAIN layouts)
 * "eos.app" - set the application name reported by monitoring
 * "eos.targetsize" - expected size of a file to be uploaded
 * "eos.blockchecksum=ignore" - disable block checksum verification
 *
 * All path related functions take as parameters 'inpath' and 'ininfo'. These
 * parameters are remapped by the NAMESPACEMAP macro to path & info variables
 * which are not visible in the declaration of each function!
 */
/*----------------------------------------------------------------------------*/

#ifndef __EOSMGM_MGMOFS__HH__
#define __EOSMGM_MGMOFS__HH__

/*----------------------------------------------------------------------------*/
#include "authz/XrdCapability.hh"
#include "common/Mapping.hh"
#include "common/SymKeys.hh"
#include "common/Logging.hh"
#include "common/GlobalConfig.hh"
#include "common/CommentLog.hh"
#include "common/LinuxStat.hh"
#include "mq/XrdMqMessaging.hh"
#include "mq/XrdMqSharedObject.hh"
#include "mgm/ConfigEngine.hh"
#include "mgm/GeoTreeEngine.hh"
#include "mgm/Stat.hh"
#include "mgm/Iostat.hh"
#include "mgm/Fsck.hh"
#include "mgm/LRU.hh"
#include "mgm/Master.hh"
#include "mgm/Egroup.hh"
#include "mgm/Recycle.hh"
#include "mgm/Messaging.hh"
#include "mgm/VstMessaging.hh"
#include "mgm/ProcInterface.hh"
#include "mgm/http/HttpServer.hh"
#include "namespace/interface/IView.hh"
#include "namespace/interface/IFsView.hh"
#include "namespace/interface/IFileMDSvc.hh"
#include "namespace/interface/IContainerMDSvc.hh"
/*----------------------------------------------------------------------------*/
#include "XrdOuc/XrdOucHash.hh"
#include "XrdOuc/XrdOucTable.hh"
#include "XrdOuc/XrdOucTrace.hh"
#include "XrdSec/XrdSecEntity.hh"
#include "XrdSfs/XrdSfsInterface.hh"
#include "XrdSys/XrdSysPthread.hh"
#include "XrdSys/XrdSysTimer.hh"
/*----------------------------------------------------------------------------*/
#include <dirent.h>
/*----------------------------------------------------------------------------*/
#include "auth_plugin/ProtoUtils.hh"
/*----------------------------------------------------------------------------*/
#include "common/ZMQ.hh"
/*----------------------------------------------------------------------------*/

USE_EOSMGMNAMESPACE

//! Forward declaration
class XrdMgmOfsFile;
class XrdMgmOfsDirectory;

/*----------------------------------------------------------------------------*/
//! Class implementing atomic meta data commands
/*----------------------------------------------------------------------------*/
class XrdMgmOfs : public XrdSfsFileSystem, public eos::common::LogId {
  friend class XrdMgmOfsFile;
  friend class XrdMgmOfsDirectory;
  friend class ProcCommand;

public:
  // ---------------------------------------------------------------------------
  // Object Allocation Functions
  // ---------------------------------------------------------------------------

  //----------------------------------------------------------------------------
  //! Return a MGM directory object
  //!
  //! @param user user-name
  //! @param MonID monitor ID
  //!
  //! @return MGM directory object
  //----------------------------------------------------------------------------
  XrdSfsDirectory* newDir (char *user = 0, int MonID = 0);

  //----------------------------------------------------------------------------
  //! Return a MGM file object
  //!
  //! @param user user-name
  //! @param MonID monitor ID
  //!
  //! @return MGM file object 
  //----------------------------------------------------------------------------
  XrdSfsFile* newFile (char *user = 0, int MonID = 0);

  //----------------------------------------------------------------------------
  //! Meta data functions
  //! - the _XYZ functions are the internal version of XYZ when XrdSecEntity
  //! - objects have been mapped to VirtuIdentity's.
  //----------------------------------------------------------------------------

  //----------------------------------------------------------------------------
  // Chmod by client
  //----------------------------------------------------------------------------
  int chmod (const char *Name,
             XrdSfsMode Mode,
             XrdOucErrInfo &out_error,
             const XrdSecEntity *client = 0,
             const char *opaque = 0);

  // ---------------------------------------------------------------------------
  // chmod by vid
  // ---------------------------------------------------------------------------
  int _chmod (const char *Name,
              XrdSfsMode Mode,
              XrdOucErrInfo &out_error,
              eos::common::Mapping::VirtualIdentity &vid,
              const char *opaque = 0);

  // ---------------------------------------------------------------------------
  // chown by vid
  // ---------------------------------------------------------------------------
  int _chown (const char *Name,
              uid_t uid,
              gid_t gid,
              XrdOucErrInfo &out_error,
              eos::common::Mapping::VirtualIdentity &vid,
              const char *opaque = 0);

  // ---------------------------------------------------------------------------
  // checksum by client
  // ---------------------------------------------------------------------------
  int chksum (XrdSfsFileSystem::csFunc Func,
              const char *csName,
              const char *Path,
              XrdOucErrInfo &out_error,
              const XrdSecEntity *client = 0,
              const char *opaque = 0);

  // ---------------------------------------------------------------------------
  // check if file exists by client
  // ---------------------------------------------------------------------------
  int exists (const char *fileName,
              XrdSfsFileExistence &exists_flag,
              XrdOucErrInfo &out_error,
              const XrdSecEntity *client = 0,
              const char *opaque = 0);

  // ---------------------------------------------------------------------------
  // check if file exists by client bypassing authorization/mapping/bouncing
  // ---------------------------------------------------------------------------
  int _exists (const char *fileName,
               XrdSfsFileExistence &exists_flag,
               XrdOucErrInfo &out_error,
               const XrdSecEntity *client = 0,
               const char *opaque = 0);

  // ---------------------------------------------------------------------------
  //! check if file eixsts by vid
  // ---------------------------------------------------------------------------
  int
  _exists (const char *fileName,
           XrdSfsFileExistence &exists_flag,
           XrdOucErrInfo &out_error,
           eos::common::Mapping::VirtualIdentity &vid,
           const char *opaque = 0);

  enum eFSCTL {
    kFsctlMgmOfsOffset = 40000
  };

  // ---------------------------------------------------------------------------
  // EOS plugin call fan-out function
  // ---------------------------------------------------------------------------
  int FSctl (const int cmd,
             XrdSfsFSctl &args,
             XrdOucErrInfo &error,
             const XrdSecEntity *client);

  // ---------------------------------------------------------------------------
  // fsctl
  // ---------------------------------------------------------------------------
  int fsctl (const int cmd,
             const char *args,
             XrdOucErrInfo &out_error,
             const XrdSecEntity *client = 0);

  // ---------------------------------------------------------------------------
  //! get stats function (fake ok)
  // ---------------------------------------------------------------------------

  int
  getStats (char *buff, int blen)
  {
    return 0;
  }

  //----------------------------------------------------------------------------
  //! Return the version of the MGM software
  //!
  //! @return return a version string
  //----------------------------------------------------------------------------
  const char *getVersion ();


  // ---------------------------------------------------------------------------
  // create directory
  // ---------------------------------------------------------------------------
  int mkdir (const char *dirName,
             XrdSfsMode Mode,
             XrdOucErrInfo &out_error,
             const XrdSecEntity *client = 0,
             const char *opaque = 0)
  {
    return mkdir(dirName, Mode, out_error, client, opaque, 0);
  }

  int mkdir (const char *dirName,
             XrdSfsMode Mode,
             XrdOucErrInfo &out_error,
             const XrdSecEntity *client = 0,
             const char *opaque = 0,
             ino_t* outino = 0);

  // ---------------------------------------------------------------------------
  // create directory by vid
  // ---------------------------------------------------------------------------
  int _mkdir (const char *dirName,
              XrdSfsMode Mode,
              XrdOucErrInfo &out_error,
              eos::common::Mapping::VirtualIdentity &vid,
              const char *opaque = 0,
              ino_t* outino = 0);

  //----------------------------------------------------------------------------
  //! Prepare a file (EOS does nothing, only stall/redirect if configured)
  //!
  //! @return always SFS_OK
  //----------------------------------------------------------------------------
  int prepare (XrdSfsPrep &pargs,
               XrdOucErrInfo &out_error,
               const XrdSecEntity *client = 0);

  // ---------------------------------------------------------------------------
  // delete file
  // ---------------------------------------------------------------------------
  int rem (const char *path,
           XrdOucErrInfo &out_error,
           const XrdSecEntity *client = 0,
           const char *opaque = 0);

  // ---------------------------------------------------------------------------
  // delete file by vid
  // ---------------------------------------------------------------------------
  int _rem (const char *path,
            XrdOucErrInfo &out_error,
            eos::common::Mapping::VirtualIdentity &vid,
            const char *opaque = 0,
            bool simulate = false,
            bool keepversion = false,
	    bool no_recycling = false);

  // ---------------------------------------------------------------------------
  // find files internal function
  // ---------------------------------------------------------------------------
  int _find (const char *path,
             XrdOucErrInfo &out_error,
             XrdOucString &stdErr,
             eos::common::Mapping::VirtualIdentity &vid,
             std::map<std::string, std::set<std::string> > &found,
             const char* key = 0,
             const char* val = 0,
             bool nofiles = false,
             time_t millisleep = 0,
             bool nscounter = true,
             int maxdepth = 0
             );

  // ---------------------------------------------------------------------------
  // delete dir
  // ---------------------------------------------------------------------------
  int remdir (const char *dirName,
              XrdOucErrInfo &out_error,
              const XrdSecEntity *client = 0,
              const char *opaque = 0);

  // ---------------------------------------------------------------------------
  // delete dir by vid
  // ---------------------------------------------------------------------------
  int _remdir (const char *dirName,
               XrdOucErrInfo &out_error,
               eos::common::Mapping::VirtualIdentity &vid,
               const char *opaque = 0,
               bool simulate = false);

  // ---------------------------------------------------------------------------
  // rename file
  // ---------------------------------------------------------------------------
  int rename (const char *oldFileName,
              const char *newFileName,
              XrdOucErrInfo &out_error,
              const XrdSecEntity *client = 0,
              const char *opaqueO = 0,
              const char *opaqueN = 0);

  // ---------------------------------------------------------------------------
  // rename file by vid
  // ---------------------------------------------------------------------------
  int rename (const char *oldFileName,
              const char *newFileName,
              XrdOucErrInfo &out_error,
              eos::common::Mapping::VirtualIdentity &vid,
              const char *opaqueO = 0,
              const char *opaqueN = 0,
              bool overwrite = false);

  // ---------------------------------------------------------------------------
  // rename file by vid
  // ---------------------------------------------------------------------------
  int _rename (const char *oldFileName,
               const char *newFileName,
               XrdOucErrInfo &out_error,
               eos::common::Mapping::VirtualIdentity &vid,
               const char *opaqueO = 0,
               const char *opaqueN = 0,
               bool updateCTime = false,
               bool checkQuota = false,
               bool overwrite = false);

  // ---------------------------------------------------------------------------
  // symlink file/dir
  // ---------------------------------------------------------------------------
  int symlink (const char *sourceName,
               const char *targetName,
               XrdOucErrInfo &out_error,
               const XrdSecEntity *client = 0,
               const char *opaqueO = 0,
               const char *opaqueN = 0);

  // ---------------------------------------------------------------------------
  // symlink file/dir by vid
  // ---------------------------------------------------------------------------
  int symlink (const char *sourceName,
               const char *targetName,
               XrdOucErrInfo &out_error,
               eos::common::Mapping::VirtualIdentity &vid,
               const char *opaqueO = 0,
               const char *opaqueN = 0,
               bool overwrite = false);

  // ---------------------------------------------------------------------------
  // symlink file/dir by vid
  // ---------------------------------------------------------------------------
  int _symlink (const char *sourceName,
                const char *targetName,
                XrdOucErrInfo &out_error,
                eos::common::Mapping::VirtualIdentity &vid,
                const char *opaqueO = 0,
                const char *opaqueN = 0);

  // ---------------------------------------------------------------------------
  // read symbolic link
  // ---------------------------------------------------------------------------
  int readlink (const char *name,
                XrdOucErrInfo &out_error,
                XrdOucString &link,
                const XrdSecEntity *client = 0,
                const char *info = 0
                );

  // ---------------------------------------------------------------------------
  // read symbolic link
  // ---------------------------------------------------------------------------
  int _readlink (const char *name,
                 XrdOucErrInfo &out_error,
                 eos::common::Mapping::VirtualIdentity &vid,
                 XrdOucString &link
                 );


  // ---------------------------------------------------------------------------
  // stat file
  // ---------------------------------------------------------------------------
  int stat (const char *Name,
            struct stat *buf,
            XrdOucErrInfo &out_error,
            std::string* etag,
            const XrdSecEntity *client = 0,
            const char *opaque = 0,
            bool follow = true,
            std::string* uri = 0
            );

  int stat (const char *Name,
            struct stat *buf,
            XrdOucErrInfo &out_error,
            const XrdSecEntity *client = 0,
            const char *opaque = 0);

  // ---------------------------------------------------------------------------
  // stat file by vid
  // ---------------------------------------------------------------------------
  int _stat (const char *Name,
             struct stat *buf,
             XrdOucErrInfo &out_error,
             eos::common::Mapping::VirtualIdentity &vid,
             const char *opaque = 0,
             std::string* etag = 0,
             bool follow = true,
             std::string* uri = 0);


  // ---------------------------------------------------------------------------
  // stat file to retrieve mode
  // ---------------------------------------------------------------------------

  int
  stat (const char *Name,
        mode_t &mode,
        XrdOucErrInfo &out_error,
        const XrdSecEntity *client = 0,
        const char *opaque = 0)
  {
    struct stat bfr;
    int rc = stat(Name, &bfr, out_error, client, opaque);
    if (!rc) mode = bfr.st_mode;
    return rc;
  }

  // ---------------------------------------------------------------------------
  // stat link
  // ---------------------------------------------------------------------------
  int lstat (const char *Name,
             struct stat *buf,
             XrdOucErrInfo &out_error,
             const XrdSecEntity *client = 0,
             const char *opaque = 0);

  //----------------------------------------------------------------------------
  //! Truncate a file (not supported in EOS, only via the file interface)
  //!
  //! @return SFS_ERROR and EOPNOTSUPP
  //----------------------------------------------------------------------------
  int truncate (const char*, XrdSfsFileOffset, XrdOucErrInfo&, const XrdSecEntity*, const char*);

  // ---------------------------------------------------------------------------
  // check access permissions
  // ---------------------------------------------------------------------------
  int access (const char*, int mode, XrdOucErrInfo&, const XrdSecEntity*, const char*);

  // ---------------------------------------------------------------------------
  // check access permissions by vid
  // ---------------------------------------------------------------------------
  int _access (const char*, int mode, XrdOucErrInfo&, eos::common::Mapping::VirtualIdentity &vid, const char*);

  // ---------------------------------------------------------------------------
  // define access permissions by vid for a file/directory
  // ---------------------------------------------------------------------------
  int acc_access (const char*,
                  XrdOucErrInfo&,
                  eos::common::Mapping::VirtualIdentity &vid,
                  std::string& accperm);

  // ---------------------------------------------------------------------------
  // set utimes
  // ---------------------------------------------------------------------------
  int utimes (const char*, struct timespec *tvp, XrdOucErrInfo&, const XrdSecEntity*, const char*);
  // ---------------------------------------------------------------------------
  // set utimes by vid
  // ---------------------------------------------------------------------------
  int _utimes (const char*, struct timespec *tvp, XrdOucErrInfo&, eos::common::Mapping::VirtualIdentity &vid, const char* opaque = 0);

  // ---------------------------------------------------------------------------
  // touch a file
  // ---------------------------------------------------------------------------
  int _touch (const char *path,
              XrdOucErrInfo &error,
              eos::common::Mapping::VirtualIdentity &vid,
              const char *ininfo = 0);

  // ---------------------------------------------------------------------------
  // list extended attributes of a directory
  // ---------------------------------------------------------------------------
  int attr_ls (const char *path,
               XrdOucErrInfo &out_error,
               const XrdSecEntity *client,
               const char *opaque,
               eos::IContainerMD::XAttrMap &map);

  // ---------------------------------------------------------------------------
  // set extended attribute of a directory
  // ---------------------------------------------------------------------------
  int attr_set (const char *path,
                XrdOucErrInfo &out_error,
                const XrdSecEntity *client,
                const char *opaque,
                const char *key,
                const char *value);

  // ---------------------------------------------------------------------------
  // get extended attribute of a directory
  // ---------------------------------------------------------------------------
  int attr_get (const char *path,
                XrdOucErrInfo &out_error,
                const XrdSecEntity *client,
                const char *opaque,
                const char *key,
                XrdOucString &value);

  // ---------------------------------------------------------------------------
  // remove extended attribute of a directory
  // ---------------------------------------------------------------------------
  int attr_rem (const char *path,
                XrdOucErrInfo &out_error,
                const XrdSecEntity *client,
                const char *opaque,
                const char *key);

  // ---------------------------------------------------------------------------
  // list extended attributes by vid
  // ---------------------------------------------------------------------------
  int _attr_ls (const char *path,
                XrdOucErrInfo &out_error,
                eos::common::Mapping::VirtualIdentity &vid,
                const char *opaque,
                eos::IContainerMD::XAttrMap &map,
		bool lock=true,
		bool links=false);

  // ---------------------------------------------------------------------------
  // set extended attribute by vid
  // ---------------------------------------------------------------------------
  int _attr_set (const char *path,
                 XrdOucErrInfo &out_error,
                 eos::common::Mapping::VirtualIdentity &vid,
                 const char *opaque,
                 const char *key,
                 const char *value);

  // ---------------------------------------------------------------------------
  // get extended attribute by vid
  // ---------------------------------------------------------------------------
  int _attr_get (const char *path,
                 XrdOucErrInfo &out_error,
                 eos::common::Mapping::VirtualIdentity &vid,
                 const char *opaque,
                 const char *key,
                 XrdOucString &value,
                 bool islocked = false);

  // ---------------------------------------------------------------------------
  // remove extended attribute by vid
  // ---------------------------------------------------------------------------
  int _attr_rem (const char *path,
                 XrdOucErrInfo &out_error,
                 eos::common::Mapping::VirtualIdentity &vid,
                 const char *opaque,
                 const char *key);

  // ---------------------------------------------------------------------------
  // clear all extended attributes by vid
  // ---------------------------------------------------------------------------

  int _attr_clear (const char *path,
                   XrdOucErrInfo &out_error,
                   eos::common::Mapping::VirtualIdentity &vid,
                   const char *opaque);

  // ---------------------------------------------------------------------------
  // drop stripe by vid
  // ---------------------------------------------------------------------------
  int _dropstripe (const char *path,
                   XrdOucErrInfo &error,
                   eos::common::Mapping::VirtualIdentity &vid,
                   unsigned long fsid,
                   bool forceRemove = false);

  // ---------------------------------------------------------------------------
  // verify stripe by vid
  // ---------------------------------------------------------------------------
  int _verifystripe (const char *path,
                     XrdOucErrInfo &error,
                     eos::common::Mapping::VirtualIdentity &vid,
                     unsigned long fsid,
                     XrdOucString options);

  // ---------------------------------------------------------------------------
  // move stripe by vid
  // ---------------------------------------------------------------------------
  int _movestripe (const char *path,
                   XrdOucErrInfo &error,
                   eos::common::Mapping::VirtualIdentity &vid,
                   unsigned long sourcefsid,
                   unsigned long targetfsid,
                   bool expressflag = false);

  // ---------------------------------------------------------------------------
  // copy stripe by vid
  // ---------------------------------------------------------------------------
  int _copystripe (const char *path,
                   XrdOucErrInfo &error,
                   eos::common::Mapping::VirtualIdentity &vid,
                   unsigned long sourcefsid,
                   unsigned long targetfsid,
                   bool expressflag = false);

  // ---------------------------------------------------------------------------
  // replicate stripe by vid
  // ---------------------------------------------------------------------------
  int _replicatestripe (const char *path,
                        XrdOucErrInfo &error,
                        eos::common::Mapping::VirtualIdentity &vid,
                        unsigned long sourcefsid,
                        unsigned long targetfsid,
                        bool dropstripe = false,
                        bool expressflag = false);

  // ---------------------------------------------------------------------------
  // replicate stripe providing file meta data by vid
  // ---------------------------------------------------------------------------
  int _replicatestripe (eos::IFileMD* fmd,
                        const char* path,
                        XrdOucErrInfo &error,
                        eos::common::Mapping::VirtualIdentity &vid,
                        unsigned long sourcefsid,
                        unsigned long targetfsid,
                        bool dropstripe = false,
                        bool expressflag = false);

  // ---------------------------------------------------------------------------
  // merge one file into another one (used by conversion)
  // ---------------------------------------------------------------------------

  int merge (const char* src_path,
             const char* dst_path,
             XrdOucErrInfo &error,
             eos::common::Mapping::VirtualIdentity &vid
             );

  // ---------------------------------------------------------------------------
  // create a versioned file
  // ---------------------------------------------------------------------------

  int Version (eos::common::FileId::fileid_t fileid,
               XrdOucErrInfo &error,
               eos::common::Mapping::VirtualIdentity &vid,
               int max_versions,
               XrdOucString* versionedname = 0,
               bool simulate = false);

  // ---------------------------------------------------------------------------
  // purge versioned files to max_versions
  // ---------------------------------------------------------------------------

  int PurgeVersion (const char* versiondir,
                    XrdOucErrInfo &error,
                    int max_versions);

  // ---------------------------------------------------------------------------
  // send resync command to a file system
  // ---------------------------------------------------------------------------
  int SendResync (eos::common::FileId::fileid_t fid,
                  eos::common::FileSystem::fsid_t fsid);

  // ---------------------------------------------------------------------------
  // static Mkpath is not supported
  // ---------------------------------------------------------------------------

  static int
  Mkpath (const char *path,
          mode_t mode,
          const char *info = 0,
          XrdSecEntity* client = 0,
          XrdOucErrInfo* error = 0)
  {
    return SFS_ERROR;
  }

  // ---------------------------------------------------------------------------
  // make a file sharing path with signature
  // ---------------------------------------------------------------------------

  std::string CreateSharePath (const char* path,
                               const char* info,
                               time_t expires,
                               XrdOucErrInfo &error,
                               eos::common::Mapping::VirtualIdentity &vid);

  // ---------------------------------------------------------------------------
  // verify a file sharing path with signature
  // ---------------------------------------------------------------------------

  bool VerifySharePath (const char* path,
                        XrdOucEnv* opaque);


  // ---------------------------------------------------------------------------
  // create Ofs error messsage
  // ---------------------------------------------------------------------------
  int Emsg (const char *, XrdOucErrInfo&, int, const char *x,
            const char *y = "");

  // ---------------------------------------------------------------------------
  // Constructor
  // ---------------------------------------------------------------------------
  XrdMgmOfs (XrdSysError *lp);

  // ---------------------------------------------------------------------------
  //! Destructor
  // ---------------------------------------------------------------------------

  virtual
  ~XrdMgmOfs ()
  {
  }

  // ---------------------------------------------------------------------------
  // Configuration routine
  // ---------------------------------------------------------------------------
  virtual int Configure (XrdSysError &);

  // ---------------------------------------------------------------------------
  // Namespace file view initialization thread start function
  // ---------------------------------------------------------------------------
  static void* StaticInitializeFileView (void* arg);

  // ---------------------------------------------------------------------------
  // Namepsace file view boot function
  // ---------------------------------------------------------------------------
  void* InitializeFileView ();

  // ---------------------------------------------------------------------------
  // Signal handler thread start function
  // ---------------------------------------------------------------------------
  static void* StaticSignalHandlerThread (void* arg);

  // ---------------------------------------------------------------------------
  // Signal handler thread function
  // ---------------------------------------------------------------------------
  void* SignalHandlerThread ();

  //----------------------------------------------------------------------------
  //! Init function
  //!
  //! This is just kept to be compatible with standard OFS plugins, but it is
  //! not used for the moment.
  //!
  //----------------------------------------------------------------------------
  virtual bool Init (XrdSysError &);

  //----------------------------------------------------------------------------
  // Create Stall response
  //!
  //! @param error error object with text/code
  //! @param stime seconds to stall
  //! @param msg message for the client
  //!
  //! @return number of seconds of stalling
  //----------------------------------------------------------------------------
  int Stall (XrdOucErrInfo &error, int stime, const char *msg);

  //----------------------------------------------------------------------------
  //! Create Redirection response
  //!
  //! @param error error object with text/code
  //! @param host redirection target host
  //! @param port redirection target port
  //!
  //!---------------------------------------------------------------------------
  int Redirect (XrdOucErrInfo &error, const char* host, int &port);

  // ---------------------------------------------------------------------------
  // Test if a client needs to be stalled
  // ---------------------------------------------------------------------------
  bool ShouldStall (const char* function,
                    int accessmode,
                    eos::common::Mapping::VirtualIdentity &vid,
                    int &stalltime, XrdOucString &stallmsg);

  // ---------------------------------------------------------------------------
  // Test if a  client should be redirected
  // ---------------------------------------------------------------------------
  bool ShouldRedirect (const char* function,
                       int accessmode,
                       eos::common::Mapping::VirtualIdentity &vid,
                       XrdOucString &host,
                       int &port);

  //----------------------------------------------------------------------------
  //! Test if there is stall configured for the given rule
  //!
  //! @param path the path where the rule should be checked (currently unused)
  //! @param rule the rule to check e.g. rule = "ENOENT:*" meaning we send a
  //!         stall if an entry is missing
  //! @param stalltime returns the configured time to stall
  //! @param stallmsg returns the message displayed to the client during a stall
  //! @return true if there is a stall configured otherwise false
  //!
  //! The interface is generic to check for individual paths, but currently we
  //! just implemented global rules for any paths. See Access.cc for details.
  //----------------------------------------------------------------------------
  bool HasStall (const char* path,
                 const char* rule,
                 int &stalltime,
                 XrdOucString &stallmsg);

  //----------------------------------------------------------------------------
  //!Test if there is redirect configured for a given rule
  //!
  //! @param path the path where the rule should be checked (currently unused)
  //! @param rule the rule to check e.g. rule = "ENOENT:*" meaning we send a
  //!        redirect if an entry is missing
  //! @param host returns the redirection target host
  //! @param port returns the redirection target port
  //! @return true if there is a redirection configured otherwise false
  //!
  //! The interface is generic to check for individual paths, but currently we
  //! just implemented global rules for any paths. See Access.cc for details.
  //----------------------------------------------------------------------------
  bool HasRedirect (const char* path,
                    const char* rule,
                    XrdOucString &host,
                    int &port);

<<<<<<< HEAD
  //----------------------------------------------------------------------------
  //! Update the modification time for a directory to the current time
  //!
  //! @param id container id in the namespace
  //!
  //! We don't store directory modification times persistent in the namespace for
  //! performance reasonse. But to give (FUSE) clients the possiblity to do
  //! caching and see when there was a modification we keep an inmemory table
  //! with this modification times.
  //----------------------------------------------------------------------------
  void UpdateNowInmemoryDirectoryModificationTime (eos::IContainerMD::id_t id);

  //----------------------------------------------------------------------------
  //! Update the modification time for a directory to the given time
  //!
  //! @param id container id in the namespace
  //! @param mtime modification time to store
  //!
  //! We don't store directory modification times persistent in the namespace for
  //! performance reasonse. But to give (FUSE+Sync) clients the possiblity to do
  //! caching and see when there was a modification we keep an inmemory table
  //! with this modification times. We support upstream propagation of mtims for
  //! sync clients to discover changes in a subtree if sys.mtime.propagation was
  //! set as a directory attribute.
  //----------------------------------------------------------------------------
  void UpdateInmemoryDirectoryModificationTime (eos::IContainerMD::id_t id,
                                                eos::IContainerMD::ctime_t &ctime);
  
=======
>>>>>>> 5404aaf2
  // ---------------------------------------------------------------------------
  // Retrieve a mapping for a given path
  // ---------------------------------------------------------------------------
  void PathRemap (const char* inpath, XrdOucString &outpath); // global namespace remapping

  // ---------------------------------------------------------------------------
  // Add a path mapping rule
  // ---------------------------------------------------------------------------
  bool AddPathMap (const char* source, const char* target); // add a mapping to the path map

  // ---------------------------------------------------------------------------
  // Reset path mapping
  // ---------------------------------------------------------------------------
  void ResetPathMap (); // reset/empty the path map

  // ---------------------------------------------------------------------------
  // Send an explicit deletion message to any fsid/fid pair
  // ---------------------------------------------------------------------------
  bool DeleteExternal (eos::common::FileSystem::fsid_t fsid,
                       unsigned long long fid);

  
  // ---------------------------------------------------------------------------
  // Statistics circular buffer thread startup function
  // ---------------------------------------------------------------------------
  static void* StartMgmStats (void *pp);

  
  // ---------------------------------------------------------------------------
  // Filesystem error/config listener thread startup function
  // ---------------------------------------------------------------------------
  static void* StartMgmFsConfigListener (void *pp);

  
  //----------------------------------------------------------------------------
  //! Authentication master thread startup static function
  //!
  //! @param pp pointer to the XrdMgmOfs class
  //!
  //----------------------------------------------------------------------------
  static void* StartAuthMasterThread (void *pp);

  
  //----------------------------------------------------------------------------
  //! Authentication master thread function - accepts requests from EOS AUTH
  //! plugins which he then forwards to worker threads.
  //----------------------------------------------------------------------------
  void AuthMasterThread ();
  

  //----------------------------------------------------------------------------
  //! Authentication worker thread startup static function
  //!
  //! @param pp pointer to the XrdMgmOfs class
  //!
  //----------------------------------------------------------------------------
  static void* StartAuthWorkerThread (void *pp);


  //----------------------------------------------------------------------------
  //! Authentication worker thread function - accepts requests from the master,
  //! executed the proper action and replies with the result.
  //----------------------------------------------------------------------------
  void AuthWorkerThread ();
  
  
  // ---------------------------------------------------------------------------
  // Filesystem error and configuration change listener thread function
  // ---------------------------------------------------------------------------
  void FsConfigListener ();

  
  // ---------------------------------------------------------------------------
  // configuration variables
  // ---------------------------------------------------------------------------
  char *ConfigFN; //< name of the configuration file

  ConfigEngine* ConfEngine; //< storing/restoring configuration

  XrdCapability* CapabilityEngine; //< authorization module for token encryption/decryption
  uint64_t mCapabilityValidity; ///< Time in seconds the capability is valid

  XrdOucString MgmOfsBroker; //< Url of the message broker without MGM subject
  XrdOucString MgmOfsBrokerUrl; //< Url of the message broker with MGM subject
  XrdOucString MgmOfsVstBrokerUrl; //< Url of the message broker
  XrdOucString MgmArchiveDstUrl; ///< URL where all archives are saved
  XrdOucString MgmArchiveSvcClass; ///< CASTOR svcClass for archive transfers
  Messaging* MgmOfsMessaging; //< messaging interface class
  VstMessaging* MgmOfsVstMessaging; //< admin messaging interface class
  XrdOucString MgmDefaultReceiverQueue; //< Queue where we are sending to by default
  XrdOucString MgmOfsName; //< mount point of the filesystem
  XrdOucString MgmOfsAlias; //< alias of this MGM instance
  XrdOucString MgmOfsTargetPort; //< xrootd port where redirections go on the OSTs -default is 1094
  XrdOucString MgmOfsQueue; //< our mgm queue name
  XrdOucString MgmOfsInstanceName; //< name of the EOS instance
  XrdOucString MgmConfigDir; //< Directory where config files are stored
  XrdOucString MgmConfigAutoLoad; //< Name of the automatically loaded configuration file
  //! Directory where tmp. archive transfer files are saved
  XrdOucString MgmArchiveDir; 
  XrdOucString MgmProcPath; //< Directory with proc files
  XrdOucString MgmProcConversionPath; //< Directory with conversion files (used as temporary files when a layout is changed using third party copy)
  XrdOucString MgmProcMasterPath; //< Full path to the master indication proc file
  XrdOucString MgmProcArchivePath; ///< EOS directory where archive dir inodes
                                   ///< are saved for fast find functionality
  XrdOucString AuthLib; //< path to a possible authorizationn library
  XrdOucString MgmNsFileChangeLogFile; //< path to namespace changelog file for files
  XrdOucString MgmNsDirChangeLogFile; //< path to namespace changelog file for directories
  XrdOucString MgmConfigQueue; //< name of the mgm-wide broadcasted shared hash
  XrdOucString AllConfigQueue; //< name of the cluster-wide broadcasted shared hash
  XrdOucString FstConfigQueue; //< name of the fst-wide broadcasted shared hash

  XrdOucString SpaceConfigQueuePrefix; //< name of the prefix for space configuration
  XrdOucString NodeConfigQueuePrefix; //< name of the prefix for node configuration
  XrdOucString GroupConfigQueuePrefix; //< name of the prefix for group configuration

  XrdOucString MgmTxDir; //<  Directory containing the transfer database and archive
  XrdOucString MgmAuthDir; //< Directory containing exported authentication token

  XrdOucString ManagerId; //< manager id in <host>:<port> format
  XrdOucString ManagerIp; //< manager ip in <xxx.yyy.zzz.vvv> format
  int ManagerPort; //< manager port as number e.g. 1094

  eos::common::LinuxStat::linux_stat_t LinuxStatsStartup; // => process state after namespace load time

  std::map<eos::common::FileSystem::fsid_t, time_t> ScheduledToDrainFid; // map with scheduled fids for draining
  XrdSysMutex ScheduledToDrainFidMutex; //< mutex protecting ScheduledToDrainFid
  std::map<eos::common::FileSystem::fsid_t, time_t> ScheduledToBalanceFid; // map with scheduled fids for balancing
  XrdSysMutex ScheduledToBalanceFidMutex; //< mutex protecting ScheduledToBalanceFid

  time_t StartTime; //< out starttime
  char* HostName; //< our hostname as derived in XrdOfs
  char* HostPref; //< our hostname as derived in XrdOfs without domain

  static XrdSysError *eDest; //< error routing object

  // ---------------------------------------------------------------------------
  // namespace specific variables
  // ---------------------------------------------------------------------------

  enum eNamespace {
    kDown = 0, kBooting = 1, kBooted = 2, kFailed = 3, kCompacting = 4
  };

  int Initialized; //< indicating the initialization state of the namespace with the above enum
  time_t InitializationTime; //< time of the initialization
  XrdSysMutex InitializationMutex; //< mutex protecting above variables
  bool Shutdown; //< true if the shutdown function was called => avoid to join some threads
  bool RemoveStallRuleAfterBoot; //< indicates that after a boot there shouldn't be a stall rule for all alias '*'
  static const char* gNameSpaceState[]; //< const strings to print the namespace boot state as in eNamespace

  // ---------------------------------------------------------------------------
  // state variables
  // ---------------------------------------------------------------------------

  bool IsReadOnly; //< true if this is a read-only redirector
  bool IsRedirect; //< true if the Redirect function should be called to redirect
  bool IsStall; //< true if the Stall function should be called to send a wait
  bool IsWriteStall; //< true if the Stall function should be called to send a wait to everything doing 'writes'
  bool authorize; //< determins if the autorization should be applied or not
  bool IssueCapability; //< defines if the Mgm issues capabilities
  bool MgmRedirector; //<  Act's only as a redirector, disables many components in the MGM
  bool ErrorLog; //<  Mgm writes error log with cluster collected file into /var/log/eos/error.log if <true>

  // ---------------------------------------------------------------------------
  // namespace variables
  // ---------------------------------------------------------------------------
  eos::IContainerMDSvc *eosDirectoryService; //< changelog for directories
  eos::IFileMDSvc *eosFileService; //< changelog for files
  eos::IView *eosView; //< hierarchical view of the namespace
  eos::IFsView *eosFsView; //< filesystem view of the namespace
  eos::IFileMDChangeListener* eosContainerAccounting; //< subtree accoutning
  eos::IContainerMDChangeListener* eosSyncTimeAccounting; //< subtree mtime propagation
  XrdSysMutex eosViewMutex; //< mutex making the namespace single threaded
  eos::common::RWMutex eosViewRWMutex; //< rw namespace mutex
  XrdOucString MgmMetaLogDir; //  Directory containing the meta data (change) log files

  // ---------------------------------------------------------------------------
  // thread variables
  // ---------------------------------------------------------------------------
  pthread_t deletion_tid; //< Thead Id of the deletion thread
  pthread_t stats_tid; //< Thread Id of the stats thread
  pthread_t fsconfiglistener_tid; //< Thread ID of the fs listener/config change thread
  pthread_t auth_tid; ///< Thread Id of the authentication thread
  std::vector<pthread_t> mVectTid; ///< vector of auth worker threads ids

  //----------------------------------------------------------------------------
  // Authentication plugin variables like the ZMQ front end port number and the
  // number of worker threads available at the MGM
  //----------------------------------------------------------------------------
  unsigned int mFrontendPort; ///< frontend port number for incoming requests
  unsigned int mNumAuthThreads; ///< max number of auth worker threads
  zmq::context_t* mZmqContext; ///< ZMQ context for all the sockets
  
  // ---------------------------------------------------------------------------
  // class objects
  // ---------------------------------------------------------------------------
  XrdAccAuthorize *Authorization; //< Authorization   Service

  Stat MgmStats; //<  Mgm Namespace Statistics

  Iostat IoStats; //<  Mgm IO Statistics

  XrdOucString IoReportStorePath; //<  Mgm IO Report store path by default is /var/tmp/eos/report

  eos::common::CommentLog* commentLog; //<  Class implementing comment log: mgm writes all proc commands with a comment into /var/log/eos/comments.log

  Fsck FsCheck; //<  Class checking the filesystem
  google::sparse_hash_map<unsigned long long, time_t> MgmHealMap; //< map remembering 'healing' inodes

  XrdSysMutex MgmHealMapMutex; //< mutex protecting the help map

  Master MgmMaster; //<  Master/Slave configuration/failover class

  std::map<eos::common::FileSystem::fsid_t, time_t> DumpmdTimeMap; //< this map stores the last time of a filesystem dump, this information is used to track filesystems which have not been checked decentral by an FST. It is filled in the 'dumpmd' function definde in Procinterface

  XrdSysMutex DumpmdTimeMapMutex; //< mutex protecting the 'dumpmd' time

  eos::common::RWMutex PathMapMutex; //< mutex protecting the path map

  std::map<std::string, std::string> PathMap; //< containing global path remapping

  XrdMqSharedObjectManager ObjectManager; //< Shared Hash/Queue ObjectManager
  XrdMqSharedObjectChangeNotifier ObjectNotifier; //< Shared Hash/Queue Object Change Notifier

  GeoTreeEngine GeotreeEngine; //< Placement / Access Engine

  HttpServer Httpd; //<  Http daemon if available

  LRU LRUd; //< LRU object running the LRU policy engine

  Egroup EgroupRefresh; //<  Egroup refresh object running asynchronous Egroup fetch thread

  Recycle Recycler; //<  Recycle object running the recycle bin deletion thread

  bool UTF8; //< true if running in less restrictive character set mode

  std::string mArchiveEndpoint; ///< archive ZMQ connection endpoint
  std::string mFstGwHost; ///< FST gateway redirect fqdn host
  int mFstGwPort; ///< FST gateway redirect port, default 1094
  
private:

  eos::common::Mapping::VirtualIdentity vid; ///< virtual identity
  std::map<std::string, XrdMgmOfsDirectory*> mMapDirs; ///< uuid to directory obj. mapping
  std::map<std::string, XrdMgmOfsFile*> mMapFiles; ///< uuid to file obj. mapping
  XrdSysMutex mMutexDirs; ///< mutex for protecting the access at the dirs map
  XrdSysMutex mMutexFiles; ///< mutex for protecting the access at the files map


  //----------------------------------------------------------------------------
  //! Check that the auth ProtocolBuffer request has not been tampered with
  //!
  //! @param reqProto request ProtocolBuffer from an authentication plugin
  //!
  //! @return true if request is valid, otherwise false
  //----------------------------------------------------------------------------
  bool ValidAuthRequest(eos::auth::RequestProto* reqProto);

  
  //----------------------------------------------------------------------------
  //! Initialize MGM statistics to 0
  //----------------------------------------------------------------------------
  void InitStats();
};
/*----------------------------------------------------------------------------*/
extern XrdMgmOfs* gOFS; //< global handle to XrdMgmOfs object
/*----------------------------------------------------------------------------*/

#endif<|MERGE_RESOLUTION|>--- conflicted
+++ resolved
@@ -908,38 +908,6 @@
                     XrdOucString &host,
                     int &port);
 
-<<<<<<< HEAD
-  //----------------------------------------------------------------------------
-  //! Update the modification time for a directory to the current time
-  //!
-  //! @param id container id in the namespace
-  //!
-  //! We don't store directory modification times persistent in the namespace for
-  //! performance reasonse. But to give (FUSE) clients the possiblity to do
-  //! caching and see when there was a modification we keep an inmemory table
-  //! with this modification times.
-  //----------------------------------------------------------------------------
-  void UpdateNowInmemoryDirectoryModificationTime (eos::IContainerMD::id_t id);
-
-  //----------------------------------------------------------------------------
-  //! Update the modification time for a directory to the given time
-  //!
-  //! @param id container id in the namespace
-  //! @param mtime modification time to store
-  //!
-  //! We don't store directory modification times persistent in the namespace for
-  //! performance reasonse. But to give (FUSE+Sync) clients the possiblity to do
-  //! caching and see when there was a modification we keep an inmemory table
-  //! with this modification times. We support upstream propagation of mtims for
-  //! sync clients to discover changes in a subtree if sys.mtime.propagation was
-  //! set as a directory attribute.
-  //----------------------------------------------------------------------------
-  void UpdateInmemoryDirectoryModificationTime (eos::IContainerMD::id_t id,
-                                                eos::IContainerMD::ctime_t &ctime);
-  
-=======
->>>>>>> 5404aaf2
-  // ---------------------------------------------------------------------------
   // Retrieve a mapping for a given path
   // ---------------------------------------------------------------------------
   void PathRemap (const char* inpath, XrdOucString &outpath); // global namespace remapping
@@ -1165,6 +1133,11 @@
 
   GeoTreeEngine GeotreeEngine; //< Placement / Access Engine
 
+  // map keeping the modification times of directories, they are either directly inserted from directory/file creation or they are set from a directory listing
+  XrdSysMutex MgmDirectoryModificationTimeMutex; //<  mutex protecting Directory Modificatino Time map MgmDirectoryModificationTime
+
+  google::sparse_hash_map<unsigned long long, struct timespec> MgmDirectoryModificationTime;
+
   HttpServer Httpd; //<  Http daemon if available
 
   LRU LRUd; //< LRU object running the LRU policy engine
