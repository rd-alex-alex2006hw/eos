--- conflicted
+++ resolved
@@ -47,56 +47,27 @@
 // Take the decision where to place a new file in the system
 //------------------------------------------------------------------------------
 int
-<<<<<<< HEAD
-Scheduler::FilePlacement(const std::string& spacename,
-                         const char* path,
-                         eos::common::Mapping::VirtualIdentity_t& vid,
-                         const char* grouptag,
-                         unsigned long lid,
-                         std::vector<unsigned int>& alreadyused_filesystems,
-                         std::vector<unsigned int>& selected_filesystems,
-                         tPlctPolicy plctpolicy,
-                         const std::string& plctTrgGeotag,
-                         bool truncate,
-                         int forced_scheduling_group_index,
-                         unsigned long long bookingsize,
-                         tSchedType schedtype)
+Scheduler::FilePlacement(PlacementArguments* args)
 {
-  eos_static_debug("requesting file placement from geolocation %s", vid.geolocation.c_str());
-=======
-Scheduler::FilePlacement(PlacementArguments *args)
-{
-  eos_static_debug("requesting file placement from geolocation %s", args->vid->geolocation.c_str());
->>>>>>> 02c6173e
+  eos_static_debug("requesting file placement from geolocation %s",
+                   args->vid->geolocation.c_str());
   // the caller routine has to lock via => eos::common::RWMutexReadLock(FsView::gFsView.ViewMutex)
   std::map<eos::common::FileSystem::fsid_t, float> availablefs;
   std::map<eos::common::FileSystem::fsid_t, std::string> availablefsgeolocation;
   std::list<eos::common::FileSystem::fsid_t> availablevector;
   // Compute the number of locations of stripes according to the placement policy
   // 0 = 1 replica !
-<<<<<<< HEAD
-  unsigned int nfilesystems = eos::common::LayoutId::GetStripeNumber(lid) + 1; 
+  unsigned int nfilesystems = eos::common::LayoutId::GetStripeNumber(
+                                args->lid) + 1;
   unsigned int ncollocatedfs = 0;
 
-  switch (plctpolicy)
-=======
-  unsigned int nfilesystems = eos::common::LayoutId::GetStripeNumber(args->lid) + 1;
-  unsigned int ncollocatedfs = 0;
-
-  switch (args->plctpolicy)
->>>>>>> 02c6173e
-  {
+  switch (args->plctpolicy) {
   case kScattered:
     ncollocatedfs = 0;
     break;
 
   case kHybrid:
-<<<<<<< HEAD
-    switch (eos::common::LayoutId::GetLayoutType(lid))
-=======
-    switch (eos::common::LayoutId::GetLayoutType(args->lid))
->>>>>>> 02c6173e
-    {
+    switch (eos::common::LayoutId::GetLayoutType(args->lid)) {
     case eos::common::LayoutId::kPlain:
       ncollocatedfs = 1;
       break;
@@ -106,11 +77,8 @@
       break;
 
     default:
-<<<<<<< HEAD
-      ncollocatedfs = nfilesystems - eos::common::LayoutId::GetRedundancyStripeNumber(lid);
-=======
-      ncollocatedfs = nfilesystems - eos::common::LayoutId::GetRedundancyStripeNumber(args->lid);
->>>>>>> 02c6173e
+      ncollocatedfs = nfilesystems - eos::common::LayoutId::GetRedundancyStripeNumber(
+                        args->lid);
       break;
     }
 
@@ -121,28 +89,15 @@
   }
 
   eos_static_debug("checking placement policy : policy is %d, nfilesystems is"
-<<<<<<< HEAD
-                   " %d and ncollocated is %d", (int)plctpolicy, (int)nfilesystems,
-                   (int)ncollocatedfs);
-  uid_t uid = vid.uid;
-  gid_t gid = vid.gid;
-  XrdOucString lindextag = "";
-
-  if (grouptag)
-=======
                    " %d and ncollocated is %d", (int)args->plctpolicy, (int)nfilesystems,
                    (int)ncollocatedfs);
   uid_t uid = args->vid->uid;
   gid_t gid = args->vid->gid;
   XrdOucString lindextag = "";
 
-  if (args->grouptag)
->>>>>>> 02c6173e
-  {
+  if (args->grouptag) {
     lindextag = args->grouptag;
-  }
-  else
-  {
+  } else {
     lindextag += (int) uid;
     lindextag += ":";
     lindextag += (int) gid;
@@ -152,179 +107,107 @@
   std::set<FsGroup*>::const_iterator git;
   std::vector<std::string> fsidsgeotags;
   std::vector<FsGroup*> groupsToTry;
-<<<<<<< HEAD
 
   // If there are pre-existing replicas, check in which group they are located
   // and chose the group where they are located the most
-  if (!alreadyused_filesystems.empty())
-  {
-    if (!gGeoTreeEngine.getInfosFromFsIds(alreadyused_filesystems, &fsidsgeotags,
-                                           0,&groupsToTry))
-    {
-      eos_static_debug("could not retrieve scheduling group for all the avoided fsids");
+  if (!args->alreadyused_filesystems->empty()) {
+    if (!gGeoTreeEngine.getInfosFromFsIds(*args->alreadyused_filesystems,
+                                          &fsidsgeotags,
+                                          0, &groupsToTry)) {
+      eos_static_debug("could not retrieve scheduling group for all avoid fsids");
     }
   }
 
   // Place the group iterator
-  if (forced_scheduling_group_index >= 0)
-  {
-    for (git = FsView::gFsView.mSpaceGroupView[spacename].begin();
-         git != FsView::gFsView.mSpaceGroupView[spacename].end(); git++)
-=======
-
-  // If there are pre-existing replicas, check in which group they are located
-  // and chose the group where they are located the most
-  if (!args->alreadyused_filesystems->empty())
-  {
-    if (!gGeoTreeEngine.getInfosFromFsIds(*args->alreadyused_filesystems, &fsidsgeotags,
-                                           0,&groupsToTry))
-    {
-      eos_static_debug("could not retrieve scheduling group for all avoid fsids");
-    }
-  }
-
-  // Place the group iterator
-  if (args->forced_scheduling_group_index >= 0)
-  {
+  if (args->forced_scheduling_group_index >= 0) {
     for (git = FsView::gFsView.mSpaceGroupView[*args->spacename].begin();
-         git != FsView::gFsView.mSpaceGroupView[*args->spacename].end(); git++)
->>>>>>> 02c6173e
-    {
-      if ((*git)->GetIndex() == (unsigned int) args->forced_scheduling_group_index)
+         git != FsView::gFsView.mSpaceGroupView[*args->spacename].end(); git++) {
+      if ((*git)->GetIndex() == (unsigned int) args->forced_scheduling_group_index) {
         break;
-    }
-
-<<<<<<< HEAD
-    if ((git != FsView::gFsView.mSpaceGroupView[spacename].end()) &&
-        ((*git)->GetIndex() != (unsigned int) forced_scheduling_group_index))
-=======
+      }
+    }
+
     if ((git != FsView::gFsView.mSpaceGroupView[*args->spacename].end()) &&
-        ((*git)->GetIndex() != (unsigned int) args->forced_scheduling_group_index))
->>>>>>> 02c6173e
-    {
+        ((*git)->GetIndex() != (unsigned int) args->forced_scheduling_group_index)) {
       args->selected_filesystems->clear();
       return ENOSPC;
     }
-  }
-  else
-  {
+  } else {
     XrdSysMutexHelper scope_lock(pMapMutex);
 
-    if (schedulingGroup.count(indextag))
-    {
-<<<<<<< HEAD
-      git = FsView::gFsView.mSpaceGroupView[spacename].find(
-=======
+    if (schedulingGroup.count(indextag)) {
       git = FsView::gFsView.mSpaceGroupView[*args->spacename].find(
->>>>>>> 02c6173e
               schedulingGroup[indextag]);
       schedulingGroup[indextag] = *git;
-    }
-    else
-    {
+    } else {
       git = FsView::gFsView.mSpaceGroupView[*args->spacename].begin();
       schedulingGroup[indextag] = *git;
     }
 
     git++;
 
-<<<<<<< HEAD
-    if (git ==  FsView::gFsView.mSpaceGroupView[spacename].end())
-      git = FsView::gFsView.mSpaceGroupView[spacename].begin();
-=======
-    if (git ==  FsView::gFsView.mSpaceGroupView[*args->spacename].end())
+    if (git ==  FsView::gFsView.mSpaceGroupView[*args->spacename].end()) {
       git = FsView::gFsView.mSpaceGroupView[*args->spacename].begin();
->>>>>>> 02c6173e
+    }
   }
 
   // We can loop over all existing scheduling views
   for (unsigned int groupindex = 0;
-<<<<<<< HEAD
-       groupindex < FsView::gFsView.mSpaceGroupView[spacename].size() +
-=======
        groupindex < FsView::gFsView.mSpaceGroupView[*args->spacename].size() +
->>>>>>> 02c6173e
        groupsToTry.size();
-       groupindex++)
-  {
+       groupindex++) {
     // In case there are pre existing replicas, search for space in the groups
     // they lay in first if it's unsuccessful, go to the other groups
-    FsGroup* group = groupindex < groupsToTry.size() ? groupsToTry[groupindex] : (*git);
-
+    FsGroup* group = groupindex < groupsToTry.size() ? groupsToTry[groupindex] :
+                     (*git);
     // We search for available slots for replicas but all in the same group.
     // If we fail on a group, we look in the next one  placement is spread
     // out in all the tree to strengthen reliability ( -> "" )
-<<<<<<< HEAD
-    bool placeRes = gGeoTreeEngine.placeNewReplicasOneGroup(group, nfilesystems,
-                    &selected_filesystems, GeoTreeEngine::regularRW,
-                    &alreadyused_filesystems, &fsidsgeotags, bookingsize,
-                    plctTrgGeotag, ncollocatedfs, NULL, NULL, NULL);
-=======
     bool placeRes = gGeoTreeEngine.placeNewReplicasOneGroup(
-        group, nfilesystems,
-        args->selected_filesystems,
-        args->inode,
-        args->dataproxys,
-        args->firewallentpts,
-        GeoTreeEngine::regularRW,
-        args->alreadyused_filesystems,// file systems to avoid are assumed to already host a replica
-        &fsidsgeotags,
-        args->bookingsize,
-        args->plctTrgGeotag?*args->plctTrgGeotag:"",
-        args->vid->geolocation,
-        ncollocatedfs,
-        NULL,
-        NULL,
-        NULL);
->>>>>>> 02c6173e
-
-    if (eos::common::Logging::gLogMask & LOG_MASK(LOG_DEBUG))
-    {
+                      group, nfilesystems,
+                      args->selected_filesystems,
+                      args->inode,
+                      args->dataproxys,
+                      args->firewallentpts,
+                      GeoTreeEngine::regularRW,
+                      args->alreadyused_filesystems,// file systems to avoid are assumed to already host a replica
+                      &fsidsgeotags,
+                      args->bookingsize,
+                      args->plctTrgGeotag ? *args->plctTrgGeotag : "",
+                      args->vid->geolocation,
+                      ncollocatedfs,
+                      NULL,
+                      NULL,
+                      NULL);
+
+    if (eos::common::Logging::gLogMask & LOG_MASK(LOG_DEBUG)) {
       char buffer[1024];
       buffer[0] = 0;
       char* buf = buffer;
 
-<<<<<<< HEAD
-      for (auto it = selected_filesystems.begin(); it != selected_filesystems.end(); ++it)
-=======
-      for (auto it = args->selected_filesystems->begin(); it != args->selected_filesystems->end(); ++it)
->>>>>>> 02c6173e
+      for (auto it = args->selected_filesystems->begin();
+           it != args->selected_filesystems->end(); ++it) {
         buf += sprintf(buf, "%lu  ", (unsigned long)(*it));
+      }
 
       eos_static_debug("GeoTree Placement returned %d with fs id's -> %s",
                        (int)placeRes, buffer);
     }
 
-    if (placeRes)
-    {
-<<<<<<< HEAD
-      eos_static_debug("placing replicas for %s in subgroup %s", path,
-=======
+    if (placeRes) {
       eos_static_debug("placing replicas for %s in subgroup %s", args->path,
->>>>>>> 02c6173e
                        group->mName.c_str());
-    }
-    else
-    {
+    } else {
       eos_static_debug("could not place all replica(s) for %s in subgroup %s, "
-<<<<<<< HEAD
-                       "checking next group", path, group->mName.c_str());
-=======
                        "checking next group", args->path, group->mName.c_str());
->>>>>>> 02c6173e
-    }
-
-    if (groupindex >= groupsToTry.size())
-    {
+    }
+
+    if (groupindex >= groupsToTry.size()) {
       git++;
 
-<<<<<<< HEAD
-      if (git == FsView::gFsView.mSpaceGroupView[spacename].end())
-        git = FsView::gFsView.mSpaceGroupView[spacename].begin();
-=======
-      if (git == FsView::gFsView.mSpaceGroupView[*args->spacename].end())
+      if (git == FsView::gFsView.mSpaceGroupView[*args->spacename].end()) {
         git = FsView::gFsView.mSpaceGroupView[*args->spacename].begin();
->>>>>>> 02c6173e
+      }
 
       // remember the last group for that indextag
       pMapMutex.Lock();
@@ -332,124 +215,79 @@
       pMapMutex.UnLock();
     }
 
-    if (placeRes)
+    if (placeRes) {
       return 0;
-    else
+    } else {
       continue;
-  }
-
-<<<<<<< HEAD
-  selected_filesystems.clear();
-=======
+    }
+  }
+
   args->selected_filesystems->clear();
->>>>>>> 02c6173e
   return ENOSPC;
 }
 
 //------------------------------------------------------------------------------
 // Take the decision from where to access a file
 //------------------------------------------------------------------------------
-<<<<<<< HEAD
-int
-Scheduler::FileAccess(eos::common::Mapping::VirtualIdentity_t& vid,
-                      unsigned long forcedfsid,
-                      const char* forcedspace,
-                      std::string tried_cgi,
-                      unsigned long lid,
-                      std::vector<unsigned int>& locationsfs,
-                      unsigned long& fsindex,
-                      bool isRW,
-                      unsigned long long bookingsize,
-                      std::vector<unsigned int>& unavailfs,
-                      eos::common::FileSystem::fsstatus_t min_fsstatus,
-                      std::string overridegeoloc,
-                      bool noIO,
-                      tSchedType schedtype)
+
+int Scheduler::FileAccess(AccessArguments* args)
 {
-  size_t nReqStripes = isRW ? eos::common::LayoutId::GetOnlineStripeNumber(lid) :
-                       eos::common::LayoutId::GetMinOnlineReplica(lid);
+  size_t nReqStripes = args->isRW ? eos::common::LayoutId::GetOnlineStripeNumber(
+                         args->lid) :
+                       eos::common::LayoutId::GetMinOnlineReplica(args->lid);
   eos_static_debug("requesting file access from geolocation %s",
-                   vid.geolocation.c_str());
-
-  GeoTreeEngine::SchedType st=GeoTreeEngine::regularRO;
-  if(schedtype==regular)
-  {
-    if(isRW) st = GeoTreeEngine::regularRW;
-    else     st = GeoTreeEngine::regularRO;
-  }
-  if(schedtype==draining) st = GeoTreeEngine::draining;
-  if(schedtype==balancing) st = GeoTreeEngine::balancing;
+                   args->vid->geolocation.c_str());
+  GeoTreeEngine::SchedType st = GeoTreeEngine::regularRO;
+
+  if (args->schedtype == regular) {
+    if (args->isRW) {
+      st = GeoTreeEngine::regularRW;
+    } else {
+      st = GeoTreeEngine::regularRO;
+    }
+  }
+
+  if (args->schedtype == draining) {
+    st = GeoTreeEngine::draining;
+  }
+
+  if (args->schedtype == balancing) {
+    st = GeoTreeEngine::balancing;
+  }
 
   // add the already tried fs to the unavailable ones
-  if (!tried_cgi.empty())
-  {
+  if (!args->tried_cgi->empty()) {
     std::vector<std::string> hosts;
-    if (!gGeoTreeEngine.getInfosFromFsIds(locationsfs, 0,
-=======
-
-int Scheduler::FileAccess(AccessArguments *args)
-{
-  size_t nReqStripes = args->isRW ? eos::common::LayoutId::GetOnlineStripeNumber(args->lid) :
-  eos::common::LayoutId::GetMinOnlineReplica(args->lid);
-  eos_static_debug("requesting file access from geolocation %s",
-      args->vid->geolocation.c_str());
-
-  GeoTreeEngine::SchedType st=GeoTreeEngine::regularRO;
-  if(args->schedtype==regular)
-  {
-    if(args->isRW) st = GeoTreeEngine::regularRW;
-    else st = GeoTreeEngine::regularRO;
-  }
-  if(args->schedtype==draining) st = GeoTreeEngine::draining;
-  if(args->schedtype==balancing) st = GeoTreeEngine::balancing;
-
-  // add the already tried fs to the unavailable ones
-  if (!args->tried_cgi->empty())
-  {
-    std::vector<std::string> hosts;
+
     if (!gGeoTreeEngine.getInfosFromFsIds(*args->locationsfs, 0,
->>>>>>> 02c6173e
-                                           &hosts,0))
-    {
+                                          &hosts, 0)) {
       eos_static_debug("could not retrieve host for all the avoided fsids");
     }
+
     size_t idx = 0;
+
     // consider already tried replicas as unavailable
-    for(auto it=hosts.begin(); it!=hosts.end(); it++)
-    {
-<<<<<<< HEAD
-      if( (!it->empty()) && tried_cgi.find((*it)+",")!=std::string::npos )
-      {
-        // should not keep this replica as available
-        unavailfs.push_back(locationsfs[idx]);
-=======
-      if( (!it->empty()) && args->tried_cgi->find((*it)+",")!=std::string::npos )
-      {
+    for (auto it = hosts.begin(); it != hosts.end(); it++) {
+      if ((!it->empty()) && args->tried_cgi->find((*it) + ",") != std::string::npos) {
         // should not keep this replica as available
         args->unavailfs->push_back((*args->locationsfs)[idx]);
->>>>>>> 02c6173e
-      }
+      }
+
       idx++;
     }
   }
 
-<<<<<<< HEAD
-  return gGeoTreeEngine.accessHeadReplicaMultipleGroup(nReqStripes, fsindex,
-         &locationsfs,
+  return gGeoTreeEngine.accessHeadReplicaMultipleGroup(nReqStripes,
+         *args->fsindex,
+         args->locationsfs,
+         args->inode,
+         args->dataproxys,
+         args->firewallentpts,
          st,
-         overridegeoloc.empty() ? vid.geolocation : overridegeoloc,
-         forcedfsid, &unavailfs, noIO);
-=======
-
-  return gGeoTreeEngine.accessHeadReplicaMultipleGroup(nReqStripes, *args->fsindex,
-      args->locationsfs,
-      args->inode,
-      args->dataproxys,
-      args->firewallentpts,
-      st,
-      (!args->overridegeoloc || args->overridegeoloc->empty()) ? args->vid->geolocation : *(args->overridegeoloc),
-      args->forcedfsid, args->unavailfs, args->noIO);
->>>>>>> 02c6173e
+         (!args->overridegeoloc ||
+          args->overridegeoloc->empty()) ? args->vid->geolocation : *
+         (args->overridegeoloc),
+         args->forcedfsid, args->unavailfs, args->noIO);
 }
 
 EOSMGMNAMESPACE_END