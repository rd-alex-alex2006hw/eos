// ----------------------------------------------------------------------
// File: Master.cc
// Author: Andreas-Joachim Peters - CERN
// ----------------------------------------------------------------------

/************************************************************************
 * EOS - the CERN Disk Storage System                                   *
 * Copyright (C) 2011 CERN/Switzerland                                  *
 *                                                                      *
 * This program is free software: you can redistribute it and/or modify *
 * it under the terms of the GNU General Public License as published by *
 * the Free Software Foundation, either version 3 of the License, or    *
 * (at your option) any later version.                                  *
 *                                                                      *
 * This program is distributed in the hope that it will be useful,      *
 * but WITHOUT ANY WARRANTY; without even the implied warranty of       *
 * MERCHANTABILITY or FITNESS FOR A PARTICULAR PURPOSE.  See the        *
 * GNU General Public License for more details.                         *
 *                                                                      *
 * You should have received a copy of the GNU General Public License    *
 * along with this program.  If not, see <http://www.gnu.org/licenses/>.*
 ************************************************************************/

/*----------------------------------------------------------------------------*/
#include "mgm/Master.hh"
#include "mgm/FsView.hh"
#include "mgm/Access.hh"
#include "mgm/Quota.hh"
#include "mgm/XrdMgmOfs.hh"
#include "common/Statfs.hh"
#include "common/ShellCmd.hh"
#include "common/plugin_manager/PluginManager.hh"
/*----------------------------------------------------------------------------*/
#include "XrdNet/XrdNet.hh"
#include "XrdNet/XrdNetPeer.hh"
#include "XrdCl/XrdClFile.hh"
#include "XrdCl/XrdClFileSystem.hh"
#include "mq/XrdMqClient.hh"
/*----------------------------------------------------------------------------*/
#include "namespace/interface/IChLogFileMDSvc.hh"
#include "namespace/interface/IChLogContainerMDSvc.hh"
/*----------------------------------------------------------------------------*/

// -----------------------------------------------------------------------------
// Note: the defines after have to be in agreements with the defins in XrdMqOfs.cc
//       but we don't want to create a link in the code between the two
// -----------------------------------------------------------------------------
// existance indicates that this node is to be treated as a slave
#define EOSMGMMASTER_SUBSYS_RW_LOCKFILE "/var/eos/eos.mgm.rw"
// existance indicates that the local MQ should redirect to the remote MQ
#define EOSMQMASTER_SUBSYS_REMOTE_LOCKFILE "/var/eos/eos.mq.remote.up"

EOSMGMNAMESPACE_BEGIN

//------------------------------------------------------------------------------
// Constructor
//------------------------------------------------------------------------------
Master::Master()
{
  fActivated = false;
  fRemoteMasterOk = true;
  fRemoteMqOk = true;
  fRemoteMasterRW = false;
  fThread = 0;
  fRunningState = Run::State::kIsNothing;
  fCompactingState = Compact::State::kIsNotCompacting;
  fCompactingThread = 0;
  fCompactingStart = 0;
  fCompactingInterval = 0;
  fCompactingRatio = 0;
  fCompactFiles = false;
  fCompactDirectories = false;
  fDevNull = 0;
  fDevNullLogger = 0;
  fDevNullErr = 0;
  fCheckRemote = true;
  fFileNamespaceInode = fDirNamespaceInode = 0;
  f2MasterTransitionTime = time(NULL) - 3600; // start without service delays
}

//------------------------------------------------------------------------------
// Initialize
//------------------------------------------------------------------------------
bool
Master::Init()
{
  // Define our role master/slave
  struct stat buf;
  fThisHost = gOFS->HostName;
  fNsLock.Init(&(gOFS->eosViewRWMutex)); // fill the namespace mutex

  if ((!getenv("EOS_MGM_MASTER1")) ||
      (!getenv("EOS_MGM_MASTER2")))
  {
    eos_crit("EOS_MGM_MASTER1 and EOS_MGM_MASTER2 variables are undefined");
    return false;
  }

  if (fThisHost == getenv("EOS_MGM_MASTER1"))
    fRemoteHost = getenv("EOS_MGM_MASTER2");
  else
    fRemoteHost = getenv("EOS_MGM_MASTER1");

  if (fThisHost == fRemoteHost)
  {
    // No master slave configuration ... also fine
    fMasterHost = fThisHost;
    return true;
  }

  // Open a /dev/null logger/error object
  fDevNull = open("/dev/null", 0);
  fDevNullLogger = new XrdSysLogger(fDevNull);
  fDevNullErr = new XrdSysError(fDevNullLogger);
  XrdOucString lMaster1MQ;
  XrdOucString lMaster2MQ;

  // Define the MQ hosts
  if (getenv("EOS_MQ_MASTER1"))
  {
    lMaster1MQ = getenv("EOS_MQ_MASTER1");
  }
  else
  {
    lMaster1MQ = getenv("EOS_MGM_MASTER1");
    int dpos = lMaster1MQ.find(":");

    if (dpos != STR_NPOS)
      lMaster1MQ.erase(dpos);

    lMaster1MQ += ":1097";
  }

  if (getenv("EOS_MQ_MASTER2"))
  {
    lMaster2MQ = getenv("EOS_MQ_MASTER2");
  }
  else
  {
    lMaster2MQ = getenv("EOS_MGM_MASTER2");
    int dpos = lMaster2MQ.find(":");

    if (dpos != STR_NPOS)
      lMaster2MQ.erase(dpos);

    lMaster2MQ += ":1097";
  }

  // Define which MQ is remote
  if (lMaster1MQ.find(fThisHost) != STR_NPOS)
    fRemoteMq = lMaster2MQ;
  else
    fRemoteMq = lMaster1MQ;

  if (!::stat(EOSMGMMASTER_SUBSYS_RW_LOCKFILE, &buf))
    fMasterHost = fThisHost;
  else
    fMasterHost = fRemoteHost;

  if (fThisHost != fRemoteHost)
    fCheckRemote = true;
  else
    fCheckRemote = false;

  // start the heartbeat thread anyway
  XrdSysThread::Run(&fThread, Master::StaticSupervisor, static_cast<void *> (this), XRDSYSTHREAD_HOLD, "Master Supervisor Thread");

  // get sync up if it is not up
  eos::common::ShellCmd scmd1("service eos status sync || service eos start sync");
  eos::common::cmd_status rc = scmd1.wait(30);

  if (rc.exit_code)
  {
    eos_crit("failed to start sync service");
    return false;
  }

  // get eossync up if it is not up
  eos::common::ShellCmd scmd2("service eossync status || service eossync start ");
  rc = scmd2.wait(30);

  if (rc.exit_code)
  {
    eos_crit("failed to start eossync service");
    return false;
  }

  return true;
}

//------------------------------------------------------------------------------
// Chekc if host is reachable
//------------------------------------------------------------------------------
bool
Master::HostCheck(const char* hostname, int port, int timeout)
{
  XrdOucString lHostName = hostname;
  int dpos;

  if ((dpos = lHostName.find(":")) != STR_NPOS)
    lHostName.erase(dpos);

  XrdNetPeer peer;
  XrdNet net(fDevNullErr);

  if (net.Connect(peer, lHostName.c_str(), port, 0, timeout))
  {
    // Send a handshake to avoid handshake error messages on server side
    unsigned int vshake[5];
    vshake[0] = vshake[1] = vshake[2] = 0;
    vshake[3] = htonl(4);
    vshake[4] = htonl(2012);
    ssize_t nwrite = write(peer.fd, &vshake[0], 20);
    close(peer.fd);

    if (nwrite != 20)
      return false;

    return true;
  }

  return false;
}

//------------------------------------------------------------------------------
// Enable the heartbeat thread to do remote checks
//------------------------------------------------------------------------------
bool
Master::EnableRemoteCheck()
{
  if (!fCheckRemote)
  {
    MasterLog(eos_info("remotecheck=enabled"));
    fCheckRemote = true;
    return true;
  }

  return false;
}

//------------------------------------------------------------------------------
// Stop's the heartbeat thread from doing remote checks
//------------------------------------------------------------------------------
bool
Master::DisableRemoteCheck()
{
  if (fCheckRemote)
  {
    MasterLog(eos_info("remotecheck=disabled"));
    fCheckRemote = false;
    return true;
  }

  return false;
}

//------------------------------------------------------------------------------
// Static thread startup function calling Supervisor
//------------------------------------------------------------------------------
void*
Master::StaticSupervisor(void* arg)
{
  return reinterpret_cast<Master*>(arg)->Supervisor();
}

//------------------------------------------------------------------------------
// This thread runs in an internal loop with 1Hz and checks
// a) if enabled a potential remote master/slave for failover
// b) the fill state of the local disk to avoid running out of disk space
// It then configures redirection/stalling etc. corresponding to the present
// situation
//------------------------------------------------------------------------------
void*
Master::Supervisor()
{
  std::string remoteMgmUrlString = "root://";
  remoteMgmUrlString += fRemoteHost.c_str();
  std::string remoteMqUrlString = "root://";
  remoteMqUrlString += fRemoteMq.c_str();
  bool lDiskFull = false;
  bool pDiskFull = false;
  std::string pStallSetting = "";
  int dpos = remoteMqUrlString.find(":", 7);

  if (dpos != STR_NPOS)
  {
    remoteMqUrlString.erase(dpos + 1);
    remoteMqUrlString += "1097";
  }

  XrdCl::URL remoteMgmUrl(remoteMgmUrlString.c_str());
  XrdCl::URL remoteMqUrl(remoteMqUrlString.c_str());

  if (!remoteMgmUrl.IsValid())
  {
    MasterLog(eos_static_crit("remote manager URL <%s> is not valid",
			      remoteMgmUrlString.c_str()));
    fRemoteMasterOk = false;
  }

  if (!remoteMqUrl.IsValid())
  {
    MasterLog(eos_static_crit("remote mq URL <%s> is not valid",
			      remoteMqUrlString.c_str()));
    fRemoteMqOk = false;
  }

  XrdCl::FileSystem FsMgm(remoteMgmUrl);
  XrdCl::FileSystem FsMq(remoteMqUrl);

  while (1)
  {
    XrdSysThread::SetCancelOff();

    // Check the remote machine for its status
    if (fCheckRemote)
    {
      // Ping the two guys with short timeouts e.g. MGM & MQ
      XrdCl::XRootDStatus mgmStatus = FsMgm.Ping(1);
      XrdCl::XRootDStatus mqStatus = FsMq.Ping(1);
      bool remoteMgmUp = mgmStatus.IsOK();
      bool remoteMqUp = mqStatus.IsOK();

      if (remoteMqUp)
      {
	XrdCl::StatInfo* sinfo = 0;

	if (FsMq.Stat("/eos/", sinfo, 5).IsOK())
	{
	  fRemoteMqOk = true;
	  CreateStatusFile(EOSMQMASTER_SUBSYS_REMOTE_LOCKFILE);
	}
	else
	{
	  fRemoteMqOk = false;
	  RemoveStatusFile(EOSMQMASTER_SUBSYS_REMOTE_LOCKFILE);
	}

	if (sinfo)
	{
	  delete sinfo;
	  sinfo = 0;
	}
      }
      else
      {
	fRemoteMqOk = false;
	RemoveStatusFile(EOSMQMASTER_SUBSYS_REMOTE_LOCKFILE);
      }

      if (remoteMgmUp)
      {
	XrdCl::StatInfo* sinfo = 0;

	if (FsMgm.Stat("/", sinfo, 5).IsOK())
	{
	  if (gOFS->MgmProcMasterPath.c_str())
	  {
	    XrdCl::StatInfo* smasterinfo = 0;

	    // check if this machine is running in master mode
	    if (FsMgm.Stat(gOFS->MgmProcMasterPath.c_str(), smasterinfo, 5).IsOK())
	      fRemoteMasterRW = true;
	    else
	      fRemoteMasterRW = false;

	    if (smasterinfo)
	    {
	      delete smasterinfo;
	      smasterinfo = 0;
	    }
	  }

	  fRemoteMasterOk = true;
	}
	else
	{
	  fRemoteMasterOk = false;
	  fRemoteMasterRW = false;
	}

	if (sinfo)
	{
	  delete sinfo;
	  sinfo = 0;
	}
      }
      else
      {
	fRemoteMasterOk = false;
	fRemoteMasterRW = false;
      }

      if (!lDiskFull)
      {
	MasterLog(eos_static_debug("ismaster=%d remote-ok=%d remote-wr=%d "
				   "thishost=%s remotehost=%s masterhost=%s ",
				   IsMaster(), fRemoteMasterOk, fRemoteMasterRW,
				   fThisHost.c_str(), fRemoteHost.c_str(),
				   fMasterHost.c_str()));
	eos::common::RWMutexWriteLock lock(Access::gAccessMutex);

	if (!IsMaster())
	{
	  if (fRemoteMasterOk && fRemoteMasterRW)
	  {
	    // Set the redirect for writes to the remote master
	    Access::gRedirectionRules[std::string("w:*")] = fRemoteHost.c_str();
	    // Set the redirect for ENOENT to the remote master
	    Access::gRedirectionRules[std::string("ENOENT:*")] = fRemoteHost.c_str();
	    // Remove the stall
	    Access::gStallRules.erase(std::string("w:*"));
	    Access::gStallWrite = false;
	  }
	  else
	  {
	    // Remove the redirect for writes and put a stall for writes
	    Access::gRedirectionRules.erase(std::string("w:*"));
	    Access::gStallRules[std::string("w:*")] = "60";
	    Access::gStallWrite = true;
	    Access::gRedirectionRules.erase(std::string("ENOENT:*"));
	  }
	}
	else
	{
	  // Check if we have two master-rw
	  if (fRemoteMasterOk && fRemoteMasterRW && (fThisHost != fRemoteHost))
	  {
	    MasterLog(eos_crit("msg=\"dual RW master setup detected\""));
	    Access::gStallRules[std::string("w:*")] = "60";
	    Access::gStallWrite = true;
	  }
	  else
	  {
	    // Cemove any redirect or stall in this case
	    if (Access::gRedirectionRules.count(std::string("w:*")))
	      Access::gRedirectionRules.erase(std::string("w:*"));

	    if (Access::gStallRules.count(std::string("w:*")))
	    {
	      Access::gStallRules.erase(std::string("w:*"));
	      Access::gStallWrite = false;
	    }

	    if (Access::gRedirectionRules.count(std::string("ENOENT:*")))
	      Access::gRedirectionRules.erase(std::string("ENOENT:*"));
	  }
	}
      }
    }

    // Check if the local filesystem has enough space on the namespace partition
    eos::common::Statfs* statfs = eos::common::Statfs::DoStatfs(
				    gOFS->MgmMetaLogDir.c_str());
    XrdOucString sizestring;

    if (!statfs)
    {
      MasterLog(eos_err("path=%s statfs=failed", gOFS->MgmMetaLogDir.c_str()));
      // uups ... statfs failed
      lDiskFull = true;
    }
    else
    {
      // we stop if we get to < 100 MB free
      if ((statfs->GetStatfs()->f_bfree * statfs->GetStatfs()->f_bsize) <
	  (100 * 1024 * 1024))
      {
	lDiskFull = true;
      }
      else
      {
	lDiskFull = false;
      }

      eos::common::StringConversion::GetReadableSizeString(
	sizestring, (statfs->GetStatfs()->f_bfree * statfs->GetStatfs()->f_bsize), "B");
    }

    if (lDiskFull != pDiskFull)
    {
      // This is a state change and we have to configure the redirection settings
      if (lDiskFull)
      {
	// The disk is full, we stall every write
	eos::common::RWMutexWriteLock lock(Access::gAccessMutex);
	pStallSetting = Access::gStallRules[std::string("w:*")];
	Access::gStallRules[std::string("w:*")] = "60";
	Access::gStallWrite = true;
	MasterLog(eos_warning("status=\"disk space warning - stalling\" "
			      "path=%s freebytes=%s", gOFS->MgmMetaLogDir.c_str(),
			      sizestring.c_str()));
      }
      else
      {
	MasterLog(eos_notice("status=\"disk space ok - removed stall\" "
			     "path=%s freebyte=%s", gOFS->MgmMetaLogDir.c_str(),
			     sizestring.c_str()));

	if (pStallSetting.length())
	{
	  // Put back the original stall setting
	  Access::gStallRules[std::string("w:*")] = pStallSetting;

	  if (Access::gStallRules[std::string("w:*")].length())
	    Access::gStallWrite = true;
	  else
	    Access::gStallWrite = false;
	}
	else
	{
	  // Remote the stall setting
	  Access::gStallRules.erase(std::string("w:*"));
	  Access::gStallWrite = false;
	}

	pStallSetting = "";
      }

      pDiskFull = lDiskFull;
    }

    XrdSysThread::SetCancelOn();
    XrdSysTimer sleeper;
    sleeper.Wait(1000);
  }

  return 0;
}

//------------------------------------------------------------------------------
// Static thread startup function calling Compacting
//------------------------------------------------------------------------------
void*
Master::StaticOnlineCompacting(void* arg)
{
  return reinterpret_cast<Master*>(arg)->Compacting();
}

//------------------------------------------------------------------------------
// Start online compacting thread if namespace supports it
//------------------------------------------------------------------------------
void
Master::StartOnlineCompacting()
{
  XrdSysThread::Run(&fCompactingThread, Master::StaticOnlineCompacting,
		    static_cast<void*>(this), XRDSYSTHREAD_HOLD,
		    "Master OnlineCompacting Thread");
}

//------------------------------------------------------------------------------
// Check if compacting is on-going
//------------------------------------------------------------------------------
bool
Master::IsCompacting()
{
  XrdSysMutexHelper cLock(fCompactingMutex);
  return (fCompactingState == Compact::State::kIsCompacting);
}

//------------------------------------------------------------------------------
// Check if compacting is blocked
//------------------------------------------------------------------------------
bool
Master::IsCompactingBlocked()
{
  XrdSysMutexHelper cLock(fCompactingMutex);
  return (fCompactingState == Compact::State::kIsCompactingBlocked);
}

//------------------------------------------------------------------------------
// Block compacting
//------------------------------------------------------------------------------
void
Master::BlockCompacting()
{
  XrdSysMutexHelper cLock(fCompactingMutex);
  fCompactingState = Compact::State::kIsCompactingBlocked;
  eos_static_info("msg=\"block compacting\"");
}

//------------------------------------------------------------------------------
// Unblock compacting
//------------------------------------------------------------------------------
void
Master::UnBlockCompacting()
{
  WaitCompactingFinished();
  XrdSysMutexHelper cLock(fCompactingMutex);
  fCompactingState = Compact::State::kIsNotCompacting;
  eos_static_info("msg=\"unblock compacting\"");
}

//------------------------------------------------------------------------------
// Wait for compacting to finish
//------------------------------------------------------------------------------
void
Master::WaitCompactingFinished()
{
  eos_static_info("msg=\"wait for compacting to finish\"");

  do
  {
    bool isCompacting = false;
    {
      XrdSysMutexHelper cLock(fCompactingMutex);
      isCompacting = (fCompactingState == Compact::State::kIsCompacting);
    }

    if (isCompacting)
    {
      XrdSysTimer sleeper;
      sleeper.Wait(1000);
    }
    else
    {
      // Block any further compacting
      BlockCompacting();
      break;
    }
  }
  while (1);

  eos_static_info("msg=\"waited for compacting to finish OK\"");
}

//------------------------------------------------------------------------------
// Schedule online compacting
//------------------------------------------------------------------------------
bool
Master::ScheduleOnlineCompacting(time_t starttime, time_t repetitioninterval)
{
  MasterLog(eos_static_info("msg=\"scheduling online compacting\" starttime=%u "
			    "interval=%u", starttime, repetitioninterval));
  fCompactingStart = starttime;
  fCompactingInterval = repetitioninterval;
  return true;
}

//------------------------------------------------------------------------------
// Do compacting
//------------------------------------------------------------------------------
void*
Master::Compacting()
{
  do
  {
    XrdSysThread::SetCancelOff();
    time_t now = time(NULL);
    bool runcompacting = false;
    bool reschedule = false;
    {
      XrdSysMutexHelper cLock(fCompactingMutex);
      runcompacting = ((fCompactingStart) && (now >= fCompactingStart) && IsMaster());
    }
    bool isBlocked = false;

    do
    {
      // Check if we are blocked
      {
	XrdSysMutexHelper cLock(fCompactingMutex);
	isBlocked = (fCompactingState == Compact::State::kIsCompactingBlocked);
      }

      // If we are blocked we wait until we are unblocked
      if (isBlocked)
      {
	XrdSysTimer sleeper;
	sleeper.Wait(1000);
      }
      else
      {
	// Set to compacting
	if (runcompacting)
	  fCompactingState = Compact::State::kIsCompacting;

	break;
      }
    }
    while (isBlocked);

    bool go = false;

    do
    {
      // Wait that the namespace is booted
      {
	XrdSysMutexHelper lock(gOFS->InitializationMutex);

	if (gOFS->Initialized == gOFS->kBooted)
	  go = true;
      }

      if (!go)
      {
	XrdSysTimer sleeper;
	sleeper.Wait(1000);
      }
    }
    while (!go);


    eos::IChLogFileMDSvc* eos_chlog_filesvc =
      dynamic_cast<eos::IChLogFileMDSvc*>(gOFS->eosFileService);
    eos::IChLogContainerMDSvc* eos_chlog_dirsvc =
      dynamic_cast<eos::IChLogContainerMDSvc*>(gOFS->eosDirectoryService);

    // Check if namespace supports compacting
    if (!eos_chlog_filesvc || !eos_chlog_dirsvc)
    {
      eos_notice("msg=\"namespace does not support compacting - disable it\"");
      return 0;
    }

    if (runcompacting)
    {
      // Run the online compacting procedure
      eos_alert("msg=\"online-compacting running\"");

      {
	XrdSysMutexHelper lock(gOFS->InitializationMutex);
	gOFS->Initialized = XrdMgmOfs::kCompacting;
      }

      eos_notice("msg=\"starting online compaction\"");
      time_t now = time(NULL);
      // File compacting
      std::string ocfile = gOFS->MgmNsFileChangeLogFile.c_str();
      ocfile += ".oc";
      char archiveFileLogName[4096];
      snprintf(archiveFileLogName, sizeof(archiveFileLogName) - 1, "%s.%lu",
	       gOFS->MgmNsFileChangeLogFile.c_str(), now);
      std::string archivefile = archiveFileLogName;

      if (fCompactFiles)
	MasterLog(eos_info("archive(file)=%s oc=%s", archivefile.c_str(),
			   ocfile.c_str()));

      // Directory compacting
      std::string ocdir = gOFS->MgmNsDirChangeLogFile.c_str();
      ocdir += ".oc";
      char archiveDirLogName[4096];
      snprintf(archiveDirLogName, sizeof(archiveDirLogName) - 1, "%s.%lu",
	       gOFS->MgmNsDirChangeLogFile.c_str(), now);
      std::string archivedirfile = archiveDirLogName;

      if (fCompactDirectories)
	MasterLog(eos_info("archive(dir)=%s oc=%s", archivedirfile.c_str(),
			   ocdir.c_str()));

      int rc = 0;
      bool CompactFiles = fCompactFiles;
      bool CompactDirectories = fCompactDirectories;

      if (CompactFiles)
      {
	// Clean-up any old .oc file
	rc = unlink(ocfile.c_str());
	if (!rc)
	{
	  MasterLog(eos_info("oc=%s msg=\"old online compacting file(file) unlinked\""));
<<<<<<< HEAD
	}
=======
        }
>>>>>>> 7418b894
      }
      
      if (CompactDirectories)
      {
	rc = unlink(ocdir.c_str());
<<<<<<< HEAD
	if (!rc)
	{
	  MasterLog(eos_info("oc=%s msg=\"old online compacting file(dir) unlinked\""));
	}
=======

	if (!rc)
	{
          MasterLog(eos_info("oc=%s msg=\"old online compacting file(dir) unlinked\""));
        }
>>>>>>> 7418b894
      }

      bool compacted = false;

      try
      {
	void* compData = 0;
	void* compDirData = 0;
	{
	  MasterLog(eos_info("msg=\"compact prepare\""));
	  // Require NS read lock
	  eos::common::RWMutexReadLock lock(gOFS->eosViewRWMutex);

	  if (CompactFiles)
	      compData = eos_chlog_filesvc->compactPrepare(ocfile);

	  if (CompactDirectories)
	      compDirData = eos_chlog_dirsvc->compactPrepare(ocdir);
	}
	{
	  MasterLog(eos_info("msg=\"compacting\""));

	  // Does not require namespace lock
	  if (CompactFiles)
	      eos_chlog_filesvc->compact(compData);

	  if (CompactDirectories)
	      eos_chlog_dirsvc->compact(compDirData);
	}
	{
	  // Requires namespace write lock
	  MasterLog(eos_info("msg=\"compact commit\""));
	  eos::common::RWMutexWriteLock lock(gOFS->eosViewRWMutex);
	  if (CompactFiles)
	      eos_chlog_filesvc->compactCommit(compData);

	  if (CompactDirectories)
	      eos_chlog_dirsvc->compactCommit(compDirData);
	}
	{
	  XrdSysMutexHelper cLock(fCompactingMutex);
	  reschedule = (fCompactingInterval != 0);
	}

	if (reschedule)
	{
	  eos_notice("msg=\"rescheduling online compactificiation\" interval=%u",
		     (unsigned int) fCompactingInterval);
	  XrdSysMutexHelper cLock(fCompactingMutex);
	  fCompactingStart = time(NULL) + fCompactingInterval;
	}
	else
	{
	  fCompactingStart = 0;
	}

	// If we have a remote master we have to signal it to bounce to us
	if (fRemoteMasterOk && (fThisHost != fRemoteHost))
	  SignalRemoteBounceToMaster();

	if (CompactFiles)
	{
	  // File compaction archiving
	  if (::rename(gOFS->MgmNsFileChangeLogFile.c_str(), archivefile.c_str()))
	  {
	    MasterLog(eos_crit("failed to rename %s=>%s errno=%d",
			       gOFS->MgmNsFileChangeLogFile.c_str(),
			       archivefile.c_str(), errno));
	  }
	  else
	  {
	    if (::rename(ocfile.c_str(), gOFS->MgmNsFileChangeLogFile.c_str()))
	    {
	      MasterLog(eos_crit("failed to rename %s=>%s errno=%d", ocfile.c_str(),
				 gOFS->MgmNsFileChangeLogFile.c_str(), errno));
	    }
	    else
	    {
	      // Stat the sizes and set the compacting factor
	      struct stat before_compacting;
	      struct stat after_compacting;
	      fCompactingRatio = 0.0;

	      if ((!::stat(gOFS->MgmNsFileChangeLogFile.c_str(), &after_compacting)) &&
		  (!::stat(archivefile.c_str(), &before_compacting)))
	      {
		if (after_compacting.st_size)
		  fCompactingRatio = 1.0 * before_compacting.st_size / after_compacting.st_size;
	      }

	      compacted = true;
	    }
	  }
	}

	if (CompactDirectories)
	{
	  // Dir compaction archiving
	  if (::rename(gOFS->MgmNsDirChangeLogFile.c_str(), archivedirfile.c_str()))
	  {
	    MasterLog(eos_crit("failed to rename %s=>%s errno=%d",
			       gOFS->MgmNsDirChangeLogFile.c_str(),
			       archivedirfile.c_str(), errno));
	  }
	  else
	  {
	    if (::rename(ocdir.c_str(), gOFS->MgmNsDirChangeLogFile.c_str()))
	    {
	      MasterLog(eos_crit("failed to rename %s=>%s errno=%d", ocdir.c_str(),
				 gOFS->MgmNsDirChangeLogFile.c_str(), errno));
	    }
	    else
	    {
	      // Stat the sizes and set the compacting factor
	      struct stat before_compacting;
	      struct stat after_compacting;
	      fDirCompactingRatio = 0.0;

	      if ((!::stat(gOFS->MgmNsDirChangeLogFile.c_str(), &after_compacting)) &&
		  (!::stat(archivedirfile.c_str(), &before_compacting)))
	      {
		if (after_compacting.st_size)
		  fDirCompactingRatio = 1.0 * before_compacting.st_size /
					after_compacting.st_size;
	      }

	      compacted = true;
	    }
	  }
	}
      }
      catch (eos::MDException& e)
      {
	errno = e.getErrno();
	MasterLog(eos_crit("online-compacting returned ec=%d %s", e.getErrno(),
			   e.getMessage().str().c_str()));
      }

      XrdSysTimer sleeper;
      sleeper.Wait(1000);

      if (compacted)
      {
	eos_alert("msg=\"compact done\"");
	MasterLog(eos_info("msg=\"compact done\" elapsed=%lu", time(NULL) - now));

	// If we have a remote master we have to signal it to bounce to us
	if (fRemoteMasterOk && (fThisHost != fRemoteHost))
	  SignalRemoteReload();

	// Re-configure the changelog path from the .oc to the original filenames
	// - if we don't do that we cannot do a transition to RO-master state
	std::map<std::string, std::string> fileSettings;
	std::map<std::string, std::string> contSettings;
	contSettings["changelog_path"] = gOFS->MgmNsDirChangeLogFile.c_str();
	fileSettings["changelog_path"] = gOFS->MgmNsFileChangeLogFile.c_str();

	if (!IsMaster())
	{
	  contSettings["slave_mode"] = "true";
	  contSettings["poll_interval_us"] = "1000";
	  contSettings["auto_repair"] = "true";
	  fileSettings["slave_mode"] = "true";
	  fileSettings["poll_interval_us"] = "1000";
	  fileSettings["auto_repair"] = "true";
	}

	try
	{
	  gOFS->eosFileService->configure(fileSettings);
	  gOFS->eosDirectoryService->configure(contSettings);
	}
	catch (eos::MDException& e)
	{
	  errno = e.getErrno();
	  MasterLog(eos_crit("reconfiguration returned ec=%d %s", e.getErrno(),
			     e.getMessage().str().c_str()));
	  exit(-1);
	}
      }
      else
      {
	MasterLog(eos_crit("failed online compactification"));
	exit(-1);
      }

      {
	// Change from kCompacting to kBooted
	XrdSysMutexHelper lock(gOFS->InitializationMutex);
	gOFS->Initialized = XrdMgmOfs::kBooted;
      }

      {
	// Set to not compacting
	XrdSysMutexHelper cLock(fCompactingMutex);
	fCompactingState = Compact::State::kIsNotCompacting;
      }
    }

    // Check only once a minute
    XrdSysThread::SetCancelOn();
    XrdSysTimer sleeper;
    sleeper.Wait(60000);
  }
  while (1);

  return 0;
}

//------------------------------------------------------------------------------
// Print out compacting status
//------------------------------------------------------------------------------
void
Master::PrintOutCompacting(XrdOucString& out)
{
  time_t now = time(NULL);

  if (IsCompacting())
  {
    out += "status=compacting";
    out += " waitstart=0";
  }
  else
  {
    if (IsCompactingBlocked())
    {
      out += "status=blocked";
      out += " waitstart=0";
    }
    else
    {
      if (fCompactingStart && IsMaster())
      {
	time_t nextrun = (fCompactingStart > now) ? (fCompactingStart - now) : 0;

	if (nextrun)
	{
	  out += "status=wait";
	  out += " waitstart=";
	  out += (int) nextrun;
	}
	else
	{
	  out += "status=starting";
	  out += " waitstart=0";
	}
      }
      else
      {
	out += "status=off";
	out += " waitstart=0";
      }
    }

    out += " interval=";
    out += (int) fCompactingInterval;
  }

  char cfratio[256];
  snprintf(cfratio, sizeof(cfratio) - 1, "%.01f", fCompactingRatio);
  out += " ratio-file=";
  out += cfratio;
  out += ":1";
  snprintf(cfratio, sizeof(cfratio) - 1, "%.01f", fDirCompactingRatio);
  out += " ratio-dir=";
  out += cfratio;
  out += ":1";
}

//------------------------------------------------------------------------------
// Print out instance information
//------------------------------------------------------------------------------
void
Master::PrintOut(XrdOucString& out)
{
  if (fThisHost == fMasterHost)
    out += "mode=master-rw";
  else
    out += "mode=slave-ro";

  switch (fRunningState)
  {
    case Run::State::kIsNothing:
      out += " state=invalid";
      break;

    case Run::State::kIsRunningMaster:
      out += " state=master-rw";
      break;

    case Run::State::kIsRunningSlave:
      out += " state=slave-ro";
      break;

    case Run::State::kIsReadOnlyMaster:
      out += " state=master-ro";
      break;

    default:
      break;
  }

  out += " master=";
  out += fMasterHost;
  out += " configdir=";
  out += gOFS->MgmConfigDir.c_str();
  out += " config=";
  out += gOFS->MgmConfigAutoLoad.c_str();

  if (fActivated)
    out += " active=true";
  else
    out += " active=false";

  if (fThisHost != fRemoteHost)
  {
    // print only if we have a master slave configuration
    if (fRemoteMasterOk)
    {
      out += " mgm:";
      out += fRemoteHost;
      out += "=ok";

      if (fRemoteMasterRW)
	out += " mgm:mode=master-rw";
      else
	out += " mgm:mode=slave-ro";
    }
    else
    {
      out += " mgm:";
      out += fRemoteHost;
      out += "=down";
    }

    if (fRemoteMqOk)
    {
      out += " mq:";
      out += fRemoteMq;
      out += "=ok";
    }
    else
    {
      out += " mq:";
      out += fRemoteMq;
      out += "=down";
    }
  }
}

//------------------------------------------------------------------------------
// Apply master configuration
//------------------------------------------------------------------------------
bool
Master::ApplyMasterConfig(XrdOucString& stdOut, XrdOucString& stdErr,
			  Transition::Type transitiontype)
{
  if (fThisHost == fMasterHost)
  {
    // We are the master and we broadcast every configuration change
    gOFS->ObjectManager.EnableBroadCast(true);

    if (!CreateStatusFile(EOSMGMMASTER_SUBSYS_RW_LOCKFILE))
      return false;
  }
  else
  {
    // We are the slave and we just listen and don't broad cast anythiing
    gOFS->ObjectManager.EnableBroadCast(false);

    if (!RemoveStatusFile(EOSMGMMASTER_SUBSYS_RW_LOCKFILE))
      return false;
  }

  return Activate(stdOut, stdErr, transitiontype);
}

//------------------------------------------------------------------------------
// Activate
//------------------------------------------------------------------------------
bool
Master::Activate(XrdOucString& stdOut, XrdOucString& stdErr, int transitiontype)
{
  fActivated = false;

  // Change the configuration directory
  if (fMasterHost == fThisHost)
  {
    gOFS->MgmConfigDir.replace(fRemoteHost, fThisHost);
    stdOut += "configdir=";
    stdOut += gOFS->MgmConfigDir.c_str();
    stdOut += " activating master=";
    stdOut += fThisHost;
    stdOut += "\n";
  }
  else
  {
    gOFS->MgmConfigDir.replace(fThisHost, fRemoteHost);
    stdOut += "configdir=";
    stdOut += gOFS->MgmConfigDir.c_str();
    stdOut += " activating master=";
    stdOut += fRemoteHost;
    stdOut += "\n";
  }

  gOFS->ConfEngine->SetConfigDir(gOFS->MgmConfigDir.c_str());

  if (transitiontype != Transition::Type::kSlaveToMaster)
  {
    // Load the master's default configuration if this is not a transition
    if ((transitiontype != Transition::Type::kMasterToMasterRO)
	&& (transitiontype != Transition::Type::kMasterROToSlave))
    {
      if (gOFS->MgmConfigAutoLoad.length())
      {
	MasterLog(eos_static_info("autoload config=%s",
				  gOFS->MgmConfigAutoLoad.c_str()));
	XrdOucString configloader = "mgm.config.file=";
	configloader += gOFS->MgmConfigAutoLoad;
	XrdOucEnv configenv(configloader.c_str());
	XrdOucString stdErr = "";

	if (!gOFS->ConfEngine->LoadConfig(configenv, stdErr))
	{
	  MasterLog(eos_static_crit("Unable to auto-load config %s - fix your "
				    "configuration file!", gOFS->MgmConfigAutoLoad.c_str()));
	  MasterLog(eos_static_crit("%s", stdErr.c_str()));
	  return false;
	}
	else
	{
	  MasterLog(eos_static_info("Successful auto-load config %s",
				    gOFS->MgmConfigAutoLoad.c_str()));
	}
      }
    }

    // Invoke master to ro-master transition
    if (transitiontype == Transition::Type::kMasterToMasterRO)
    {
      MasterLog(eos_static_notice("Doing Master=>Master-RO transition"));

      if (!Master2MasterRO())
	return false;
    }

    // Invoke ro-master to slave transition
    if (transitiontype == Transition::Type::kMasterROToSlave)
    {
      MasterLog(eos_static_notice("Doing Master-RO=>Slave transition"));

      if (!MasterRO2Slave())
	return false;
    }
  }
  else
  {
    // Store the current configuration to the default location
    if (!gOFS->ConfEngine->AutoSave())
      return false;

    // Invoke a slave to master transition
    MasterLog(eos_static_notice("Doing Slave=>Master transition"));

    if (!Slave2Master())
      return false;
  }

  fActivated = true;
  return true;
}

//------------------------------------------------------------------------------
// Set transition for instance
//------------------------------------------------------------------------------
bool
Master::Set(XrdOucString& mastername, XrdOucString& stdOut,
	    XrdOucString& stdErr)
{
  Transition::Type transitiontype = Transition::Type::kMasterToMaster;

  if (fRunningState == Run::State::kIsNothing)
  {
    MasterLog(eos_static_err("unable to change master/slave configuration - "
			     "node is in invalid state after a failed transition"));
    stdErr += "error: unable to change master/slave configuration - node is "
	      "in invalid state after a failed transition";
    return false;
  }

  if ((mastername != getenv("EOS_MGM_MASTER1")) &&
      (mastername != getenv("EOS_MGM_MASTER2")))
  {
    stdErr += "error: invalid master name specified (/etc/sysconfig/eos:"
	      "EOS_MGM_MASTER1,EOS_MGM_MASTER2)\n";
    return false;
  }

  if ((fMasterHost == fThisHost))
  {
    if ((mastername != fThisHost))
    {
      if (fRunningState == Run::State::kIsRunningMaster)
      {
	transitiontype = Transition::Type::kMasterToMasterRO;
      }
      else
      {
	MasterLog(eos_static_err("invalid master/slave transition requested - "
				 "we are not a running master"));
	stdErr += "invalid master/slave transition requested - "
		  "we are not a running master\n";
	return false;
      }
    }
    else
    {
      transitiontype = Transition::Type::kMasterToMaster;
      MasterLog(eos_static_err("invalid master/master transition requested - "
			       "we are  a running master"));
      stdErr += "invalid master/master transition requested - we are a running master\n";
      return false;
    }
  }
  else
  {
    if (fRunningState == Run::State::kIsReadOnlyMaster)
    {
      transitiontype = Transition::Type::kMasterROToSlave;
    }
    else
    {
      if (fRunningState != Run::State::kIsRunningSlave)
      {
	MasterLog(eos_static_err("invalid master/slave transition requested - "
				 "we are not a running ro-master or we are already a slave"));
	stdErr += "invalid master/slave transition requested - we are not a "
		  "running ro-master or we are already a slave\n";
	return false;
      }
    }
  }

  if (mastername == fThisHost)
  {
    // Check if the remote machine is running as the master
    if (fRemoteMasterRW)
    {
      stdErr += "error: the remote machine <";
      stdErr += fRemoteHost;
      stdErr += "> is still running as a RW master\n";
      return false;
    }

    if (fMasterHost.length() && (fMasterHost != fThisHost))
    {
      // Slave to master transition
      transitiontype = Transition::Type::kSlaveToMaster;
    }
  }

  XrdOucString lOldMaster = fMasterHost;
  fMasterHost = mastername;
  bool arc = ApplyMasterConfig(stdOut, stdErr, transitiontype);

  // Set back to the previous master
  if (!arc)
  {
    fMasterHost = lOldMaster;

    // Put back the old MGM configuration status file
    if (fThisHost == fMasterHost)
    {
      // We are the master and we broadcast every configuration change
      gOFS->ObjectManager.EnableBroadCast(true);

      if (!CreateStatusFile(EOSMGMMASTER_SUBSYS_RW_LOCKFILE))
	return false;
    }
    else
    {
      // We are the slave and we just listen and don't broad cast anythiing
      gOFS->ObjectManager.EnableBroadCast(false);

      if (!RemoveStatusFile(EOSMGMMASTER_SUBSYS_RW_LOCKFILE))
	return false;
    }
  }

  return arc;
}

//------------------------------------------------------------------------------
// Do slave to master transition
//------------------------------------------------------------------------------
bool
Master::Slave2Master()
{
  eos_alert("msg=\"slave to master transition\"");
  fRunningState = Run::State::kIsTransition;
  // This will block draining/balancing for the next hour!!!
  f2MasterTransitionTime = time(NULL);
  // This call transforms the namespace following slave into a master in RW mode
  std::map<std::string, std::string> fileSettings;
  std::map<std::string, std::string> contSettings;
  std::string rfclf;
  std::string rdclf;
  contSettings["changelog_path"] = gOFS->MgmMetaLogDir.c_str();
  fileSettings["changelog_path"] = gOFS->MgmMetaLogDir.c_str();
  contSettings["changelog_path"] += "/directories.";
  fileSettings["changelog_path"] += "/files.";
  rfclf = fileSettings["changelog_path"];
  rdclf = contSettings["changelog_path"];
  contSettings["changelog_path"] += fMasterHost.c_str();
  fileSettings["changelog_path"] += fMasterHost.c_str();
  rfclf += fRemoteHost.c_str();
  rdclf += fRemoteHost.c_str();
  contSettings["changelog_path"] += ".mdlog";
  fileSettings["changelog_path"] += ".mdlog";
  rfclf += ".mdlog";
  rdclf += ".mdlog";

  // -----------------------------------------------------------
  // convert the follower namespace into a read-write namespace
  // -----------------------------------------------------------

  // -----------------------------------------------------------
  // take the sync service down
  // -----------------------------------------------------------
  eos::common::ShellCmd scmd1("service eos status sync && service eos stop sync");
  eos::common::cmd_status rc = scmd1.wait(30);

  if (rc.exit_code)
  {
    if ( (rc.exit_code == -1 ) )
    {
      MasterLog(eos_warning("system command failed due to memory pressure - cannot check the sync service"));
    }     
    if (rc.exit_code == 2)
    {
      MasterLog(eos_warning("sync service was already stopped"));
    }
    if (rc.exit_code == 1)
    {
      MasterLog(eos_warning("sync service was dead"));
    }

    MasterLog(eos_crit("slave=>master transition aborted since sync was down"));
    fRunningState = Run::State::kIsNothing;

    eos::common::ShellCmd scmd2("service eos start sync");
    rc = scmd2.wait(30);
    
    if (rc.exit_code)
    {
      MasterLog(eos_warning("failed to start sync service"));
    }

    fRunningState = Run::State::kIsRunningSlave;
    return false;
  }

  // If possible evaluate if local and remote master files are in sync ...
  off_t size_local_file_changelog = 0;
  off_t size_local_dir_changelog = 0;
  off_t size_remote_file_changelog = 0;
  off_t size_remote_dir_changelog = 0;
  struct stat buf;
  std::string remoteSyncUrlString = "root://";
  remoteSyncUrlString += fRemoteHost.c_str();
  remoteSyncUrlString += ":1096";
  remoteSyncUrlString += "//dummy";
  std::string remoteSyncHostPort = fRemoteHost.c_str();
  remoteSyncHostPort += ":1096";

  if (!stat(gOFS->MgmNsFileChangeLogFile.c_str(), &buf))
  {
    size_local_file_changelog = buf.st_size;
  }
  else
  {
    MasterLog(eos_crit("slave=>master transition aborted since we cannot stat "
		       "our own slave file-changelog-file"));
    fRunningState = Run::State::kIsRunningSlave;
    return false;
  }

  if (!stat(gOFS->MgmNsDirChangeLogFile.c_str(), &buf))
  {
    size_local_dir_changelog = buf.st_size;
  }
  else
  {
    MasterLog(eos_crit("slave=>master transition aborted since we cannot stat "
		       "our own slave dir-changelog-file"));
    fRunningState = Run::State::kIsRunningSlave;
    return false;
  }

  bool syncok = false;

  if (HostCheck(fRemoteHost.c_str(), 1096))
  {
    MasterLog(eos_info("remote-sync host=%s:1096 is reachable",
		       fRemoteHost.c_str()));
    syncok = true;
  }
  else
  {
    MasterLog(eos_info("remote-sync host=%s:1096 is down", fRemoteHost.c_str()));
  }

  if (syncok)
  {
    XrdCl::URL remoteSyncUrl(remoteSyncUrlString.c_str());
    XrdCl::FileSystem FsSync(remoteSyncUrl);
    XrdCl::StatInfo* sinfo = 0;

    // Stat the two remote changelog files
    if (FsSync.Stat(rfclf.c_str(), sinfo, 5).IsOK())
    {
      size_remote_file_changelog = sinfo->GetSize();

      if (sinfo)
      {
	delete sinfo;
	sinfo = 0;
      }
    }
    else
    {
      if (sinfo)
      {
	delete sinfo;
	sinfo = 0;
      }
    }

    if (FsSync.Stat(rdclf.c_str(), sinfo, 5).IsOK())
    {
      size_remote_dir_changelog = sinfo->GetSize();

      if (sinfo)
      {
	delete sinfo;
	sinfo = 0;
      }
    }
    else
    {
      if (sinfo)
      {
	delete sinfo;
	sinfo = 0;
      }
    }

    if (size_remote_file_changelog != size_local_file_changelog)
    {
      MasterLog(eos_crit("slave=>master transition aborted - file changelog "
			 "synchronization problem found - path=%s "
			 "remote-size=%llu local-size=%llu", rfclf.c_str(),
			 size_remote_file_changelog, size_local_file_changelog));
      fRunningState = Run::State::kIsRunningSlave;
      return false;
    }

    if (size_remote_dir_changelog != size_local_dir_changelog)
    {
      MasterLog(eos_crit("slave=>master transition aborted - dir changelog "
			 "synchronization problem found - path=%s "
			 "remote-size=%llu local-size=%llu", rdclf.c_str(),
			 size_remote_dir_changelog, size_local_dir_changelog));
      fRunningState = Run::State::kIsRunningSlave;
      return false;
    }
  }

  // Make a backup of the new target master file
  XrdOucString NsFileChangeLogFileCopy = fileSettings["changelog_path"].c_str();
  NsFileChangeLogFileCopy += ".";
  NsFileChangeLogFileCopy += (int) time(NULL);
  XrdOucString NsDirChangeLogFileCopy = contSettings["changelog_path"].c_str();

  NsDirChangeLogFileCopy += ".";
  NsDirChangeLogFileCopy += (int) time(NULL);

  if (!::stat(fileSettings["changelog_path"].c_str(), &buf))
  {
    if (::rename(fileSettings["changelog_path"].c_str(),
		 NsFileChangeLogFileCopy.c_str()))
    {
      MasterLog(eos_crit("failed to rename %s=>%s errno=%d",
			 gOFS->MgmNsFileChangeLogFile.c_str(),
			 NsFileChangeLogFileCopy.c_str(), errno));
      fRunningState = Run::State::kIsNothing;
      return false;
    }
  }

  if (!::stat(contSettings["changelog_path"].c_str(), &buf))
  {
    if (::rename(contSettings["changelog_path"].c_str(),
		 NsDirChangeLogFileCopy.c_str()))
    {
      MasterLog(eos_crit("failed to rename %s=>%s errno=%d",
			 gOFS->MgmNsDirChangeLogFile.c_str(),
			 NsDirChangeLogFileCopy.c_str(), errno));
      fRunningState = Run::State::kIsNothing;
      return false;
    }
  }

  gOFS->MgmNsFileChangeLogFile = fileSettings["changelog_path"].c_str();
  gOFS->MgmNsDirChangeLogFile = contSettings["changelog_path"].c_str();

  try
  {
    MasterLog(eos_info("msg=\"invoking slave=>master transition\""));

    eos::IChLogContainerMDSvc* eos_chlog_dirsvc =
      dynamic_cast<eos::IChLogContainerMDSvc*>(gOFS->eosDirectoryService);

    if (eos_chlog_dirsvc)
      eos_chlog_dirsvc->slave2Master(contSettings);

    eos::IChLogFileMDSvc* eos_chlog_filesvc =
      dynamic_cast<eos::IChLogFileMDSvc*>(gOFS->eosFileService);

    if (eos_chlog_filesvc)
      eos_chlog_filesvc->slave2Master(fileSettings);
  }
  catch (eos::MDException& e)
  {
    errno = e.getErrno();
    MasterLog(eos_crit("slave=>master transition returned ec=%d %s",
                       e.getErrno(), e.getMessage().str().c_str()));
    fRunningState = Run::State::kIsNothing;
    eos::common::ShellCmd scmd3("service eos start sync");
    rc = scmd3.wait(30);
<<<<<<< HEAD
=======

>>>>>>> 7418b894
    if (rc.exit_code)
    {
      MasterLog(eos_warning("slave=>master transition - sync didnt' start"));
    }
<<<<<<< HEAD
=======

>>>>>>> 7418b894
    return false;
  }

  fRunningState = Run::State::kIsRunningMaster;
  eos::common::ShellCmd scmd3("service eos start sync");
  rc = scmd3.wait(30);
  if (rc.exit_code)
  {
    MasterLog(eos_warning("failed to start sync service - %d", rc.exit_code));
    MasterLog(eos_crit("slave=>master transition aborted since sync didn't start"));

    try
    {
      gOFS->eosDirectoryService->finalize();
      gOFS->eosFileService->finalize();
    }
    catch (eos::MDException& e)
    {
      errno = e.getErrno();
      MasterLog(eos_crit("slave=>master finalize returned ec=%d %s",
			 e.getErrno(), e.getMessage().str().c_str()));
    }

    fRunningState = Run::State::kIsNothing;
    return false;
  }

  UnBlockCompacting();
  // Re-start the recycler thread
  gOFS->Recycler.Start();
  eos_alert("msg=\"running as master-rw\"");
  MasterLog(eos_notice("running in master mode"));
  return true;
}

//------------------------------------------------------------------------------
// Master to ro-master transition
//------------------------------------------------------------------------------
bool
Master::Master2MasterRO()
{
  eos_alert("msg=\"rw-master to ro-master transition\"");
  fRunningState = Run::State::kIsTransition;
  // Convert the RW namespace into a read-only namespace
  // Wait that compacting is finished and block any further compacting
  WaitCompactingFinished();

  eos::IChLogContainerMDSvc* eos_chlog_dirsvc =
    dynamic_cast<eos::IChLogContainerMDSvc*>(gOFS->eosDirectoryService);
  eos::IChLogFileMDSvc* eos_chlog_filesvc =
    dynamic_cast<eos::IChLogFileMDSvc*>(gOFS->eosFileService);

  if (eos_chlog_dirsvc && eos_chlog_filesvc)
  {
    try
    {
      eos_chlog_dirsvc->makeReadOnly();
      eos_chlog_filesvc->makeReadOnly();
    }
    catch (eos::MDException& e)
    {
      errno = e.getErrno();
      MasterLog(eos_crit("master=>slave transition returned ec=%d %s",
			 e.getErrno(), e.getMessage().str().c_str()));
      fRunningState = Run::State::kIsNothing;
      return false;
    }
  }

  // Stop the recycler thread
  gOFS->Recycler.Stop();
  eos::common::RWMutexWriteLock lock(Access::gAccessMutex);
  fRunningState = Run::State::kIsReadOnlyMaster;
  eos_alert("msg=\"running as master-ro\"");
  MasterLog(eos_notice("running in RO master mode"));
  return true;
}

//------------------------------------------------------------------------------
// Transform a running ro-master into a slave following a remote master
//------------------------------------------------------------------------------
bool
Master::MasterRO2Slave()
{
  eos_alert("msg=\"ro-master to slave transition\"");
  // This call transforms a running ro-master into a slave following
  // a remote master
  fRunningState = Run::State::kIsTransition;
  {
    // Be aware of interference with the heart beat daemon (which does not
    // touch a generic stall yet)
    eos::common::RWMutexWriteLock lock(Access::gAccessMutex);
    // Remove redirects
    Access::gRedirectionRules.erase(std::string("w:*"));
    Access::gRedirectionRules.erase(std::string("ENOENT:*"));
    Access::gStallRules.erase(std::string("w:*"));
    Access::gStallWrite = false;

    // Put an appropriate stall
    if (fRemoteMasterOk)
    {
      Access::gStallRules[std::string("w:*")] = "60";
      Access::gStallRules[std::string("*")] = "100";
      Access::gStallGlobal = true;
    }
    else
    {
      Access::gStallRules[std::string("w:*")] = "60";
      Access::gStallRules[std::string("*")] = "60";
      Access::gStallGlobal = true;
    }
  }
  {
    // Convert the namespace
    eos::common::RWMutexWriteLock nsLock(gOFS->eosViewRWMutex);

    // Take the whole namespace down
    try
    {
      if (gOFS->eosFsView)
      {
	gOFS->eosFsView->finalize();
	delete gOFS->eosFsView;
	gOFS->eosFsView = 0;
      }
      if (gOFS->eosContainerAccounting)
      {
        delete gOFS->eosContainerAccounting;
        gOFS->eosContainerAccounting = 0;
      }
      if (gOFS->eosSyncTimeAccounting)
      {
        delete gOFS->eosSyncTimeAccounting;
        gOFS->eosSyncTimeAccounting = 0;
      }
      if (gOFS->eosView)
      {
	gOFS->eosView->finalize();
	delete gOFS->eosView;
	gOFS->eosView = 0;
      }
    }
    catch (eos::MDException& e)
    {
      errno = e.getErrno();
      MasterLog(eos_crit("master-ro=>slave namespace shutdown returned ec=%d %s",
			 e.getErrno(), e.getMessage().str().c_str()));
    };

    // Boot it from scratch
    if (!BootNamespace())
    {
      fRunningState = Run::State::kIsNothing;
      return false;
    }
  }

  // Reload the configuration to get the proper quota nodes
  if (gOFS->MgmConfigAutoLoad.length())
  {
    MasterLog(eos_static_info("autoload config=%s",
			      gOFS->MgmConfigAutoLoad.c_str()));
    XrdOucString configloader = "mgm.config.file=";
    configloader += gOFS->MgmConfigAutoLoad;
    XrdOucEnv configenv(configloader.c_str());
    XrdOucString stdErr = "";

    if (!gOFS->ConfEngine->LoadConfig(configenv, stdErr))
    {
      MasterLog(eos_static_crit("Unable to auto-load config %s - fix your "
				"configuration file!", gOFS->MgmConfigAutoLoad.c_str()));
      MasterLog(eos_static_crit("%s", stdErr.c_str()));
      return false;
    }
    else
    {
      MasterLog(eos_static_info("Successful auto-load config %s",
				gOFS->MgmConfigAutoLoad.c_str()));
    }
  }

  {
    XrdSysMutexHelper lock(gOFS->InitializationMutex);

    if (gOFS->Initialized == gOFS->kBooted)
    {
      // Inform the boot thread that the stall should be removed after boot
      gOFS->RemoveStallRuleAfterBoot = true;
      // Start the file view loader thread
      MasterLog(eos_info("msg=\"starting file view loader thread\""));
      pthread_t tid;

      if ((XrdSysThread::Run(&tid, XrdMgmOfs::StaticInitializeFileView,
			     static_cast<void*>(gOFS), 0, "File View Loader")))
      {
	MasterLog(eos_crit("cannot start file view loader"));
	fRunningState = Run::State::kIsNothing;
	return false;
      }
    }
    else
    {
      MasterLog(eos_crit("msg=\"don't want to start file view loader for a "
			 "namespace in bootfailure state\""));
      fRunningState = Run::State::kIsNothing;
      return false;
    }
  }

  fRunningState = Run::State::kIsRunningSlave;
  eos_alert("msg=\"running as slave\"");
  MasterLog(eos_notice("running in slave mode"));
  return true;
}

//------------------------------------------------------------------------------
// Destructor
//------------------------------------------------------------------------------
Master::~Master()
{
  if (fThread)
  {
    XrdSysThread::Cancel(fThread);
    XrdSysThread::Join(fThread, 0);
    fThread = 0;
  }

  if (fCompactingThread)
  {
    XrdSysThread::Cancel(fCompactingThread);
    XrdSysThread::Join(fCompactingThread, 0);
    fCompactingThread = 0;
  }

  if (fDevNull)
  {
    close(fDevNull);
    fDevNull = 0;
  }

  if (fDevNullLogger)
  {
    delete fDevNullLogger;
    fDevNullLogger = 0;
  }

  if (fDevNullErr)
  {
    delete fDevNullErr;
    fDevNullErr = 0;
  }
}

//------------------------------------------------------------------------------
// Create status file
//------------------------------------------------------------------------------
bool
Master::CreateStatusFile(const char* path)
{
  struct stat buf;

  if (::stat(path, &buf))
  {
    int fd = 0;

    if ((fd = ::creat(path, S_IRWXU | S_IRGRP | S_IROTH)) == -1)
    {
      MasterLog(eos_static_err("failed to create %s errno=%d", path, errno));
      return false;
    }

    close(fd);
  }

  return true;
}

//------------------------------------------------------------------------------
// Remove status file
//------------------------------------------------------------------------------
bool
Master::RemoveStatusFile(const char* path)
{
  struct stat buf;

  if (!::stat(path, &buf))
  {
    if (::unlink(path))
    {
      MasterLog(eos_static_err("failed to unlink %s errno=%d", path, errno));
      return false;
    }
  }

  return true;
}

//------------------------------------------------------------------------------
// Boot namespace
//------------------------------------------------------------------------------
bool
Master::BootNamespace()
{
  using eos::common::PluginManager;

  if (IsMaster())
    eos_alert("msg=\"running boot sequence (as master)\"");
  else
    eos_alert("msg=\"running boot sequence (as slave)\"");

  PluginManager& pm = PluginManager::GetInstance();
  gOFS->eosDirectoryService = static_cast<IContainerMDSvc*>(pm.CreateObject("ContainerMDSvc"));
  gOFS->eosFileService = static_cast<IFileMDSvc*>(pm.CreateObject("FileMDSvc"));
  gOFS->eosView = static_cast<IView*>(pm.CreateObject("HierarchicalView"));
  gOFS->eosFsView = static_cast<IFsView*>(pm.CreateObject("FileSystemView"));

  if (!gOFS->eosDirectoryService || ! gOFS->eosFileService ||
      !gOFS->eosView || !gOFS->eosFsView)
  {
    MasterLog(eos_err("namespace implementation could not be loaded using "
		      "the provided library plugin"));
    return false;
  }

  if (getenv("EOS_NS_ACCOUNTING") &&
      ((std::string(getenv("EOS_NS_ACCOUNTING")) == "1") ||
       (std::string(getenv("EOS_NS_ACCOUNTING")) == "yes")) )
  {
    eos_alert("msg=\"enabling recursive size accounting ...\n\"");
    gOFS->eosContainerAccounting = static_cast<IFileMDChangeListener*>(
        pm.CreateObject("ContainerAccounting"));

    if (!gOFS->eosContainerAccounting)
    {
      eos_err("msg=\"namespace implemetation does not provide ContainerAccounting"
              "class\"");
      return false;
    }
  }
  
  if (getenv("EOS_SYNCTIME_ACCOUNTING") &&
      ((std::string(getenv("EOS_SYNCTIME_ACCOUNTING")) == "1") ||
       (std::string(getenv("EOS_SYNCTIME_ACCOUNTING")) == "yes")) )
  {
    eos_alert("msg=\"enabling sync time propagation ...\n\"");
    gOFS->eosSyncTimeAccounting = static_cast<IContainerMDChangeListener*>(
        pm.CreateObject("SyncTimeAccounting"));

    if (!gOFS->eosSyncTimeAccounting)
    {
      eos_err("msg=\"namespace implemetation does not provide SyncTimeAccounting"
              "class\"");
      return false;
    }
  }

  std::map<std::string, std::string> fileSettings;
  std::map<std::string, std::string> contSettings;
  contSettings["changelog_path"] = gOFS->MgmMetaLogDir.c_str();
  fileSettings["changelog_path"] = gOFS->MgmMetaLogDir.c_str();
  contSettings["changelog_path"] += "/directories.";
  fileSettings["changelog_path"] += "/files.";
  contSettings["changelog_path"] += fMasterHost.c_str();
  fileSettings["changelog_path"] += fMasterHost.c_str();
  contSettings["changelog_path"] += ".mdlog";
  fileSettings["changelog_path"] += ".mdlog";

  if (!IsMaster())
  {
    contSettings["slave_mode"] = "true";
    contSettings["poll_interval_us"] = "1000";
    contSettings["auto_repair"] = "true";
    fileSettings["slave_mode"] = "true";
    fileSettings["poll_interval_us"] = "1000";
    fileSettings["auto_repair"] = "true";
  }

  gOFS->MgmNsFileChangeLogFile = fileSettings["changelog_path"].c_str();
  gOFS->MgmNsDirChangeLogFile = contSettings["changelog_path"].c_str();
  time_t tstart = time(0);

  //-------------------------------------------
  try
  {
    gOFS->eosFileService->configure(fileSettings);
    gOFS->eosDirectoryService->configure(contSettings);
    gOFS->eosView->setContainerMDSvc(gOFS->eosDirectoryService);
    gOFS->eosView->setFileMDSvc(gOFS->eosFileService);

    std::map<std::string, std::string> cfg_settings;
    gOFS->eosView->configure(cfg_settings);

    if (IsMaster())
      MasterLog(eos_notice("%s", (char*) "eos directory view configure started as master"));
    else
      MasterLog(eos_notice("%s", (char*) "eos directory view configure started as slave"));

    gOFS->eosFileService->addChangeListener(gOFS->eosFsView);

    // This is only done for the ChangeLog implementation
    eos::IChLogContainerMDSvc* eos_chlog_dirsvc =
      dynamic_cast<eos::IChLogContainerMDSvc*>(gOFS->eosDirectoryService);
    eos::IChLogFileMDSvc* eos_chlog_filesvc =
      dynamic_cast<eos::IChLogFileMDSvc*>(gOFS->eosFileService);

    if (eos_chlog_filesvc && eos_chlog_dirsvc)
    {
      gOFS->eosFileService->setContainerService(gOFS->eosDirectoryService);

      if (!IsMaster())
      {
	// slave needs access to the namespace lock
	eos_chlog_filesvc->setSlaveLock(&fNsLock);
	eos_chlog_dirsvc->setSlaveLock(&fNsLock);
      }

      eos_chlog_filesvc->clearWarningMessages();
      eos_chlog_dirsvc->clearWarningMessages();
    }

    if (gOFS->eosContainerAccounting)
      gOFS->eosFileService->addChangeListener(gOFS->eosContainerAccounting);

    gOFS->eosFileService->setQuotaStats(gOFS->eosView->getQuotaStats());
    gOFS->eosDirectoryService->setQuotaStats(gOFS->eosView->getQuotaStats());
    
    if (gOFS->eosSyncTimeAccounting)
      gOFS->eosDirectoryService->addChangeListener(gOFS->eosSyncTimeAccounting);

    gOFS->eosView->getQuotaStats()->registerSizeMapper(Quota::MapSizeCB);
    gOFS->eosView->initialize1();
    time_t tstop = time(0);

    if (eos_chlog_filesvc && eos_chlog_dirsvc)
    {
      // add the boot errors to the master changelog
      std::vector<std::string> file_warn = eos_chlog_filesvc->getWarningMessages();
      std::vector<std::string> directory_warn = eos_chlog_dirsvc->getWarningMessages();

      for (size_t i=0; i< file_warn.size(); ++i)
	MasterLog(eos_crit(file_warn[i].c_str()));

      for (size_t i=0; i< directory_warn.size(); ++i)
	MasterLog(eos_crit(directory_warn[i].c_str()));

      eos_chlog_filesvc->clearWarningMessages();
      eos_chlog_dirsvc->clearWarningMessages();
    }

    MasterLog(eos_notice("eos directory view configure stopped after %d seconds", (tstop - tstart)));
  }
  catch (eos::MDException& e)
  {
    time_t tstop = time(0);
    {
      // add the boot errors to the master changelog
      eos::IChLogContainerMDSvc* eos_chlog_dirsvc =
          dynamic_cast<eos::IChLogContainerMDSvc*>(gOFS->eosDirectoryService);
      eos::IChLogFileMDSvc* eos_chlog_filesvc =
          dynamic_cast<eos::IChLogFileMDSvc*>(gOFS->eosFileService);

      if (eos_chlog_filesvc && eos_chlog_dirsvc)
      {
        std::vector<std::string> file_warn = eos_chlog_filesvc->getWarningMessages();
        std::vector<std::string> directory_warn = eos_chlog_dirsvc->getWarningMessages();

        for (size_t i=0; i< file_warn.size(); ++i)
          MasterLog(eos_crit(file_warn[i].c_str()));

        for (size_t i=0; i< directory_warn.size(); ++i)
          MasterLog(eos_crit(directory_warn[i].c_str()));

        eos_chlog_filesvc->clearWarningMessages();
        eos_chlog_dirsvc->clearWarningMessages();
      }
    }

    MasterLog(eos_crit("eos view initialization failed after %d seconds", (tstop - tstart)));
    errno = e.getErrno();
    MasterLog(eos_crit("initialization returned ec=%d %s", e.getErrno(),
		       e.getMessage().str().c_str()));
    return false;
  }

  if (!IsMaster())
  {
    fRunningState = Run::State::kIsRunningSlave;
    MasterLog(eos_notice("running in slave mode"));
  }
  else
  {
    fRunningState = Run::State::kIsRunningMaster;
    MasterLog(eos_notice("running in master mode"));
  }

  // Start online compacting thread
  StartOnlineCompacting();
  return true;
}

//------------------------------------------------------------------------------
// Signal the remote master to bounce all requests to us
//------------------------------------------------------------------------------
void
Master::SignalRemoteBounceToMaster()
{
  std::string remoteMgmUrlString = "root://";
  remoteMgmUrlString += fRemoteHost.c_str();
  remoteMgmUrlString += ":1094";
  remoteMgmUrlString += "//dummy";
  std::string remoteMgmHostPort = fRemoteHost.c_str();
  remoteMgmHostPort += ":1094";
  // TODO: add signals for remote slave(-only) machiens
  std::string signalbounce = "/?mgm.pcmd=mastersignalbounce";
  XrdCl::URL remoteMgmUrl(remoteMgmUrlString.c_str());
  XrdCl::FileSystem FsMgm(remoteMgmUrl);
  XrdCl::StatInfo* sinfo = 0;
  XrdCl::Buffer qbuffer;
  qbuffer.FromString(signalbounce);
  XrdCl::Buffer* rbuffer = 0;

  if (FsMgm.Query(XrdCl::QueryCode::OpaqueFile, qbuffer, rbuffer).IsOK())
    MasterLog(eos_info("msg=\"signalled successfully remote master to redirect\""));
  else
    MasterLog(eos_warning("failed to signal remote redirect to %s",
			  remoteMgmUrlString.c_str()));

  if (rbuffer)
  {
    delete rbuffer;
    rbuffer = 0;
  }

  if (sinfo)
  {
    delete sinfo;
    sinfo = 0;
  }
}

//------------------------------------------------------------------------------
// Signal the remote master to reload its namespace
//------------------------------------------------------------------------------
void
Master::SignalRemoteReload()
{
  std::string remoteMgmUrlString = "root://";
  remoteMgmUrlString += fRemoteHost.c_str();
  remoteMgmUrlString += ":1094";
  remoteMgmUrlString += "//dummy";
  std::string remoteMgmHostPort = fRemoteHost.c_str();
  remoteMgmHostPort += ":1094";
  // TODO: add signals for remote slave(-only) machines
  std::string signalreload = "/?mgm.pcmd=mastersignalreload";
  XrdCl::URL remoteMgmUrl(remoteMgmUrlString.c_str());
  XrdCl::FileSystem FsMgm(remoteMgmUrl);
  XrdCl::StatInfo* sinfo = 0;
  XrdCl::Buffer qbuffer;
  qbuffer.FromString(signalreload);
  XrdCl::Buffer* rbuffer = 0;

  if (FsMgm.Query(XrdCl::QueryCode::OpaqueFile, qbuffer, rbuffer).IsOK())
    MasterLog(eos_info("msg=\"signalled remote master to reload\""));
  else
    MasterLog(eos_warning("failed to signal remote reload to %s",
			  remoteMgmUrlString.c_str()));

  if (rbuffer)
  {
    delete rbuffer;
    rbuffer = 0;
  }

  if (sinfo)
  {
    delete sinfo;
    sinfo = 0;
  }
}

//------------------------------------------------------------------------------
// Tag namespace inodes
//------------------------------------------------------------------------------
void
Master::TagNamespaceInodes()
{
  struct stat statf;
  struct stat statd;
  MasterLog(eos_info("msg=\"tag namespace inodes\""));

  if ((!::stat(gOFS->MgmNsFileChangeLogFile.c_str(), &statf)) &&
      (!::stat(gOFS->MgmNsDirChangeLogFile.c_str(), &statd)))
  {
    fFileNamespaceInode = statf.st_ino;
    fDirNamespaceInode = statd.st_ino;
  }
  else
  {
    MasterLog(eos_warning("stat of namespace files failed with errno=%d", errno));
  }
}

//------------------------------------------------------------------------------
// Wait that local/remote namespace files are synced. This routine is called
// by a slave when it got signalled to reload the namespace.
//------------------------------------------------------------------------------
bool
Master::WaitNamespaceFilesInSync(unsigned int timeout)
{
  time_t starttime = time(NULL);
  // If possible evaluate if local and remote master files are in sync ...
  MasterLog(eos_info("msg=\"check ns file synchronization\""));
  off_t size_local_file_changelog = 0;
  off_t size_local_dir_changelog = 0;
  off_t size_remote_file_changelog = 0;
  off_t size_remote_dir_changelog = 0;
  unsigned long long lFileNamespaceInode = 0;
  struct stat buf;
  std::string remoteSyncUrlString = "root://";
  remoteSyncUrlString += fRemoteHost.c_str();
  remoteSyncUrlString += ":1096";
  remoteSyncUrlString += "//dummy";
  std::string remoteSyncHostPort = fRemoteHost.c_str();
  remoteSyncHostPort += ":1096";
  std::string rfclf = gOFS->MgmMetaLogDir.c_str();
  std::string rdclf = gOFS->MgmMetaLogDir.c_str();
  rdclf += "/directories.";
  rfclf += "/files.";
  rdclf += fRemoteHost.c_str();
  rfclf += fRemoteHost.c_str();
  rdclf += ".mdlog";
  rfclf += ".mdlog";
  bool syncok = false;

  if (HostCheck(fRemoteHost.c_str(), 1096))
  {
    syncok = true;
    MasterLog(eos_info("remote-sync host=%s:1096 is reachable",
		       fRemoteHost.c_str()));
  }
  else
  {
    MasterLog(eos_info("remote-sync host=%s:1096 is down", fRemoteHost.c_str()));
  }

  if (syncok)
  {
    // Check once the remote size
    XrdCl::URL remoteSyncUrl(remoteSyncUrlString.c_str());
    XrdCl::FileSystem FsSync(remoteSyncUrl);
    XrdCl::StatInfo* sinfo = 0;

    // stat the two remote changelog files
    if (FsSync.Stat(rfclf.c_str(), sinfo, 5).IsOK())
    {
      size_remote_file_changelog = sinfo->GetSize();

      if (sinfo)
      {
	delete sinfo;
	sinfo = 0;
      }
    }
    else
    {
      if (sinfo)
      {
	delete sinfo;
	sinfo = 0;
      }

      MasterLog(eos_crit("remote stat failed for %s", rfclf.c_str()));
      return false;
    }

    if (FsSync.Stat(rdclf.c_str(), sinfo, 5).IsOK())
    {
      size_remote_dir_changelog = sinfo->GetSize();

      if (sinfo)
      {
	delete sinfo;
	sinfo = 0;
      }
    }
    else
    {
      if (sinfo)
      {
	delete sinfo;
	sinfo = 0;
      }

      MasterLog(eos_crit("remote stat failed for %s", rdclf.c_str()));
      return false;
    }

    MasterLog(eos_info("remote files file=%llu dir=%llu",
		       size_remote_file_changelog,
		       size_remote_dir_changelog));

    do
    {
      // Wait that the inode changed and then check the local size and wait,
      // that the local files is at least as big as the remote file
      if (!stat(gOFS->MgmNsFileChangeLogFile.c_str(), &buf))
      {
	size_local_file_changelog = buf.st_size;
	lFileNamespaceInode = buf.st_ino;
      }
      else
      {
	MasterLog(eos_crit("local stat failed for %s",
			   gOFS->MgmNsFileChangeLogFile.c_str()));
	return false;
      }

      if (!stat(gOFS->MgmNsDirChangeLogFile.c_str(), &buf))
      {
	size_local_dir_changelog = buf.st_size;
      }
      else
      {
	MasterLog(eos_crit("local stat failed for %s",
			   gOFS->MgmNsDirChangeLogFile.c_str()));
	return false;
      }

      if (lFileNamespaceInode == fFileNamespaceInode)
      {
	// The inode didn't change yet
	if (time(NULL) > (starttime + timeout))
	{
	  MasterLog(eos_warning("timeout occured after %u seconds", timeout));
	  return false;
	}

	MasterLog(eos_info("waiting for inode change %llu=>%llu ",
			   fFileNamespaceInode, lFileNamespaceInode));
	XrdSysTimer sleeper;
	sleeper.Wait(10000);
	continue;
      }

      if (size_remote_file_changelog > size_local_file_changelog)
      {
	if (time(NULL) > (starttime + timeout))
	{
	  MasterLog(eos_warning("timeout occured after %u seconds", timeout));
	  return false;
	}

	XrdSysTimer sleeper;
	sleeper.Wait(10000);
	continue;
      }

      if (size_remote_dir_changelog > size_local_dir_changelog)
      {
	if (time(NULL) > (starttime + timeout))
	{
	  MasterLog(eos_warning("timeout occured after %u seconds", timeout));
	  return false;
	}

	XrdSysTimer sleeper;
	sleeper.Wait(10000);
	continue;
      }

      MasterLog(eos_info("msg=\"ns files  synchronized\""));
      return true;
    }
    while (1);
  }
  else
  {
    MasterLog(eos_warning("msg=\"remote sync service is not ok\""));
    return false;
  }
}

//------------------------------------------------------------------------------
// Push everything to the remote master
//------------------------------------------------------------------------------
void
Master::RedirectToRemoteMaster()
{
  MasterLog(eos_info("msg=\"redirect to remote master\""));
  Access::gRedirectionRules[std::string("*")] = fRemoteHost.c_str();
  eos::IChLogContainerMDSvc* eos_chlog_dirsvc =
    dynamic_cast<eos::IChLogContainerMDSvc*>(gOFS->eosDirectoryService);
  eos::IChLogFileMDSvc* eos_chlog_filesvc =
    dynamic_cast<eos::IChLogFileMDSvc*>(gOFS->eosFileService);

  if (eos_chlog_dirsvc && eos_chlog_filesvc)
  {
    try
    {
      MasterLog(eos_info("msg=\"invoking slave shutdown\""));
      eos_chlog_dirsvc->stopSlave();
      eos_chlog_filesvc->stopSlave();
      MasterLog(eos_info("msg=\"stopped namespace following\""));
    }
    catch (eos::MDException& e)
    {
      errno = e.getErrno();
      MasterLog(eos_crit("slave shutdown returned ec=%d %s", e.getErrno(),
			 e.getMessage().str().c_str()));
    }
  }
}

//------------------------------------------------------------------------------
// Reboot slave namespace
//------------------------------------------------------------------------------
bool
Master::RebootSlaveNamespace()
{
  fRunningState = Run::State::kIsTransition;
  
  {
    {
      XrdSysMutexHelper lock(gOFS->InitializationMutex);
      gOFS->Initialized = gOFS->kBooting;
    }

    // now convert the namespace
    eos::common::RWMutexWriteLock nsLock(gOFS->eosViewRWMutex);

    // Take the whole namespace down
    try
    {
      if (gOFS->eosFsView)
      {
	gOFS->eosFsView->finalize();
	delete gOFS->eosFsView;
	gOFS->eosFsView = 0;
      }
      if (gOFS->eosContainerAccounting)
      {
        delete gOFS->eosContainerAccounting;
        gOFS->eosContainerAccounting = 0;
      }
      if (gOFS->eosSyncTimeAccounting)
      {
        delete gOFS->eosSyncTimeAccounting;
        gOFS->eosSyncTimeAccounting = 0;
      }
      if (gOFS->eosView)
      {
	gOFS->eosView->finalize();
	delete gOFS->eosView;
	gOFS->eosView = 0;
      }
    }
    catch (eos::MDException& e)
    {
      errno = e.getErrno();
      MasterLog(eos_crit("master-ro=>slave namespace shutdown returned ec=%d %s",
			 e.getErrno(), e.getMessage().str().c_str()));
    }

    // Boot it from scratch
    if (!BootNamespace())
    {
      fRunningState = Run::State::kIsNothing;

      {
	XrdSysMutexHelper lock(gOFS->InitializationMutex);
	gOFS->Initialized = gOFS->kFailed;
      }

      return false;
    }

    {
      XrdSysMutexHelper lock(gOFS->InitializationMutex);
      gOFS->Initialized = gOFS->kBooted;
    }
  }
  {
    XrdSysMutexHelper lock(gOFS->InitializationMutex);

    if (gOFS->Initialized == gOFS->kBooted)
    {
      // Inform the boot thread that the stall should be removed after boot
      gOFS->RemoveStallRuleAfterBoot = true;
      // Start the file view loader thread
      MasterLog(eos_info("msg=\"starting file view loader thread\""));
      pthread_t tid;

      if ((XrdSysThread::Run(&tid, XrdMgmOfs::StaticInitializeFileView,
			     static_cast<void*>(gOFS), 0, "File View Loader")))
      {
	MasterLog(eos_crit("cannot start file view loader"));
	fRunningState = Run::State::kIsNothing;
	return false;
      }
    }
    else
    {
      MasterLog(eos_crit("msg=\"don't want to start file view loader for a "
			 "namespace in bootfailure state\""));
      fRunningState = Run::State::kIsNothing;
      return false;
    }
  }
  {
    // Be aware of interference with the heart beat daemon
    eos::common::RWMutexWriteLock lock(Access::gAccessMutex);
    // Remove global redirection
    Access::gRedirectionRules.erase(std::string("*"));
  }
  fRunningState = Run::State::kIsRunningSlave;
  MasterLog(eos_notice("running in slave mode"));
  return true;
}

//------------------------------------------------------------------------------
// Start slave follower thread
//------------------------------------------------------------------------------
void
Master::StartSlaveFollower(std::string&& log_file)
{
  eos::IChLogContainerMDSvc* eos_chlog_dirsvc =
    dynamic_cast<eos::IChLogContainerMDSvc*>(gOFS->eosDirectoryService);
  eos::IChLogFileMDSvc* eos_chlog_filesvc =
    dynamic_cast<eos::IChLogFileMDSvc*>(gOFS->eosFileService);

  if (eos_chlog_dirsvc && eos_chlog_filesvc)
  {
    // Get change log file size
    struct stat buf;
    int retc = stat(log_file.c_str(), &buf);

    if (!retc)
    {
      eos_err("failed stat for file=%s - abort slave start", log_file.c_str());
      return;
    }

    eos_chlog_filesvc->startSlave();
    eos_chlog_dirsvc->startSlave();

    // wait that the follower reaches the offset seen now
    while (eos_chlog_filesvc->getFollowOffset() < (uint64_t) buf.st_size)
    {
      XrdSysTimer sleeper;
      sleeper.Wait(200);
      eos_static_debug("msg=\"waiting for the namespace to reach the follow "
		       "point\" is-offset=%llu follow-offset=%llu",
		       eos_chlog_filesvc->getFollowOffset(), (uint64_t) buf.st_size);
    }
  }
}

//------------------------------------------------------------------------------
// Shutdown slave follower thread
//------------------------------------------------------------------------------
void
Master::ShutdownSlaveFollower()
{
  if (!gOFS->MgmMaster.IsMaster())
  {
    // Stop the follower thread ...
    if (gOFS->eosFileService)
    {
      eos::IChLogFileMDSvc* eos_chlog_filesvc =
	dynamic_cast<eos::IChLogFileMDSvc*>(gOFS->eosFileService);

      if (eos_chlog_filesvc)
	eos_chlog_filesvc->stopSlave();
    }

    if (gOFS->eosDirectoryService)
    {
      eos::IChLogContainerMDSvc* eos_chlog_dirsvc =
	dynamic_cast<eos::IChLogContainerMDSvc*>(gOFS->eosDirectoryService);

      if (eos_chlog_dirsvc)
	eos_chlog_dirsvc->stopSlave();
    }
  }
}

//------------------------------------------------------------------------------
// Post the namespace record errors to the master changelog
//------------------------------------------------------------------------------
void
Master::GetLog (XrdOucString &stdOut)
{
  eos::IChLogContainerMDSvc* eos_chlog_dirsvc =
      dynamic_cast<eos::IChLogContainerMDSvc*>(gOFS->eosDirectoryService);
  eos::IChLogFileMDSvc* eos_chlog_filesvc =
      dynamic_cast<eos::IChLogFileMDSvc*>(gOFS->eosFileService);
  
  if (eos_chlog_filesvc && eos_chlog_dirsvc)
  {
    std::vector<std::string> file_warn = eos_chlog_filesvc->getWarningMessages();
    std::vector<std::string> directory_warn = eos_chlog_dirsvc->getWarningMessages();
    
    for (size_t i=0; i< file_warn.size(); ++i)
      MasterLog(eos_err(file_warn[i].c_str()));

    for (size_t i=0; i< directory_warn.size(); ++i)
      MasterLog(eos_err(directory_warn[i].c_str()));

    eos_chlog_filesvc->clearWarningMessages();
    eos_chlog_dirsvc->clearWarningMessages();
  }
  
  stdOut = fMasterLog;
}

EOSMGMNAMESPACE_END<|MERGE_RESOLUTION|>--- conflicted
+++ resolved
@@ -760,28 +760,17 @@
 	if (!rc)
 	{
 	  MasterLog(eos_info("oc=%s msg=\"old online compacting file(file) unlinked\""));
-<<<<<<< HEAD
-	}
-=======
         }
->>>>>>> 7418b894
       }
       
       if (CompactDirectories)
       {
 	rc = unlink(ocdir.c_str());
-<<<<<<< HEAD
-	if (!rc)
-	{
-	  MasterLog(eos_info("oc=%s msg=\"old online compacting file(dir) unlinked\""));
-	}
-=======
 
 	if (!rc)
 	{
           MasterLog(eos_info("oc=%s msg=\"old online compacting file(dir) unlinked\""));
         }
->>>>>>> 7418b894
       }
 
       bool compacted = false;
@@ -1622,18 +1611,12 @@
     fRunningState = Run::State::kIsNothing;
     eos::common::ShellCmd scmd3("service eos start sync");
     rc = scmd3.wait(30);
-<<<<<<< HEAD
-=======
-
->>>>>>> 7418b894
+
     if (rc.exit_code)
     {
       MasterLog(eos_warning("slave=>master transition - sync didnt' start"));
     }
-<<<<<<< HEAD
-=======
-
->>>>>>> 7418b894
+
     return false;
   }
 
