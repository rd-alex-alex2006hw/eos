// ----------------------------------------------------------------------
// File: Master.cc
// Author: Andreas-Joachim Peters - CERN
// ----------------------------------------------------------------------

/************************************************************************
 * EOS - the CERN Disk Storage System                                   *
 * Copyright (C) 2011 CERN/Switzerland                                  *
 *                                                                      *
 * This program is free software: you can redistribute it and/or modify *
 * it under the terms of the GNU General Public License as published by *
 * the Free Software Foundation, either version 3 of the License, or    *
 * (at your option) any later version.                                  *
 *                                                                      *
 * This program is distributed in the hope that it will be useful,      *
 * but WITHOUT ANY WARRANTY; without even the implied warranty of       *
 * MERCHANTABILITY or FITNESS FOR A PARTICULAR PURPOSE.  See the        *
 * GNU General Public License for more details.                         *
 *                                                                      *
 * You should have received a copy of the GNU General Public License    *
 * along with this program.  If not, see <http://www.gnu.org/licenses/>.*
 ************************************************************************/

/*----------------------------------------------------------------------------*/
#include "mgm/Master.hh"
#include "mgm/FsView.hh"
#include "mgm/Access.hh"
#include "mgm/Quota.hh"
#include "mgm/XrdMgmOfs.hh"
#include "common/Statfs.hh"
#include "common/ShellCmd.hh"
#include "common/plugin_manager/PluginManager.hh"
/*----------------------------------------------------------------------------*/
#include "XrdNet/XrdNet.hh"
#include "XrdNet/XrdNetPeer.hh"
#include "XrdCl/XrdClFile.hh"
#include "XrdCl/XrdClFileSystem.hh"
#include "mq/XrdMqClient.hh"
/*----------------------------------------------------------------------------*/
#include "namespace/interface/IChLogFileMDSvc.hh"
#include "namespace/interface/IChLogContainerMDSvc.hh"
/*----------------------------------------------------------------------------*/

// -----------------------------------------------------------------------------
// Note: the defines after have to be in agreements with the defins in XrdMqOfs.cc
//       but we don't want to create a link in the code between the two
// -----------------------------------------------------------------------------
// existance indicates that this node is to be treated as a slave
#define EOSMGMMASTER_SUBSYS_RW_LOCKFILE "/var/eos/eos.mgm.rw"
// existance indicates that the local MQ should redirect to the remote MQ
#define EOSMQMASTER_SUBSYS_REMOTE_LOCKFILE "/var/eos/eos.mq.remote.up"

EOSMGMNAMESPACE_BEGIN

//------------------------------------------------------------------------------
// Constructor
//------------------------------------------------------------------------------
Master::Master()
{
  fActivated = false;
  fRemoteMasterOk = true;
  fRemoteMqOk = true;
  fRemoteMasterRW = false;
  fThread = 0;
  fRunningState = Run::State::kIsNothing;
  fCompactingState = Compact::State::kIsNotCompacting;
  fCompactingThread = 0;
  fCompactingStart = 0;
  fCompactingInterval = 0;
  fCompactingRatio = 0;
  fCompactFiles = false;
  fCompactDirectories = false;
  fDevNull = 0;
  fDevNullLogger = 0;
  fDevNullErr = 0;
  fCheckRemote = true;
  fFileNamespaceInode = fDirNamespaceInode = 0;
  f2MasterTransitionTime = time(NULL) - 3600; // start without service delays
}

//------------------------------------------------------------------------------
// Initialize
//------------------------------------------------------------------------------
bool
Master::Init()
{
  // Define our role master/slave
  struct stat buf;
  fThisHost = gOFS->HostName;
  fNsLock.Init(&(gOFS->eosViewRWMutex)); // fill the namespace mutex

  if ((!getenv("EOS_MGM_MASTER1")) ||
      (!getenv("EOS_MGM_MASTER2")))
  {
    eos_crit("EOS_MGM_MASTER1 and EOS_MGM_MASTER2 variables are undefined");
    return false;
  }

  if (fThisHost == getenv("EOS_MGM_MASTER1"))
    fRemoteHost = getenv("EOS_MGM_MASTER2");
  else
    fRemoteHost = getenv("EOS_MGM_MASTER1");

  // Start the online compacting background thread
  XrdSysThread::Run(&fCompactingThread, Master::StaticOnlineCompacting,
		    static_cast<void*>(this), XRDSYSTHREAD_HOLD,
		    "Master OnlineCompacting Thread");

  if (fThisHost == fRemoteHost)
  {
    // No master slave configuration ... also fine
    fMasterHost = fThisHost;
    return true;
  }

  // Open a /dev/null logger/error object
  fDevNull = open("/dev/null", 0);
  fDevNullLogger = new XrdSysLogger(fDevNull);
  fDevNullErr = new XrdSysError(fDevNullLogger);
  XrdOucString lMaster1MQ;
  XrdOucString lMaster2MQ;

  // Define the MQ hosts
  if (getenv("EOS_MQ_MASTER1"))
  {
    lMaster1MQ = getenv("EOS_MQ_MASTER1");
  }
  else
  {
    lMaster1MQ = getenv("EOS_MGM_MASTER1");
    int dpos = lMaster1MQ.find(":");

    if (dpos != STR_NPOS)
      lMaster1MQ.erase(dpos);

    lMaster1MQ += ":1097";
  }

  if (getenv("EOS_MQ_MASTER2"))
  {
    lMaster2MQ = getenv("EOS_MQ_MASTER2");
  }
  else
  {
    lMaster2MQ = getenv("EOS_MGM_MASTER2");
    int dpos = lMaster2MQ.find(":");

    if (dpos != STR_NPOS)
      lMaster2MQ.erase(dpos);

    lMaster2MQ += ":1097";
  }

  // Define which MQ is remote
  if (lMaster1MQ.find(fThisHost) != STR_NPOS)
    fRemoteMq = lMaster2MQ;
  else
    fRemoteMq = lMaster1MQ;

  if (!::stat(EOSMGMMASTER_SUBSYS_RW_LOCKFILE, &buf))
    fMasterHost = fThisHost;
  else
    fMasterHost = fRemoteHost;

  if (fThisHost != fRemoteHost)
    fCheckRemote = true;
  else
    fCheckRemote = false;

  // start the heartbeat thread anyway
  XrdSysThread::Run(&fThread, Master::StaticSupervisor, static_cast<void *> (this), XRDSYSTHREAD_HOLD, "Master Supervisor Thread");

  // get sync up if it is not up
  eos::common::ShellCmd scmd1(". /etc/sysconfig/eos; service eos status sync || service eos start sync");
  eos::common::cmd_status rc = scmd1.wait(30);

  if (rc.exit_code)
  {
    eos_crit("failed to start sync service");
    return false;
  }

  // get eossync up if it is not up
  eos::common::ShellCmd scmd2(". /etc/sysconfig/eos; service eossync status || service eossync start ");
  rc = scmd2.wait(30);

  if (rc.exit_code)
  {
    eos_crit("failed to start eossync service");
    return false;
  }

  return true;
}

//------------------------------------------------------------------------------
// Chekc if host is reachable
//------------------------------------------------------------------------------
bool
Master::HostCheck(const char* hostname, int port, int timeout)
{
  XrdOucString lHostName = hostname;
  int dpos;

  if ((dpos = lHostName.find(":")) != STR_NPOS)
    lHostName.erase(dpos);

  XrdNetPeer peer;
  XrdNet net(fDevNullErr);

  if (net.Connect(peer, lHostName.c_str(), port, 0, timeout))
  {
    // Send a handshake to avoid handshake error messages on server side
    unsigned int vshake[5];
    vshake[0] = vshake[1] = vshake[2] = 0;
    vshake[3] = htonl(4);
    vshake[4] = htonl(2012);
    ssize_t nwrite = write(peer.fd, &vshake[0], 20);
    close(peer.fd);

    if (nwrite != 20)
      return false;

    return true;
  }

  return false;
}

//------------------------------------------------------------------------------
// Enable the heartbeat thread to do remote checks
//------------------------------------------------------------------------------
bool
Master::EnableRemoteCheck()
{
  if (!fCheckRemote)
  {
    MasterLog(eos_info("remotecheck=enabled"));
    fCheckRemote = true;
    return true;
  }

  return false;
}

//------------------------------------------------------------------------------
// Stop's the heartbeat thread from doing remote checks
//------------------------------------------------------------------------------
bool
Master::DisableRemoteCheck()
{
  if (fCheckRemote)
  {
    MasterLog(eos_info("remotecheck=disabled"));
    fCheckRemote = false;
    return true;
  }

  return false;
}

//------------------------------------------------------------------------------
// Static thread startup function calling Supervisor
//------------------------------------------------------------------------------
void*
Master::StaticSupervisor(void* arg)
{
  return reinterpret_cast<Master*>(arg)->Supervisor();
}

//------------------------------------------------------------------------------
// This thread runs in an internal loop with 1Hz and checks
// a) if enabled a potential remote master/slave for failover
// b) the fill state of the local disk to avoid running out of disk space
// It then configures redirection/stalling etc. corresponding to the present
// situation
//------------------------------------------------------------------------------
void*
Master::Supervisor()
{
  std::string remoteMgmUrlString = "root://";
  remoteMgmUrlString += fRemoteHost.c_str();
  std::string remoteMqUrlString = "root://";
  remoteMqUrlString += fRemoteMq.c_str();
  bool lDiskFull = false;
  bool pDiskFull = false;
  std::string pStallSetting = "";
  int dpos = remoteMqUrlString.find(":", 7);

  if (dpos != STR_NPOS)
  {
    remoteMqUrlString.erase(dpos + 1);
    remoteMqUrlString += "1097";
  }

  XrdCl::URL remoteMgmUrl(remoteMgmUrlString.c_str());
  XrdCl::URL remoteMqUrl(remoteMqUrlString.c_str());

  if (!remoteMgmUrl.IsValid())
  {
    MasterLog(eos_static_crit("remote manager URL <%s> is not valid",
			      remoteMgmUrlString.c_str()));
    fRemoteMasterOk = false;
  }

  if (!remoteMqUrl.IsValid())
  {
    MasterLog(eos_static_crit("remote mq URL <%s> is not valid",
			      remoteMqUrlString.c_str()));
    fRemoteMqOk = false;
  }

  XrdCl::FileSystem FsMgm(remoteMgmUrl);
  XrdCl::FileSystem FsMq(remoteMqUrl);

  while (1)
  {
    XrdSysThread::SetCancelOff();

    // Check the remote machine for its status
    if (fCheckRemote)
    {
      // Ping the two guys with short timeouts e.g. MGM & MQ
      XrdCl::XRootDStatus mgmStatus = FsMgm.Ping(1);
      XrdCl::XRootDStatus mqStatus = FsMq.Ping(1);
      bool remoteMgmUp = mgmStatus.IsOK();
      bool remoteMqUp = mqStatus.IsOK();

      if (remoteMqUp)
      {
	XrdCl::StatInfo* sinfo = 0;

	if (FsMq.Stat("/eos/", sinfo, 5).IsOK())
	{
	  fRemoteMqOk = true;
	  CreateStatusFile(EOSMQMASTER_SUBSYS_REMOTE_LOCKFILE);
	}
	else
	{
	  fRemoteMqOk = false;
	  RemoveStatusFile(EOSMQMASTER_SUBSYS_REMOTE_LOCKFILE);
	}

	if (sinfo)
	{
	  delete sinfo;
	  sinfo = 0;
	}
      }
      else
      {
	fRemoteMqOk = false;
	RemoveStatusFile(EOSMQMASTER_SUBSYS_REMOTE_LOCKFILE);
      }

      if (remoteMgmUp)
      {
	XrdCl::StatInfo* sinfo = 0;

	if (FsMgm.Stat("/", sinfo, 5).IsOK())
	{
	  if (gOFS->MgmProcMasterPath.c_str())
	  {
	    XrdCl::StatInfo* smasterinfo = 0;

	    // check if this machine is running in master mode
	    if (FsMgm.Stat(gOFS->MgmProcMasterPath.c_str(), smasterinfo, 5).IsOK())
	      fRemoteMasterRW = true;
	    else
	      fRemoteMasterRW = false;

	    if (smasterinfo)
	    {
	      delete smasterinfo;
	      smasterinfo = 0;
	    }
	  }

	  fRemoteMasterOk = true;
	}
	else
	{
	  fRemoteMasterOk = false;
	  fRemoteMasterRW = false;
	}

	if (sinfo)
	{
	  delete sinfo;
	  sinfo = 0;
	}
      }
      else
      {
	fRemoteMasterOk = false;
	fRemoteMasterRW = false;
      }

      if (!lDiskFull)
      {
	MasterLog(eos_static_debug("ismaster=%d remote-ok=%d remote-wr=%d "
				   "thishost=%s remotehost=%s masterhost=%s ",
				   IsMaster(), fRemoteMasterOk, fRemoteMasterRW,
				   fThisHost.c_str(), fRemoteHost.c_str(),
				   fMasterHost.c_str()));
	eos::common::RWMutexWriteLock lock(Access::gAccessMutex);

	if (!IsMaster())
	{
	  if (fRemoteMasterOk && fRemoteMasterRW)
	  {
	    // Set the redirect for writes to the remote master
	    Access::gRedirectionRules[std::string("w:*")] = fRemoteHost.c_str();
	    // Set the redirect for ENOENT to the remote master
	    Access::gRedirectionRules[std::string("ENOENT:*")] = fRemoteHost.c_str();
	    // Remove the stall
	    Access::gStallRules.erase(std::string("w:*"));
	    Access::gStallWrite = false;
	  }
	  else
	  {
	    // Remove the redirect for writes and put a stall for writes
	    Access::gRedirectionRules.erase(std::string("w:*"));
	    Access::gStallRules[std::string("w:*")] = "60";
	    Access::gStallWrite = true;
	    Access::gRedirectionRules.erase(std::string("ENOENT:*"));
	  }
	}
	else
	{
	  // Check if we have two master-rw
	  if (fRemoteMasterOk && fRemoteMasterRW && (fThisHost != fRemoteHost))
	  {
	    MasterLog(eos_crit("msg=\"dual RW master setup detected\""));
	    Access::gStallRules[std::string("w:*")] = "60";
	    Access::gStallWrite = true;
	  }
	  else
	  {
	    // Cemove any redirect or stall in this case
	    if (Access::gRedirectionRules.count(std::string("w:*")))
	      Access::gRedirectionRules.erase(std::string("w:*"));

	    if (Access::gStallRules.count(std::string("w:*")))
	    {
	      Access::gStallRules.erase(std::string("w:*"));
	      Access::gStallWrite = false;
	    }

	    if (Access::gRedirectionRules.count(std::string("ENOENT:*")))
	      Access::gRedirectionRules.erase(std::string("ENOENT:*"));
	  }
	}
      }
    }

    // Check if the local filesystem has enough space on the namespace partition
    eos::common::Statfs* statfs = eos::common::Statfs::DoStatfs(
				    gOFS->MgmMetaLogDir.c_str());
    XrdOucString sizestring;

    if (!statfs)
    {
      MasterLog(eos_err("path=%s statfs=failed", gOFS->MgmMetaLogDir.c_str()));
      // uups ... statfs failed
      lDiskFull = true;
    }
    else
    {
      // we stop if we get to < 100 MB free
      if ((statfs->GetStatfs()->f_bfree * statfs->GetStatfs()->f_bsize) <
	  (100 * 1024 * 1024))
      {
	lDiskFull = true;
      }
      else
      {
	lDiskFull = false;
      }

      eos::common::StringConversion::GetReadableSizeString(
	sizestring, (statfs->GetStatfs()->f_bfree * statfs->GetStatfs()->f_bsize), "B");
    }

    if (lDiskFull != pDiskFull)
    {
      // This is a state change and we have to configure the redirection settings
      if (lDiskFull)
      {
	// The disk is full, we stall every write
	eos::common::RWMutexWriteLock lock(Access::gAccessMutex);
	pStallSetting = Access::gStallRules[std::string("w:*")];
	Access::gStallRules[std::string("w:*")] = "60";
	Access::gStallWrite = true;
	MasterLog(eos_warning("status=\"disk space warning - stalling\" "
			      "path=%s freebytes=%s", gOFS->MgmMetaLogDir.c_str(),
			      sizestring.c_str()));
      }
      else
      {
	MasterLog(eos_notice("status=\"disk space ok - removed stall\" "
			     "path=%s freebyte=%s", gOFS->MgmMetaLogDir.c_str(),
			     sizestring.c_str()));

	if (pStallSetting.length())
	{
	  // Put back the original stall setting
	  Access::gStallRules[std::string("w:*")] = pStallSetting;

	  if (Access::gStallRules[std::string("w:*")].length())
	    Access::gStallWrite = true;
	  else
	    Access::gStallWrite = false;
	}
	else
	{
	  // Remote the stall setting
	  Access::gStallRules.erase(std::string("w:*"));
	  Access::gStallWrite = false;
	}

	pStallSetting = "";
      }

      pDiskFull = lDiskFull;
    }

    XrdSysThread::SetCancelOn();
    XrdSysTimer sleeper;
    sleeper.Wait(1000);
  }

  return 0;
}

//------------------------------------------------------------------------------
// Static thread startup function calling Compacting
//------------------------------------------------------------------------------
void*
Master::StaticOnlineCompacting(void* arg)
{
  return reinterpret_cast<Master*>(arg)->Compacting();
}

//------------------------------------------------------------------------------
// Check if compacting is on-going
//------------------------------------------------------------------------------
bool
Master::IsCompacting()
{
  XrdSysMutexHelper cLock(fCompactingMutex);
  return (fCompactingState == Compact::State::kIsCompacting);
}

//------------------------------------------------------------------------------
// Check if compacting is blocked
//------------------------------------------------------------------------------
bool
Master::IsCompactingBlocked()
{
  XrdSysMutexHelper cLock(fCompactingMutex);
  return (fCompactingState == Compact::State::kIsCompactingBlocked);
}

//------------------------------------------------------------------------------
// Block compacting
//------------------------------------------------------------------------------
void
Master::BlockCompacting()
{
  XrdSysMutexHelper cLock(fCompactingMutex);
  fCompactingState = Compact::State::kIsCompactingBlocked;
  eos_static_info("msg=\"block compacting\"");
}

//------------------------------------------------------------------------------
// Unblock compacting
//------------------------------------------------------------------------------
void
Master::UnBlockCompacting()
{
  WaitCompactingFinished();
  XrdSysMutexHelper cLock(fCompactingMutex);
  fCompactingState = Compact::State::kIsNotCompacting;
  eos_static_info("msg=\"unblock compacting\"");
}

//------------------------------------------------------------------------------
// Wait for compacting to finish
//------------------------------------------------------------------------------
void
Master::WaitCompactingFinished()
{
  eos_static_info("msg=\"wait for compacting to finish\"");

  do
  {
    bool isCompacting = false;
    {
      XrdSysMutexHelper cLock(fCompactingMutex);
      isCompacting = (fCompactingState == Compact::State::kIsCompacting);
    }

    if (isCompacting)
    {
      XrdSysTimer sleeper;
      sleeper.Wait(1000);
    }
    else
    {
      // Block any further compacting
      BlockCompacting();
      break;
    }
  }
  while (1);

  eos_static_info("msg=\"waited for compacting to finish OK\"");
}

//------------------------------------------------------------------------------
// Schedule online compacting
//------------------------------------------------------------------------------
bool
Master::ScheduleOnlineCompacting(time_t starttime, time_t repetitioninterval)
{
  MasterLog(eos_static_info("msg=\"scheduling online compacting\" starttime=%u "
			    "interval=%u", starttime, repetitioninterval));
  fCompactingStart = starttime;
  fCompactingInterval = repetitioninterval;
  return true;
}

//------------------------------------------------------------------------------
// Do compacting
//------------------------------------------------------------------------------
void*
Master::Compacting()
{
  do
  {
    XrdSysThread::SetCancelOff();
    time_t now = time(NULL);
    bool runcompacting = false;
    bool reschedule = false;
    {
      XrdSysMutexHelper cLock(fCompactingMutex);
      runcompacting = ((fCompactingStart) && (now >= fCompactingStart) && IsMaster());
    }
    bool isBlocked = false;

    do
    {
      // Check if we are blocked
      {
	XrdSysMutexHelper cLock(fCompactingMutex);
	isBlocked = (fCompactingState == Compact::State::kIsCompactingBlocked);
      }

      // If we are blocked we wait until we are unblocked
      if (isBlocked)
      {
	XrdSysTimer sleeper;
	sleeper.Wait(1000);
      }
      else
      {
	// Set to compacting
	if (runcompacting)
	  fCompactingState = Compact::State::kIsCompacting;

	break;
      }
    }
    while (isBlocked);

    bool go = false;

    do
    {
      // Wait that the namespace is booted
      {
	XrdSysMutexHelper lock(gOFS->InitializationMutex);

	if (gOFS->Initialized == gOFS->kBooted)
	  go = true;
      }

      if (!go)
      {
	XrdSysTimer sleeper;
	sleeper.Wait(1000);
      }
    }
    while (!go);


    eos::IChLogFileMDSvc* eos_chlog_filesvc =
      dynamic_cast<eos::IChLogFileMDSvc*>(gOFS->eosFileService);
    eos::IChLogContainerMDSvc* eos_chlog_dirsvc =
      dynamic_cast<eos::IChLogContainerMDSvc*>(gOFS->eosDirectoryService);

    // Check if namespace supports compacting
    if (!eos_chlog_filesvc || !eos_chlog_dirsvc)
    {
      eos_notice("msg=\"namespace does not support compacting - disable it\"");
      return 0;
    }

    if (runcompacting)
    {
      // Run the online compacting procedure
      eos_alert("msg=\"online-compacting running\"");

      {
	XrdSysMutexHelper lock(gOFS->InitializationMutex);
	gOFS->Initialized = XrdMgmOfs::kCompacting;
      }

      eos_notice("msg=\"starting online compaction\"");
      time_t now = time(NULL);
      // File compacting
      std::string ocfile = gOFS->MgmNsFileChangeLogFile.c_str();
      ocfile += ".oc";
      char archiveFileLogName[4096];
      snprintf(archiveFileLogName, sizeof(archiveFileLogName) - 1, "%s.%lu",
	       gOFS->MgmNsFileChangeLogFile.c_str(), now);
      std::string archivefile = archiveFileLogName;

      if (fCompactFiles)
	MasterLog(eos_info("archive(file)=%s oc=%s", archivefile.c_str(),
			   ocfile.c_str()));

      // Directory compacting
      std::string ocdir = gOFS->MgmNsDirChangeLogFile.c_str();
      ocdir += ".oc";
      char archiveDirLogName[4096];
      snprintf(archiveDirLogName, sizeof(archiveDirLogName) - 1, "%s.%lu",
	       gOFS->MgmNsDirChangeLogFile.c_str(), now);
      std::string archivedirfile = archiveDirLogName;

      if (fCompactDirectories)
	MasterLog(eos_info("archive(dir)=%s oc=%s", archivedirfile.c_str(),
			   ocdir.c_str()));

      int rc = 0;
      bool CompactFiles = fCompactFiles;
      bool CompactDirectories = fCompactDirectories;

      if (CompactFiles)
      {
	// Clean-up any old .oc file
	rc = unlink(ocfile.c_str());
	if (!rc)
	{
	  MasterLog(eos_info("oc=%s msg=\"old online compacting file(file) unlinked\""));
	}
      }

      if (CompactDirectories)
      {
	rc = unlink(ocdir.c_str());

	if (!rc)
	{
	  MasterLog(eos_info("oc=%s msg=\"old online compacting file(dir) unlinked\""));
	}
      }

      bool compacted = false;

      try
      {
	void* compData = 0;
	void* compDirData = 0;
	{
	  MasterLog(eos_info("msg=\"compact prepare\""));
	  // Require NS read lock
	  eos::common::RWMutexReadLock lock(gOFS->eosViewRWMutex);

	  if (CompactFiles)
	      compData = eos_chlog_filesvc->compactPrepare(ocfile);

	  if (CompactDirectories)
	      compDirData = eos_chlog_dirsvc->compactPrepare(ocdir);
	}
	{
	  MasterLog(eos_info("msg=\"compacting\""));

	  // Does not require namespace lock
	  if (CompactFiles)
	      eos_chlog_filesvc->compact(compData);

	  if (CompactDirectories)
	      eos_chlog_dirsvc->compact(compDirData);
	}
	{
	  // Requires namespace write lock
	  MasterLog(eos_info("msg=\"compact commit\""));
	  eos::common::RWMutexWriteLock lock(gOFS->eosViewRWMutex);
	  if (CompactFiles)
	      eos_chlog_filesvc->compactCommit(compData);

	  if (CompactDirectories)
	      eos_chlog_dirsvc->compactCommit(compDirData);
	}
	{
	  XrdSysMutexHelper cLock(fCompactingMutex);
	  reschedule = (fCompactingInterval != 0);
	}

	if (reschedule)
	{
	  eos_notice("msg=\"rescheduling online compactificiation\" interval=%u",
		     (unsigned int) fCompactingInterval);
	  XrdSysMutexHelper cLock(fCompactingMutex);
	  fCompactingStart = time(NULL) + fCompactingInterval;
	}
	else
	{
	  fCompactingStart = 0;
	}

	// If we have a remote master we have to signal it to bounce to us
	if (fRemoteMasterOk && (fThisHost != fRemoteHost))
	  SignalRemoteBounceToMaster();

	if (CompactFiles)
	{
	  // File compaction archiving
	  if (::rename(gOFS->MgmNsFileChangeLogFile.c_str(), archivefile.c_str()))
	  {
	    MasterLog(eos_crit("failed to rename %s=>%s errno=%d",
			       gOFS->MgmNsFileChangeLogFile.c_str(),
			       archivefile.c_str(), errno));
	  }
	  else
	  {
	    if (::rename(ocfile.c_str(), gOFS->MgmNsFileChangeLogFile.c_str()))
	    {
	      MasterLog(eos_crit("failed to rename %s=>%s errno=%d", ocfile.c_str(),
				 gOFS->MgmNsFileChangeLogFile.c_str(), errno));
	    }
	    else
	    {
	      // Stat the sizes and set the compacting factor
	      struct stat before_compacting;
	      struct stat after_compacting;
	      fCompactingRatio = 0.0;

	      if ((!::stat(gOFS->MgmNsFileChangeLogFile.c_str(), &after_compacting)) &&
		  (!::stat(archivefile.c_str(), &before_compacting)))
	      {
		if (after_compacting.st_size)
		  fCompactingRatio = 1.0 * before_compacting.st_size / after_compacting.st_size;
	      }

	      compacted = true;
	    }
	  }
	}

	if (CompactDirectories)
	{
	  // Dir compaction archiving
	  if (::rename(gOFS->MgmNsDirChangeLogFile.c_str(), archivedirfile.c_str()))
	  {
	    MasterLog(eos_crit("failed to rename %s=>%s errno=%d",
			       gOFS->MgmNsDirChangeLogFile.c_str(),
			       archivedirfile.c_str(), errno));
	  }
	  else
	  {
	    if (::rename(ocdir.c_str(), gOFS->MgmNsDirChangeLogFile.c_str()))
	    {
	      MasterLog(eos_crit("failed to rename %s=>%s errno=%d", ocdir.c_str(),
				 gOFS->MgmNsDirChangeLogFile.c_str(), errno));
	    }
	    else
	    {
	      // Stat the sizes and set the compacting factor
	      struct stat before_compacting;
	      struct stat after_compacting;
	      fDirCompactingRatio = 0.0;

	      if ((!::stat(gOFS->MgmNsDirChangeLogFile.c_str(), &after_compacting)) &&
		  (!::stat(archivedirfile.c_str(), &before_compacting)))
	      {
		if (after_compacting.st_size)
		  fDirCompactingRatio = 1.0 * before_compacting.st_size /
					after_compacting.st_size;
	      }

	      compacted = true;
	    }
	  }
	}
      }
      catch (eos::MDException& e)
      {
	errno = e.getErrno();
	MasterLog(eos_crit("online-compacting returned ec=%d %s", e.getErrno(),
			   e.getMessage().str().c_str()));
      }

      XrdSysTimer sleeper;
      sleeper.Wait(1000);

      if (compacted)
      {
	eos_alert("msg=\"compact done\"");
	MasterLog(eos_info("msg=\"compact done\" elapsed=%lu", time(NULL) - now));

	// If we have a remote master we have to signal it to bounce to us
	if (fRemoteMasterOk && (fThisHost != fRemoteHost))
	  SignalRemoteReload();

	// Re-configure the changelog path from the .oc to the original filenames
	// - if we don't do that we cannot do a transition to RO-master state
	std::map<std::string, std::string> fileSettings;
	std::map<std::string, std::string> contSettings;
	contSettings["changelog_path"] = gOFS->MgmNsDirChangeLogFile.c_str();
	fileSettings["changelog_path"] = gOFS->MgmNsFileChangeLogFile.c_str();

	if (!IsMaster())
	{
	  contSettings["slave_mode"] = "true";
	  contSettings["poll_interval_us"] = "1000";
	  contSettings["auto_repair"] = "true";
	  fileSettings["slave_mode"] = "true";
	  fileSettings["poll_interval_us"] = "1000";
	  fileSettings["auto_repair"] = "true";
	}

	try
	{
	  gOFS->eosFileService->configure(fileSettings);
	  gOFS->eosDirectoryService->configure(contSettings);
	}
	catch (eos::MDException& e)
	{
	  errno = e.getErrno();
	  MasterLog(eos_crit("reconfiguration returned ec=%d %s", e.getErrno(),
			     e.getMessage().str().c_str()));
	  exit(-1);
	}
      }
      else
      {
	MasterLog(eos_crit("failed online compactification"));
	exit(-1);
      }

      {
	// Change from kCompacting to kBooted
	XrdSysMutexHelper lock(gOFS->InitializationMutex);
	gOFS->Initialized = XrdMgmOfs::kBooted;
      }

      {
	// Set to not compacting
	XrdSysMutexHelper cLock(fCompactingMutex);
	fCompactingState = Compact::State::kIsNotCompacting;
      }
    }

    // Check only once a minute
    XrdSysThread::SetCancelOn();
    XrdSysTimer sleeper;
    sleeper.Wait(60000);
  }
  while (1);

  return 0;
}

//------------------------------------------------------------------------------
// Print out compacting status
//------------------------------------------------------------------------------
void
Master::PrintOutCompacting(XrdOucString& out)
{
  time_t now = time(NULL);

  if (IsCompacting())
  {
    out += "status=compacting";
    out += " waitstart=0";
  }
  else
  {
    if (IsCompactingBlocked())
    {
      out += "status=blocked";
      out += " waitstart=0";
    }
    else
    {
      if (fCompactingStart && IsMaster())
      {
	time_t nextrun = (fCompactingStart > now) ? (fCompactingStart - now) : 0;

	if (nextrun)
	{
	  out += "status=wait";
	  out += " waitstart=";
	  out += (int) nextrun;
	}
	else
	{
	  out += "status=starting";
	  out += " waitstart=0";
	}
      }
      else
      {
	out += "status=off";
	out += " waitstart=0";
      }
    }

    out += " interval=";
    out += (int) fCompactingInterval;
  }

  char cfratio[256];
  snprintf(cfratio, sizeof(cfratio) - 1, "%.01f", fCompactingRatio);
  out += " ratio-file=";
  out += cfratio;
  out += ":1";
  snprintf(cfratio, sizeof(cfratio) - 1, "%.01f", fDirCompactingRatio);
  out += " ratio-dir=";
  out += cfratio;
  out += ":1";
}

//------------------------------------------------------------------------------
// Print out instance information
//------------------------------------------------------------------------------
void
Master::PrintOut(XrdOucString& out)
{
  if (fThisHost == fMasterHost)
    out += "mode=master-rw";
  else
    out += "mode=slave-ro";

  switch (fRunningState)
  {
    case Run::State::kIsNothing:
      out += " state=invalid";
      break;

    case Run::State::kIsRunningMaster:
      out += " state=master-rw";
      break;

    case Run::State::kIsRunningSlave:
      out += " state=slave-ro";
      break;

    case Run::State::kIsReadOnlyMaster:
      out += " state=master-ro";
      break;

    default:
      break;
  }

  out += " master=";
  out += fMasterHost;
  out += " configdir=";
  out += gOFS->MgmConfigDir.c_str();
  out += " config=";
  out += gOFS->MgmConfigAutoLoad.c_str();

  if (fActivated)
    out += " active=true";
  else
    out += " active=false";

  if (fThisHost != fRemoteHost)
  {
    // print only if we have a master slave configuration
    if (fRemoteMasterOk)
    {
      out += " mgm:";
      out += fRemoteHost;
      out += "=ok";

      if (fRemoteMasterRW)
	out += " mgm:mode=master-rw";
      else
	out += " mgm:mode=slave-ro";
    }
    else
    {
      out += " mgm:";
      out += fRemoteHost;
      out += "=down";
    }

    if (fRemoteMqOk)
    {
      out += " mq:";
      out += fRemoteMq;
      out += "=ok";
    }
    else
    {
      out += " mq:";
      out += fRemoteMq;
      out += "=down";
    }
  }
}

//------------------------------------------------------------------------------
// Apply master configuration
//------------------------------------------------------------------------------
bool
Master::ApplyMasterConfig(XrdOucString& stdOut, XrdOucString& stdErr,
			  Transition::Type transitiontype)
{
  if (fThisHost == fMasterHost)
  {
    // We are the master and we broadcast every configuration change
    gOFS->ObjectManager.EnableBroadCast(true);

    if (!CreateStatusFile(EOSMGMMASTER_SUBSYS_RW_LOCKFILE))
      return false;
  }
  else
  {
    // We are the slave and we just listen and don't broad cast anythiing
    gOFS->ObjectManager.EnableBroadCast(false);

    if (!RemoveStatusFile(EOSMGMMASTER_SUBSYS_RW_LOCKFILE))
      return false;
  }

  return Activate(stdOut, stdErr, transitiontype);
}

//------------------------------------------------------------------------------
// Activate
//------------------------------------------------------------------------------
bool
Master::Activate(XrdOucString& stdOut, XrdOucString& stdErr, int transitiontype)
{
  fActivated = false;

  // Change the configuration directory
  if (fMasterHost == fThisHost)
  {
    gOFS->MgmConfigDir.replace(fRemoteHost, fThisHost);
    stdOut += "configdir=";
    stdOut += gOFS->MgmConfigDir.c_str();
    stdOut += " activating master=";
    stdOut += fThisHost;
    stdOut += "\n";
  }
  else
  {
    gOFS->MgmConfigDir.replace(fThisHost, fRemoteHost);
    stdOut += "configdir=";
    stdOut += gOFS->MgmConfigDir.c_str();
    stdOut += " activating master=";
    stdOut += fRemoteHost;
    stdOut += "\n";
  }

  gOFS->ConfEngine->SetConfigDir(gOFS->MgmConfigDir.c_str());

  if (transitiontype != Transition::Type::kSlaveToMaster)
  {
    // Load the master's default configuration if this is not a transition
    if ((transitiontype != Transition::Type::kMasterToMasterRO)
	&& (transitiontype != Transition::Type::kMasterROToSlave))
    {
      if (gOFS->MgmConfigAutoLoad.length())
      {
	MasterLog(eos_static_info("autoload config=%s",
				  gOFS->MgmConfigAutoLoad.c_str()));
	XrdOucString configloader = "mgm.config.file=";
	configloader += gOFS->MgmConfigAutoLoad;
	XrdOucEnv configenv(configloader.c_str());
	XrdOucString stdErr = "";

	if (!gOFS->ConfEngine->LoadConfig(configenv, stdErr))
	{
	  MasterLog(eos_static_crit("Unable to auto-load config %s - fix your "
				    "configuration file!", gOFS->MgmConfigAutoLoad.c_str()));
	  MasterLog(eos_static_crit("%s", stdErr.c_str()));
	  return false;
	}
	else
	{
	  MasterLog(eos_static_info("Successful auto-load config %s",
				    gOFS->MgmConfigAutoLoad.c_str()));
	}
      }
    }

    // Invoke master to ro-master transition
    if (transitiontype == Transition::Type::kMasterToMasterRO)
    {
      MasterLog(eos_static_notice("Doing Master=>Master-RO transition"));

      if (!Master2MasterRO())
	return false;
    }

    // Invoke ro-master to slave transition
    if (transitiontype == Transition::Type::kMasterROToSlave)
    {
      MasterLog(eos_static_notice("Doing Master-RO=>Slave transition"));

      if (!MasterRO2Slave())
	return false;
    }
  }
  else
  {
    // Store the current configuration to the default location
    if (!gOFS->ConfEngine->AutoSave())
      return false;

    // Invoke a slave to master transition
    MasterLog(eos_static_notice("Doing Slave=>Master transition"));

    if (!Slave2Master())
      return false;
  }

  fActivated = true;
  return true;
}

//------------------------------------------------------------------------------
// Set transition for instance
//------------------------------------------------------------------------------
bool
Master::Set(XrdOucString& mastername, XrdOucString& stdOut,
	    XrdOucString& stdErr)
{
  Transition::Type transitiontype = Transition::Type::kMasterToMaster;

  if (fRunningState == Run::State::kIsNothing)
  {
    MasterLog(eos_static_err("unable to change master/slave configuration - "
			     "node is in invalid state after a failed transition"));
    stdErr += "error: unable to change master/slave configuration - node is "
	      "in invalid state after a failed transition";
    return false;
  }

  if ((mastername != getenv("EOS_MGM_MASTER1")) &&
      (mastername != getenv("EOS_MGM_MASTER2")))
  {
    stdErr += "error: invalid master name specified (/etc/sysconfig/eos:"
	      "EOS_MGM_MASTER1,EOS_MGM_MASTER2)\n";
    return false;
  }

  if ((fMasterHost == fThisHost))
  {
    if ((mastername != fThisHost))
    {
      if (fRunningState == Run::State::kIsRunningMaster)
      {
	transitiontype = Transition::Type::kMasterToMasterRO;
      }
      else
      {
	MasterLog(eos_static_err("invalid master/slave transition requested - "
				 "we are not a running master"));
	stdErr += "invalid master/slave transition requested - "
		  "we are not a running master\n";
	return false;
      }
    }
    else
    {
      transitiontype = Transition::Type::kMasterToMaster;
      MasterLog(eos_static_err("invalid master/master transition requested - "
			       "we are  a running master"));
      stdErr += "invalid master/master transition requested - we are a running master\n";
      return false;
    }
  }
  else
  {
    if (fRunningState == Run::State::kIsReadOnlyMaster)
    {
      transitiontype = Transition::Type::kMasterROToSlave;
    }
    else
    {
      if (fRunningState != Run::State::kIsRunningSlave)
      {
	MasterLog(eos_static_err("invalid master/slave transition requested - "
				 "we are not a running ro-master or we are already a slave"));
	stdErr += "invalid master/slave transition requested - we are not a "
		  "running ro-master or we are already a slave\n";
	return false;
      }
    }
  }

  if (mastername == fThisHost)
  {
    // Check if the remote machine is running as the master
    if (fRemoteMasterRW)
    {
      stdErr += "error: the remote machine <";
      stdErr += fRemoteHost;
      stdErr += "> is still running as a RW master\n";
      return false;
    }

    if (fMasterHost.length() && (fMasterHost != fThisHost))
    {
      // Slave to master transition
      transitiontype = Transition::Type::kSlaveToMaster;
    }
  }

  XrdOucString lOldMaster = fMasterHost;
  fMasterHost = mastername;
  bool arc = ApplyMasterConfig(stdOut, stdErr, transitiontype);

  // Set back to the previous master
  if (!arc)
  {
    fMasterHost = lOldMaster;

    // Put back the old MGM configuration status file
    if (fThisHost == fMasterHost)
    {
      // We are the master and we broadcast every configuration change
      gOFS->ObjectManager.EnableBroadCast(true);

      if (!CreateStatusFile(EOSMGMMASTER_SUBSYS_RW_LOCKFILE))
	return false;
    }
    else
    {
      // We are the slave and we just listen and don't broad cast anythiing
      gOFS->ObjectManager.EnableBroadCast(false);

      if (!RemoveStatusFile(EOSMGMMASTER_SUBSYS_RW_LOCKFILE))
	return false;
    }
  }

  return arc;
}

//------------------------------------------------------------------------------
// Do slave to master transition
//------------------------------------------------------------------------------
bool
Master::Slave2Master()
{
  eos_alert("msg=\"slave to master transition\"");
  fRunningState = Run::State::kIsTransition;
  // This will block draining/balancing for the next hour!!!
  f2MasterTransitionTime = time(NULL);
  // This call transforms the namespace following slave into a master in RW mode
  std::map<std::string, std::string> fileSettings;
  std::map<std::string, std::string> contSettings;
  std::string rfclf;
  std::string rdclf;
  contSettings["changelog_path"] = gOFS->MgmMetaLogDir.c_str();
  fileSettings["changelog_path"] = gOFS->MgmMetaLogDir.c_str();
  contSettings["changelog_path"] += "/directories.";
  fileSettings["changelog_path"] += "/files.";
  rfclf = fileSettings["changelog_path"];
  rdclf = contSettings["changelog_path"];
  contSettings["changelog_path"] += fMasterHost.c_str();
  fileSettings["changelog_path"] += fMasterHost.c_str();
  rfclf += fRemoteHost.c_str();
  rdclf += fRemoteHost.c_str();
  contSettings["changelog_path"] += ".mdlog";
  fileSettings["changelog_path"] += ".mdlog";
  rfclf += ".mdlog";
  rdclf += ".mdlog";

  // -----------------------------------------------------------
  // convert the follower namespace into a read-write namespace
  // -----------------------------------------------------------

  // -----------------------------------------------------------
  // take the sync service down
  // -----------------------------------------------------------
  eos::common::ShellCmd scmd1(". /etc/sysconfig/eos; service eos status sync && service eos stop sync");
  eos::common::cmd_status rc = scmd1.wait(30);

  if (rc.exit_code)
  {
    if ( (rc.exit_code == -1 ) )
    {
      MasterLog(eos_warning("system command failed due to memory pressure - cannot check the sync service"));
    }
    if (rc.exit_code == 2)
    {
      MasterLog(eos_warning("sync service was already stopped"));
    }
    if (rc.exit_code == 1)
    {
      MasterLog(eos_warning("sync service was dead"));
    }

    MasterLog(eos_crit("slave=>master transition aborted since sync was down"));
    fRunningState = Run::State::kIsNothing;

    eos::common::ShellCmd scmd2(". /etc/sysconfig/eos; service eos start sync");
    rc = scmd2.wait(30);

    if (rc.exit_code)
    {
      MasterLog(eos_warning("failed to start sync service"));
    }

    fRunningState = Run::State::kIsRunningSlave;
    return false;
  }

  // If possible evaluate if local and remote master files are in sync ...
  off_t size_local_file_changelog = 0;
  off_t size_local_dir_changelog = 0;
  off_t size_remote_file_changelog = 0;
  off_t size_remote_dir_changelog = 0;
  struct stat buf;
  std::string remoteSyncUrlString = "root://";
  remoteSyncUrlString += fRemoteHost.c_str();
  remoteSyncUrlString += ":1096";
  remoteSyncUrlString += "//dummy";
  std::string remoteSyncHostPort = fRemoteHost.c_str();
  remoteSyncHostPort += ":1096";

  if (!stat(gOFS->MgmNsFileChangeLogFile.c_str(), &buf))
  {
    size_local_file_changelog = buf.st_size;
  }
  else
  {
    MasterLog(eos_crit("slave=>master transition aborted since we cannot stat "
		       "our own slave file-changelog-file"));
    fRunningState = Run::State::kIsRunningSlave;
    return false;
  }

  if (!stat(gOFS->MgmNsDirChangeLogFile.c_str(), &buf))
  {
    size_local_dir_changelog = buf.st_size;
  }
  else
  {
    MasterLog(eos_crit("slave=>master transition aborted since we cannot stat "
		       "our own slave dir-changelog-file"));
    fRunningState = Run::State::kIsRunningSlave;
    return false;
  }

  bool syncok = false;

  if (HostCheck(fRemoteHost.c_str(), 1096))
  {
    MasterLog(eos_info("remote-sync host=%s:1096 is reachable",
		       fRemoteHost.c_str()));
    syncok = true;
  }
  else
  {
    MasterLog(eos_info("remote-sync host=%s:1096 is down", fRemoteHost.c_str()));
  }

  if (syncok)
  {
    XrdCl::URL remoteSyncUrl(remoteSyncUrlString.c_str());
    XrdCl::FileSystem FsSync(remoteSyncUrl);
    XrdCl::StatInfo* sinfo = 0;

    // Stat the two remote changelog files
    if (FsSync.Stat(rfclf.c_str(), sinfo, 5).IsOK())
    {
      size_remote_file_changelog = sinfo->GetSize();

      if (sinfo)
      {
	delete sinfo;
	sinfo = 0;
      }
    }
    else
    {
      if (sinfo)
      {
	delete sinfo;
	sinfo = 0;
      }
    }

    if (FsSync.Stat(rdclf.c_str(), sinfo, 5).IsOK())
    {
      size_remote_dir_changelog = sinfo->GetSize();

      if (sinfo)
      {
	delete sinfo;
	sinfo = 0;
      }
    }
    else
    {
      if (sinfo)
      {
	delete sinfo;
	sinfo = 0;
      }
    }

    if (size_remote_file_changelog != size_local_file_changelog)
    {
      MasterLog(eos_crit("slave=>master transition aborted - file changelog "
			 "synchronization problem found - path=%s "
			 "remote-size=%llu local-size=%llu", rfclf.c_str(),
			 size_remote_file_changelog, size_local_file_changelog));
      fRunningState = Run::State::kIsRunningSlave;
      return false;
    }

    if (size_remote_dir_changelog != size_local_dir_changelog)
    {
      MasterLog(eos_crit("slave=>master transition aborted - dir changelog "
			 "synchronization problem found - path=%s "
			 "remote-size=%llu local-size=%llu", rdclf.c_str(),
			 size_remote_dir_changelog, size_local_dir_changelog));
      fRunningState = Run::State::kIsRunningSlave;
      return false;
    }
  }

  // Make a backup of the new target master file
  XrdOucString NsFileChangeLogFileCopy = fileSettings["changelog_path"].c_str();
  NsFileChangeLogFileCopy += ".";
  NsFileChangeLogFileCopy += (int) time(NULL);
  XrdOucString NsDirChangeLogFileCopy = contSettings["changelog_path"].c_str();

  NsDirChangeLogFileCopy += ".";
  NsDirChangeLogFileCopy += (int) time(NULL);

  if (!::stat(fileSettings["changelog_path"].c_str(), &buf))
  {
    if (::rename(fileSettings["changelog_path"].c_str(),
		 NsFileChangeLogFileCopy.c_str()))
    {
      MasterLog(eos_crit("failed to rename %s=>%s errno=%d",
			 gOFS->MgmNsFileChangeLogFile.c_str(),
			 NsFileChangeLogFileCopy.c_str(), errno));
      fRunningState = Run::State::kIsNothing;
      return false;
    }
  }

  if (!::stat(contSettings["changelog_path"].c_str(), &buf))
  {
    if (::rename(contSettings["changelog_path"].c_str(),
		 NsDirChangeLogFileCopy.c_str()))
    {
      MasterLog(eos_crit("failed to rename %s=>%s errno=%d",
			 gOFS->MgmNsDirChangeLogFile.c_str(),
			 NsDirChangeLogFileCopy.c_str(), errno));
      fRunningState = Run::State::kIsNothing;
      return false;
    }
  }

  gOFS->MgmNsFileChangeLogFile = fileSettings["changelog_path"].c_str();
  gOFS->MgmNsDirChangeLogFile = contSettings["changelog_path"].c_str();

  try
  {
    MasterLog(eos_info("msg=\"invoking slave=>master transition\""));

    eos::IChLogContainerMDSvc* eos_chlog_dirsvc =
      dynamic_cast<eos::IChLogContainerMDSvc*>(gOFS->eosDirectoryService);

    if (eos_chlog_dirsvc)
      eos_chlog_dirsvc->slave2Master(contSettings);

    eos::IChLogFileMDSvc* eos_chlog_filesvc =
      dynamic_cast<eos::IChLogFileMDSvc*>(gOFS->eosFileService);

    if (eos_chlog_filesvc)
      eos_chlog_filesvc->slave2Master(fileSettings);
  }
  catch (eos::MDException& e)
  {
    errno = e.getErrno();
    MasterLog(eos_crit("slave=>master transition returned ec=%d %s",
		       e.getErrno(), e.getMessage().str().c_str()));
    fRunningState = Run::State::kIsNothing;
    eos::common::ShellCmd scmd3(". /etc/sysconfig/eos; service eos start sync");
    rc = scmd3.wait(30);

    if (rc.exit_code)
    {
      MasterLog(eos_warning("slave=>master transition - sync didnt' start"));
    }

    return false;
  }

  fRunningState = Run::State::kIsRunningMaster;
  eos::common::ShellCmd scmd3(". /etc/sysconfig/eos; service eos start sync");

  rc = scmd3.wait(30);
  if (rc.exit_code)
  {
    MasterLog(eos_warning("failed to start sync service - %d", rc.exit_code));
    MasterLog(eos_crit("slave=>master transition aborted since sync didn't start"));

    try
    {
      gOFS->eosDirectoryService->finalize();
      gOFS->eosFileService->finalize();
    }
    catch (eos::MDException& e)
    {
      errno = e.getErrno();
      MasterLog(eos_crit("slave=>master finalize returned ec=%d %s",
			 e.getErrno(), e.getMessage().str().c_str()));
    }

    fRunningState = Run::State::kIsNothing;
    return false;
  }

  UnBlockCompacting();
  // Re-start the recycler thread
  gOFS->Recycler.Start();
  eos_alert("msg=\"running as master-rw\"");
  MasterLog(eos_notice("running in master mode"));
  return true;
}

//------------------------------------------------------------------------------
// Master to ro-master transition
//------------------------------------------------------------------------------
bool
Master::Master2MasterRO()
{
  eos_alert("msg=\"rw-master to ro-master transition\"");
  fRunningState = Run::State::kIsTransition;
  // Convert the RW namespace into a read-only namespace
  // Wait that compacting is finished and block any further compacting
  WaitCompactingFinished();

  eos::IChLogContainerMDSvc* eos_chlog_dirsvc =
    dynamic_cast<eos::IChLogContainerMDSvc*>(gOFS->eosDirectoryService);
  eos::IChLogFileMDSvc* eos_chlog_filesvc =
    dynamic_cast<eos::IChLogFileMDSvc*>(gOFS->eosFileService);

  if (eos_chlog_dirsvc && eos_chlog_filesvc)
  {
    try
    {
      eos_chlog_dirsvc->makeReadOnly();
      eos_chlog_filesvc->makeReadOnly();
    }
    catch (eos::MDException& e)
    {
      errno = e.getErrno();
      MasterLog(eos_crit("master=>slave transition returned ec=%d %s",
			 e.getErrno(), e.getMessage().str().c_str()));
      fRunningState = Run::State::kIsNothing;
      return false;
    }
  }

  // Stop the recycler thread
  gOFS->Recycler.Stop();
  eos::common::RWMutexWriteLock lock(Access::gAccessMutex);
  fRunningState = Run::State::kIsReadOnlyMaster;
  eos_alert("msg=\"running as master-ro\"");
  MasterLog(eos_notice("running in RO master mode"));
  return true;
}

//------------------------------------------------------------------------------
// Transform a running ro-master into a slave following a remote master
//------------------------------------------------------------------------------
bool
Master::MasterRO2Slave()
{
  eos_alert("msg=\"ro-master to slave transition\"");
  // This call transforms a running ro-master into a slave following
  // a remote master
  fRunningState = Run::State::kIsTransition;
  {
    // Be aware of interference with the heart beat daemon (which does not
    // touch a generic stall yet)
    eos::common::RWMutexWriteLock lock(Access::gAccessMutex);
    // Remove redirects
    Access::gRedirectionRules.erase(std::string("w:*"));
    Access::gRedirectionRules.erase(std::string("ENOENT:*"));
    Access::gStallRules.erase(std::string("w:*"));
    Access::gStallWrite = false;

    // Put an appropriate stall
    if (fRemoteMasterOk)
    {
      Access::gStallRules[std::string("w:*")] = "60";
      Access::gStallRules[std::string("*")] = "100";
      Access::gStallGlobal = true;
    }
    else
    {
      Access::gStallRules[std::string("w:*")] = "60";
      Access::gStallRules[std::string("*")] = "60";
      Access::gStallGlobal = true;
    }
  }
  {
    // Convert the namespace
    eos::common::RWMutexWriteLock nsLock(gOFS->eosViewRWMutex);

    // Take the whole namespace down
    try
    {
      if (gOFS->eosFsView)
      {
	gOFS->eosFsView->finalize();
	delete gOFS->eosFsView;
	gOFS->eosFsView = 0;
      }
      if (gOFS->eosContainerAccounting)
      {
	delete gOFS->eosContainerAccounting;
	gOFS->eosContainerAccounting = 0;
      }
      if (gOFS->eosSyncTimeAccounting)
      {
	delete gOFS->eosSyncTimeAccounting;
	gOFS->eosSyncTimeAccounting = 0;
      }
      if (gOFS->eosView)
      {
	gOFS->eosView->finalize();
	delete gOFS->eosView;
	gOFS->eosView = 0;
      }
    }
    catch (eos::MDException& e)
    {
      errno = e.getErrno();
      MasterLog(eos_crit("master-ro=>slave namespace shutdown returned ec=%d %s",
			 e.getErrno(), e.getMessage().str().c_str()));
    };

    // Boot it from scratch
    if (!BootNamespace())
    {
      fRunningState = Run::State::kIsNothing;
      return false;
    }
  }

  // Reload the configuration to get the proper quota nodes
  if (gOFS->MgmConfigAutoLoad.length())
  {
    MasterLog(eos_static_info("autoload config=%s",
			      gOFS->MgmConfigAutoLoad.c_str()));
    XrdOucString configloader = "mgm.config.file=";
    configloader += gOFS->MgmConfigAutoLoad;
    XrdOucEnv configenv(configloader.c_str());
    XrdOucString stdErr = "";

    if (!gOFS->ConfEngine->LoadConfig(configenv, stdErr))
    {
      MasterLog(eos_static_crit("Unable to auto-load config %s - fix your "
				"configuration file!", gOFS->MgmConfigAutoLoad.c_str()));
      MasterLog(eos_static_crit("%s", stdErr.c_str()));
      return false;
    }
    else
    {
      MasterLog(eos_static_info("Successful auto-load config %s",
				gOFS->MgmConfigAutoLoad.c_str()));
    }
  }

  {
    XrdSysMutexHelper lock(gOFS->InitializationMutex);

    if (gOFS->Initialized == gOFS->kBooted)
    {
      // Inform the boot thread that the stall should be removed after boot
      gOFS->RemoveStallRuleAfterBoot = true;
      // Start the file view loader thread
      MasterLog(eos_info("msg=\"starting file view loader thread\""));
      pthread_t tid;

      if ((XrdSysThread::Run(&tid, XrdMgmOfs::StaticInitializeFileView,
			     static_cast<void*>(gOFS), 0, "File View Loader")))
      {
	MasterLog(eos_crit("cannot start file view loader"));
	fRunningState = Run::State::kIsNothing;
	return false;
      }
    }
    else
    {
      MasterLog(eos_crit("msg=\"don't want to start file view loader for a "
			 "namespace in bootfailure state\""));
      fRunningState = Run::State::kIsNothing;
      return false;
    }
  }

  fRunningState = Run::State::kIsRunningSlave;
  eos_alert("msg=\"running as slave\"");
  MasterLog(eos_notice("running in slave mode"));
  return true;
}

//------------------------------------------------------------------------------
// Destructor
//------------------------------------------------------------------------------
Master::~Master()
{
  if (fThread)
  {
    XrdSysThread::Cancel(fThread);
    XrdSysThread::Join(fThread, 0);
    fThread = 0;
  }

  if (fCompactingThread)
  {
    XrdSysThread::Cancel(fCompactingThread);
    XrdSysThread::Join(fCompactingThread, 0);
    fCompactingThread = 0;
  }

  if (fDevNull)
  {
    close(fDevNull);
    fDevNull = 0;
  }

  if (fDevNullLogger)
  {
    delete fDevNullLogger;
    fDevNullLogger = 0;
  }

  if (fDevNullErr)
  {
    delete fDevNullErr;
    fDevNullErr = 0;
  }
}

//------------------------------------------------------------------------------
// Create status file
//------------------------------------------------------------------------------
bool
Master::CreateStatusFile(const char* path)
{
  struct stat buf;

  if (::stat(path, &buf))
  {
    int fd = 0;

    if ((fd = ::creat(path, S_IRWXU | S_IRGRP | S_IROTH)) == -1)
    {
      MasterLog(eos_static_err("failed to create %s errno=%d", path, errno));
      return false;
    }

    close(fd);
  }

  return true;
}

//------------------------------------------------------------------------------
// Remove status file
//------------------------------------------------------------------------------
bool
Master::RemoveStatusFile(const char* path)
{
  struct stat buf;

  if (!::stat(path, &buf))
  {
    if (::unlink(path))
    {
      MasterLog(eos_static_err("failed to unlink %s errno=%d", path, errno));
      return false;
    }
  }

  return true;
}

//------------------------------------------------------------------------------
// Boot namespace
//------------------------------------------------------------------------------
bool
Master::BootNamespace()
{
  using eos::common::PluginManager;

  if (IsMaster())
    eos_alert("msg=\"running boot sequence (as master)\"");
  else
    eos_alert("msg=\"running boot sequence (as slave)\"");

  PluginManager& pm = PluginManager::GetInstance();
  gOFS->eosDirectoryService = static_cast<IContainerMDSvc*>(pm.CreateObject("ContainerMDSvc"));
  gOFS->eosFileService = static_cast<IFileMDSvc*>(pm.CreateObject("FileMDSvc"));
  gOFS->eosView = static_cast<IView*>(pm.CreateObject("HierarchicalView"));
  gOFS->eosFsView = static_cast<IFsView*>(pm.CreateObject("FileSystemView"));

  if (!gOFS->eosDirectoryService || ! gOFS->eosFileService ||
      !gOFS->eosView || !gOFS->eosFsView)
  {
    MasterLog(eos_err("namespace implementation could not be loaded using "
		      "the provided library plugin"));
    return false;
  }

  if (getenv("EOS_NS_ACCOUNTING") &&
      ((std::string(getenv("EOS_NS_ACCOUNTING")) == "1") ||
       (std::string(getenv("EOS_NS_ACCOUNTING")) == "yes")) )
  {
    eos_alert("msg=\"enabling recursive size accounting ...\n\"");
    gOFS->eosContainerAccounting = static_cast<IFileMDChangeListener*>(
	pm.CreateObject("ContainerAccounting"));

    if (!gOFS->eosContainerAccounting)
    {
      eos_err("msg=\"namespace implemetation does not provide ContainerAccounting"
	      "class\"");
      return false;
    }
  }

  if (getenv("EOS_SYNCTIME_ACCOUNTING") &&
      ((std::string(getenv("EOS_SYNCTIME_ACCOUNTING")) == "1") ||
       (std::string(getenv("EOS_SYNCTIME_ACCOUNTING")) == "yes")) )
  {
    eos_alert("msg=\"enabling sync time propagation ...\n\"");
    gOFS->eosSyncTimeAccounting = static_cast<IContainerMDChangeListener*>(
	pm.CreateObject("SyncTimeAccounting"));

<<<<<<< HEAD
    if (!gOFS->eosSyncTimeAccounting)
    {
      eos_err("msg=\"namespace implemetation does not provide SyncTimeAccounting"
	      "class\"");
      return false;
    }
  }

  std::map<std::string, std::string> fileSettings;
  std::map<std::string, std::string> contSettings;
=======
  std::map<std::string, std::string> fileSettings;
  std::map<std::string, std::string> contSettings;
  std::map<std::string, std::string> settings;

  bool ns_preset=false;
  if (getenv("EOS_NS_DIR_SIZE"))
  {
    contSettings["ns_size"] = getenv("EOS_NS_DIR_SIZE");
    ns_preset=true;
  }

  if (getenv("EOS_NS_FILE_SIZE"))
  {
    contSettings["ns_size"] = getenv("EOS_NS_FILE_SIZE");
    ns_preset=true;
  }

  if (ns_preset)
  {
    eos_alert("msg=\"namespace size optimization\" nfiles=%s ndirs=%s", getenv("EOS_NS_DIR_SIZE"), getenv("EOS_NS_FILE_SIZE"));
  }
  else
  {
    eos_alert("msg=\"preset the expected namespace size to optimize RAM usage via EOS_NS_DIR_SIZE && EOS_NS_FILE_SIZE in /etc/sysconfig/eos\"");
  }

>>>>>>> 655a70ce
  contSettings["changelog_path"] = gOFS->MgmMetaLogDir.c_str();
  fileSettings["changelog_path"] = gOFS->MgmMetaLogDir.c_str();
  contSettings["changelog_path"] += "/directories.";
  fileSettings["changelog_path"] += "/files.";
  contSettings["changelog_path"] += fMasterHost.c_str();
  fileSettings["changelog_path"] += fMasterHost.c_str();
  contSettings["changelog_path"] += ".mdlog";
  fileSettings["changelog_path"] += ".mdlog";

  if (!IsMaster())
  {
    contSettings["slave_mode"] = "true";
    contSettings["poll_interval_us"] = "1000";
    contSettings["auto_repair"] = "true";
    fileSettings["slave_mode"] = "true";
    fileSettings["poll_interval_us"] = "1000";
    fileSettings["auto_repair"] = "true";
  }

  gOFS->MgmNsFileChangeLogFile = fileSettings["changelog_path"].c_str();
  gOFS->MgmNsDirChangeLogFile = contSettings["changelog_path"].c_str();
  time_t tstart = time(0);

  //-------------------------------------------
  try
  {
    gOFS->eosFileService->configure(fileSettings);
    gOFS->eosDirectoryService->configure(contSettings);
    gOFS->eosView->setContainerMDSvc(gOFS->eosDirectoryService);
    gOFS->eosView->setFileMDSvc(gOFS->eosFileService);

    std::map<std::string, std::string> cfg_settings;
    gOFS->eosView->configure(cfg_settings);

    if (IsMaster())
      MasterLog(eos_notice("%s", (char*) "eos directory view configure started as master"));
    else
      MasterLog(eos_notice("%s", (char*) "eos directory view configure started as slave"));

    gOFS->eosFileService->addChangeListener(gOFS->eosFsView);

    // This is only done for the ChangeLog implementation
    eos::IChLogContainerMDSvc* eos_chlog_dirsvc =
      dynamic_cast<eos::IChLogContainerMDSvc*>(gOFS->eosDirectoryService);
    eos::IChLogFileMDSvc* eos_chlog_filesvc =
      dynamic_cast<eos::IChLogFileMDSvc*>(gOFS->eosFileService);

    if (eos_chlog_filesvc && eos_chlog_dirsvc)
    {
      gOFS->eosFileService->setContainerService(gOFS->eosDirectoryService);

      if (!IsMaster())
      {
	// slave needs access to the namespace lock
	eos_chlog_filesvc->setSlaveLock(&fNsLock);
	eos_chlog_dirsvc->setSlaveLock(&fNsLock);
      }

      eos_chlog_filesvc->clearWarningMessages();
      eos_chlog_dirsvc->clearWarningMessages();
    }

    if (gOFS->eosContainerAccounting)
      gOFS->eosFileService->addChangeListener(gOFS->eosContainerAccounting);

    gOFS->eosFileService->setQuotaStats(gOFS->eosView->getQuotaStats());
    gOFS->eosDirectoryService->setQuotaStats(gOFS->eosView->getQuotaStats());

    if (gOFS->eosSyncTimeAccounting)
      gOFS->eosDirectoryService->addChangeListener(gOFS->eosSyncTimeAccounting);

    gOFS->eosView->getQuotaStats()->registerSizeMapper(Quota::MapSizeCB);
    gOFS->eosView->initialize1();
    time_t tstop = time(0);

    if (eos_chlog_filesvc && eos_chlog_dirsvc)
    {
      // add the boot errors to the master changelog
      std::vector<std::string> file_warn = eos_chlog_filesvc->getWarningMessages();
      std::vector<std::string> directory_warn = eos_chlog_dirsvc->getWarningMessages();

      for (size_t i=0; i< file_warn.size(); ++i)
	MasterLog(eos_crit(file_warn[i].c_str()));

      for (size_t i=0; i< directory_warn.size(); ++i)
	MasterLog(eos_crit(directory_warn[i].c_str()));

      eos_chlog_filesvc->clearWarningMessages();
      eos_chlog_dirsvc->clearWarningMessages();
    }

    MasterLog(eos_notice("eos directory view configure stopped after %d seconds", (tstop - tstart)));
  }
  catch (eos::MDException& e)
  {
    time_t tstop = time(0);
    {
      // add the boot errors to the master changelog
      eos::IChLogContainerMDSvc* eos_chlog_dirsvc =
	  dynamic_cast<eos::IChLogContainerMDSvc*>(gOFS->eosDirectoryService);
      eos::IChLogFileMDSvc* eos_chlog_filesvc =
	  dynamic_cast<eos::IChLogFileMDSvc*>(gOFS->eosFileService);

      if (eos_chlog_filesvc && eos_chlog_dirsvc)
      {
	std::vector<std::string> file_warn = eos_chlog_filesvc->getWarningMessages();
	std::vector<std::string> directory_warn = eos_chlog_dirsvc->getWarningMessages();

	for (size_t i=0; i< file_warn.size(); ++i)
	  MasterLog(eos_crit(file_warn[i].c_str()));

	for (size_t i=0; i< directory_warn.size(); ++i)
	  MasterLog(eos_crit(directory_warn[i].c_str()));

	eos_chlog_filesvc->clearWarningMessages();
	eos_chlog_dirsvc->clearWarningMessages();
      }
    }

    MasterLog(eos_crit("eos view initialization failed after %d seconds", (tstop - tstart)));
    errno = e.getErrno();
    MasterLog(eos_crit("initialization returned ec=%d %s", e.getErrno(),
		       e.getMessage().str().c_str()));
    return false;
  }

  if (!IsMaster())
  {
    fRunningState = Run::State::kIsRunningSlave;
    MasterLog(eos_notice("running in slave mode"));
  }
  else
  {
    fRunningState = Run::State::kIsRunningMaster;
    MasterLog(eos_notice("running in master mode"));
  }

  return true;
}

//------------------------------------------------------------------------------
// Signal the remote master to bounce all requests to us
//------------------------------------------------------------------------------
void
Master::SignalRemoteBounceToMaster()
{
  std::string remoteMgmUrlString = "root://";
  remoteMgmUrlString += fRemoteHost.c_str();
  remoteMgmUrlString += ":1094";
  remoteMgmUrlString += "//dummy";
  std::string remoteMgmHostPort = fRemoteHost.c_str();
  remoteMgmHostPort += ":1094";
  // TODO: add signals for remote slave(-only) machiens
  std::string signalbounce = "/?mgm.pcmd=mastersignalbounce";
  XrdCl::URL remoteMgmUrl(remoteMgmUrlString.c_str());
  XrdCl::FileSystem FsMgm(remoteMgmUrl);
  XrdCl::StatInfo* sinfo = 0;
  XrdCl::Buffer qbuffer;
  qbuffer.FromString(signalbounce);
  XrdCl::Buffer* rbuffer = 0;

  if (FsMgm.Query(XrdCl::QueryCode::OpaqueFile, qbuffer, rbuffer).IsOK())
    MasterLog(eos_info("msg=\"signalled successfully remote master to redirect\""));
  else
    MasterLog(eos_warning("failed to signal remote redirect to %s",
			  remoteMgmUrlString.c_str()));

  if (rbuffer)
  {
    delete rbuffer;
    rbuffer = 0;
  }

  if (sinfo)
  {
    delete sinfo;
    sinfo = 0;
  }
}

//------------------------------------------------------------------------------
// Signal the remote master to reload its namespace
//------------------------------------------------------------------------------
void
Master::SignalRemoteReload()
{
  std::string remoteMgmUrlString = "root://";
  remoteMgmUrlString += fRemoteHost.c_str();
  remoteMgmUrlString += ":1094";
  remoteMgmUrlString += "//dummy";
  std::string remoteMgmHostPort = fRemoteHost.c_str();
  remoteMgmHostPort += ":1094";
  // TODO: add signals for remote slave(-only) machines
  std::string signalreload = "/?mgm.pcmd=mastersignalreload";
  XrdCl::URL remoteMgmUrl(remoteMgmUrlString.c_str());
  XrdCl::FileSystem FsMgm(remoteMgmUrl);
  XrdCl::StatInfo* sinfo = 0;
  XrdCl::Buffer qbuffer;
  qbuffer.FromString(signalreload);
  XrdCl::Buffer* rbuffer = 0;

  if (FsMgm.Query(XrdCl::QueryCode::OpaqueFile, qbuffer, rbuffer).IsOK())
    MasterLog(eos_info("msg=\"signalled remote master to reload\""));
  else
    MasterLog(eos_warning("failed to signal remote reload to %s",
			  remoteMgmUrlString.c_str()));

  if (rbuffer)
  {
    delete rbuffer;
    rbuffer = 0;
  }

  if (sinfo)
  {
    delete sinfo;
    sinfo = 0;
  }
}

//------------------------------------------------------------------------------
// Tag namespace inodes
//------------------------------------------------------------------------------
void
Master::TagNamespaceInodes()
{
  struct stat statf;
  struct stat statd;
  MasterLog(eos_info("msg=\"tag namespace inodes\""));

  if ((!::stat(gOFS->MgmNsFileChangeLogFile.c_str(), &statf)) &&
      (!::stat(gOFS->MgmNsDirChangeLogFile.c_str(), &statd)))
  {
    fFileNamespaceInode = statf.st_ino;
    fDirNamespaceInode = statd.st_ino;
  }
  else
  {
    MasterLog(eos_warning("stat of namespace files failed with errno=%d", errno));
  }
}

//------------------------------------------------------------------------------
// Wait that local/remote namespace files are synced. This routine is called
// by a slave when it got signalled to reload the namespace.
//------------------------------------------------------------------------------
bool
Master::WaitNamespaceFilesInSync(unsigned int timeout)
{
  time_t starttime = time(NULL);
  // If possible evaluate if local and remote master files are in sync ...
  MasterLog(eos_info("msg=\"check ns file synchronization\""));
  off_t size_local_file_changelog = 0;
  off_t size_local_dir_changelog = 0;
  off_t size_remote_file_changelog = 0;
  off_t size_remote_dir_changelog = 0;
  unsigned long long lFileNamespaceInode = 0;
  struct stat buf;
  std::string remoteSyncUrlString = "root://";
  remoteSyncUrlString += fRemoteHost.c_str();
  remoteSyncUrlString += ":1096";
  remoteSyncUrlString += "//dummy";
  std::string remoteSyncHostPort = fRemoteHost.c_str();
  remoteSyncHostPort += ":1096";
  std::string rfclf = gOFS->MgmMetaLogDir.c_str();
  std::string rdclf = gOFS->MgmMetaLogDir.c_str();
  rdclf += "/directories.";
  rfclf += "/files.";
  rdclf += fRemoteHost.c_str();
  rfclf += fRemoteHost.c_str();
  rdclf += ".mdlog";
  rfclf += ".mdlog";
  bool syncok = false;

  if (HostCheck(fRemoteHost.c_str(), 1096))
  {
    syncok = true;
    MasterLog(eos_info("remote-sync host=%s:1096 is reachable",
		       fRemoteHost.c_str()));
  }
  else
  {
    MasterLog(eos_info("remote-sync host=%s:1096 is down", fRemoteHost.c_str()));
  }

  if (syncok)
  {
    // Check once the remote size
    XrdCl::URL remoteSyncUrl(remoteSyncUrlString.c_str());
    XrdCl::FileSystem FsSync(remoteSyncUrl);
    XrdCl::StatInfo* sinfo = 0;

    // stat the two remote changelog files
    if (FsSync.Stat(rfclf.c_str(), sinfo, 5).IsOK())
    {
      size_remote_file_changelog = sinfo->GetSize();

      if (sinfo)
      {
	delete sinfo;
	sinfo = 0;
      }
    }
    else
    {
      if (sinfo)
      {
	delete sinfo;
	sinfo = 0;
      }

      MasterLog(eos_crit("remote stat failed for %s", rfclf.c_str()));
      return false;
    }

    if (FsSync.Stat(rdclf.c_str(), sinfo, 5).IsOK())
    {
      size_remote_dir_changelog = sinfo->GetSize();

      if (sinfo)
      {
	delete sinfo;
	sinfo = 0;
      }
    }
    else
    {
      if (sinfo)
      {
	delete sinfo;
	sinfo = 0;
      }

      MasterLog(eos_crit("remote stat failed for %s", rdclf.c_str()));
      return false;
    }

    MasterLog(eos_info("remote files file=%llu dir=%llu",
		       size_remote_file_changelog,
		       size_remote_dir_changelog));

    do
    {
      // Wait that the inode changed and then check the local size and wait,
      // that the local files is at least as big as the remote file
      if (!stat(gOFS->MgmNsFileChangeLogFile.c_str(), &buf))
      {
	size_local_file_changelog = buf.st_size;
	lFileNamespaceInode = buf.st_ino;
      }
      else
      {
	MasterLog(eos_crit("local stat failed for %s",
			   gOFS->MgmNsFileChangeLogFile.c_str()));
	return false;
      }

      if (!stat(gOFS->MgmNsDirChangeLogFile.c_str(), &buf))
      {
	size_local_dir_changelog = buf.st_size;
      }
      else
      {
	MasterLog(eos_crit("local stat failed for %s",
			   gOFS->MgmNsDirChangeLogFile.c_str()));
	return false;
      }

      if (lFileNamespaceInode == fFileNamespaceInode)
      {
	// The inode didn't change yet
	if (time(NULL) > (starttime + timeout))
	{
	  MasterLog(eos_warning("timeout occured after %u seconds", timeout));
	  return false;
	}

	MasterLog(eos_info("waiting for inode change %llu=>%llu ",
			   fFileNamespaceInode, lFileNamespaceInode));
	XrdSysTimer sleeper;
	sleeper.Wait(10000);
	continue;
      }

      if (size_remote_file_changelog > size_local_file_changelog)
      {
	if (time(NULL) > (starttime + timeout))
	{
	  MasterLog(eos_warning("timeout occured after %u seconds", timeout));
	  return false;
	}

	XrdSysTimer sleeper;
	sleeper.Wait(10000);
	continue;
      }

      if (size_remote_dir_changelog > size_local_dir_changelog)
      {
	if (time(NULL) > (starttime + timeout))
	{
	  MasterLog(eos_warning("timeout occured after %u seconds", timeout));
	  return false;
	}

	XrdSysTimer sleeper;
	sleeper.Wait(10000);
	continue;
      }

      MasterLog(eos_info("msg=\"ns files  synchronized\""));
      return true;
    }
    while (1);
  }
  else
  {
    MasterLog(eos_warning("msg=\"remote sync service is not ok\""));
    return false;
  }
}

//------------------------------------------------------------------------------
// Push everything to the remote master
//------------------------------------------------------------------------------
void
Master::RedirectToRemoteMaster()
{
  MasterLog(eos_info("msg=\"redirect to remote master\""));
  Access::gRedirectionRules[std::string("*")] = fRemoteHost.c_str();
  eos::IChLogContainerMDSvc* eos_chlog_dirsvc =
    dynamic_cast<eos::IChLogContainerMDSvc*>(gOFS->eosDirectoryService);
  eos::IChLogFileMDSvc* eos_chlog_filesvc =
    dynamic_cast<eos::IChLogFileMDSvc*>(gOFS->eosFileService);

  if (eos_chlog_dirsvc && eos_chlog_filesvc)
  {
    try
    {
      MasterLog(eos_info("msg=\"invoking slave shutdown\""));
      eos_chlog_dirsvc->stopSlave();
      eos_chlog_filesvc->stopSlave();
      MasterLog(eos_info("msg=\"stopped namespace following\""));
    }
    catch (eos::MDException& e)
    {
      errno = e.getErrno();
      MasterLog(eos_crit("slave shutdown returned ec=%d %s", e.getErrno(),
			 e.getMessage().str().c_str()));
    }
  }
}

//------------------------------------------------------------------------------
// Reboot slave namespace
//------------------------------------------------------------------------------
bool
Master::RebootSlaveNamespace()
{
  fRunningState = Run::State::kIsTransition;

  {
    {
      XrdSysMutexHelper lock(gOFS->InitializationMutex);
      gOFS->Initialized = gOFS->kBooting;
    }

    // now convert the namespace
    eos::common::RWMutexWriteLock nsLock(gOFS->eosViewRWMutex);

    // Take the whole namespace down
    try
    {
      if (gOFS->eosFsView)
      {
	gOFS->eosFsView->finalize();
	delete gOFS->eosFsView;
	gOFS->eosFsView = 0;
      }
      if (gOFS->eosContainerAccounting)
      {
	delete gOFS->eosContainerAccounting;
	gOFS->eosContainerAccounting = 0;
      }
      if (gOFS->eosSyncTimeAccounting)
      {
	delete gOFS->eosSyncTimeAccounting;
	gOFS->eosSyncTimeAccounting = 0;
      }
      if (gOFS->eosView)
      {
	gOFS->eosView->finalize();
	delete gOFS->eosView;
	gOFS->eosView = 0;
      }
    }
    catch (eos::MDException& e)
    {
      errno = e.getErrno();
      MasterLog(eos_crit("master-ro=>slave namespace shutdown returned ec=%d %s",
			 e.getErrno(), e.getMessage().str().c_str()));
    }

    // Boot it from scratch
    if (!BootNamespace())
    {
      fRunningState = Run::State::kIsNothing;

      {
	XrdSysMutexHelper lock(gOFS->InitializationMutex);
	gOFS->Initialized = gOFS->kFailed;
      }

      return false;
    }

    {
      XrdSysMutexHelper lock(gOFS->InitializationMutex);
      gOFS->Initialized = gOFS->kBooted;
    }
  }
  {
    XrdSysMutexHelper lock(gOFS->InitializationMutex);

    if (gOFS->Initialized == gOFS->kBooted)
    {
      // Inform the boot thread that the stall should be removed after boot
      gOFS->RemoveStallRuleAfterBoot = true;
      // Start the file view loader thread
      MasterLog(eos_info("msg=\"starting file view loader thread\""));
      pthread_t tid;

      if ((XrdSysThread::Run(&tid, XrdMgmOfs::StaticInitializeFileView,
			     static_cast<void*>(gOFS), 0, "File View Loader")))
      {
	MasterLog(eos_crit("cannot start file view loader"));
	fRunningState = Run::State::kIsNothing;
	return false;
      }
    }
    else
    {
      MasterLog(eos_crit("msg=\"don't want to start file view loader for a "
			 "namespace in bootfailure state\""));
      fRunningState = Run::State::kIsNothing;
      return false;
    }
  }
  {
    // Be aware of interference with the heart beat daemon
    eos::common::RWMutexWriteLock lock(Access::gAccessMutex);
    // Remove global redirection
    Access::gRedirectionRules.erase(std::string("*"));
  }
  fRunningState = Run::State::kIsRunningSlave;
  MasterLog(eos_notice("running in slave mode"));
  return true;
}

//------------------------------------------------------------------------------
// Start slave follower thread
//------------------------------------------------------------------------------
void
Master::StartSlaveFollower(std::string&& log_file)
{
  eos::IChLogContainerMDSvc* eos_chlog_dirsvc =
    dynamic_cast<eos::IChLogContainerMDSvc*>(gOFS->eosDirectoryService);
  eos::IChLogFileMDSvc* eos_chlog_filesvc =
    dynamic_cast<eos::IChLogFileMDSvc*>(gOFS->eosFileService);

  if (eos_chlog_dirsvc && eos_chlog_filesvc)
  {
    // Get change log file size
    struct stat buf;
    int retc = stat(log_file.c_str(), &buf);

    if (!retc)
    {
      eos_err("failed stat for file=%s - abort slave start", log_file.c_str());
      return;
    }

    eos_chlog_filesvc->startSlave();
    eos_chlog_dirsvc->startSlave();

    // wait that the follower reaches the offset seen now
    while (eos_chlog_filesvc->getFollowOffset() < (uint64_t) buf.st_size)
    {
      XrdSysTimer sleeper;
      sleeper.Wait(200);
      eos_static_debug("msg=\"waiting for the namespace to reach the follow "
		       "point\" is-offset=%llu follow-offset=%llu",
		       eos_chlog_filesvc->getFollowOffset(), (uint64_t) buf.st_size);
    }
  }
}

//------------------------------------------------------------------------------
// Shutdown slave follower thread
//------------------------------------------------------------------------------
void
Master::ShutdownSlaveFollower()
{
  if (!gOFS->MgmMaster.IsMaster())
  {
    // Stop the follower thread ...
    if (gOFS->eosFileService)
    {
      eos::IChLogFileMDSvc* eos_chlog_filesvc =
	dynamic_cast<eos::IChLogFileMDSvc*>(gOFS->eosFileService);

      if (eos_chlog_filesvc)
	eos_chlog_filesvc->stopSlave();
    }

    if (gOFS->eosDirectoryService)
    {
      eos::IChLogContainerMDSvc* eos_chlog_dirsvc =
	dynamic_cast<eos::IChLogContainerMDSvc*>(gOFS->eosDirectoryService);

      if (eos_chlog_dirsvc)
	eos_chlog_dirsvc->stopSlave();
    }
  }
}

//------------------------------------------------------------------------------
// Post the namespace record errors to the master changelog
//------------------------------------------------------------------------------
void
Master::GetLog (XrdOucString &stdOut)
{
  eos::IChLogContainerMDSvc* eos_chlog_dirsvc =
      dynamic_cast<eos::IChLogContainerMDSvc*>(gOFS->eosDirectoryService);
  eos::IChLogFileMDSvc* eos_chlog_filesvc =
      dynamic_cast<eos::IChLogFileMDSvc*>(gOFS->eosFileService);

  if (eos_chlog_filesvc && eos_chlog_dirsvc)
  {
    std::vector<std::string> file_warn = eos_chlog_filesvc->getWarningMessages();
    std::vector<std::string> directory_warn = eos_chlog_dirsvc->getWarningMessages();

    for (size_t i=0; i< file_warn.size(); ++i)
      MasterLog(eos_err(file_warn[i].c_str()));

    for (size_t i=0; i< directory_warn.size(); ++i)
      MasterLog(eos_err(directory_warn[i].c_str()));

    eos_chlog_filesvc->clearWarningMessages();
    eos_chlog_dirsvc->clearWarningMessages();
  }

  stdOut = fMasterLog;
}

EOSMGMNAMESPACE_END<|MERGE_RESOLUTION|>--- conflicted
+++ resolved
@@ -1960,7 +1960,6 @@
     gOFS->eosSyncTimeAccounting = static_cast<IContainerMDChangeListener*>(
 	pm.CreateObject("SyncTimeAccounting"));
 
-<<<<<<< HEAD
     if (!gOFS->eosSyncTimeAccounting)
     {
       eos_err("msg=\"namespace implemetation does not provide SyncTimeAccounting"
@@ -1971,10 +1970,6 @@
 
   std::map<std::string, std::string> fileSettings;
   std::map<std::string, std::string> contSettings;
-=======
-  std::map<std::string, std::string> fileSettings;
-  std::map<std::string, std::string> contSettings;
-  std::map<std::string, std::string> settings;
 
   bool ns_preset=false;
   if (getenv("EOS_NS_DIR_SIZE"))
@@ -1998,7 +1993,6 @@
     eos_alert("msg=\"preset the expected namespace size to optimize RAM usage via EOS_NS_DIR_SIZE && EOS_NS_FILE_SIZE in /etc/sysconfig/eos\"");
   }
 
->>>>>>> 655a70ce
   contSettings["changelog_path"] = gOFS->MgmMetaLogDir.c_str();
   fileSettings["changelog_path"] = gOFS->MgmMetaLogDir.c_str();
   contSettings["changelog_path"] += "/directories.";
