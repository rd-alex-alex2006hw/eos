// ----------------------------------------------------------------------
// File: FsView.cc
// Author: Andreas-Joachim Peters - CERN
// ----------------------------------------------------------------------

/************************************************************************
 * EOS - the CERN Disk Storage System                                   *
 * Copyright (C) 2011 CERN/Switzerland                                  *
 *                                                                      *
 * This program is free software: you can redistribute it and/or modify *
 * it under the terms of the GNU General Public License as published by *
 * the Free Software Foundation, either version 3 of the License, or    *
 * (at your option) any later version.                                  *
 *                                                                      *
 * This program is distributed in the hope that it will be useful,      *
 * but WITHOUT ANY WARRANTY; without even the implied warranty of       *
 * MERCHANTABILITY or FITNESS FOR A PARTICULAR PURPOSE.  See the        *
 * GNU General Public License for more details.                         *
 *                                                                      *
 * You should have received a copy of the GNU General Public License    *
 * along with this program.  If not, see <http://www.gnu.org/licenses/>.*
 ************************************************************************/

/*----------------------------------------------------------------------------*/
#include "mgm/FsView.hh"
#ifndef EOSMGMFSVIEWTEST
#include "mgm/GeoTreeEngine.hh"
#endif
#include "common/StringConversion.hh"
#include "XrdSys/XrdSysTimer.hh"

/*----------------------------------------------------------------------------*/
#include <math.h>
/*----------------------------------------------------------------------------*/

EOSMGMNAMESPACE_BEGIN

/*----------------------------------------------------------------------------*/
FsView FsView::gFsView;
std::string FsSpace::gConfigQueuePrefix;
std::string FsGroup::gConfigQueuePrefix;
std::string FsNode::gConfigQueuePrefix;
std::string FsNode::gManagerId;

bool FsSpace::gDisableDefaults = false;

#ifndef EOSMGMFSVIEWTEST
ConfigEngine* FsView::ConfEngine = 0;
#endif

/*----------------------------------------------------------------------------*/
/**
 * @brief Destructor
 *
 * This destructor destructs all the branches starting at this node
 */
/*----------------------------------------------------------------------------*/
GeoTreeElement::~GeoTreeElement()
{
  for(auto it=mSons.begin();it!=mSons.end();it++)
  {
    delete it->second;
  }
}

/*----------------------------------------------------------------------------*/
/**
 * @brief Constructor
 *
 */
/*----------------------------------------------------------------------------*/
GeoTree::GeoTree() : pLevels(8)
{
  pLevels.resize(1);
  pRoot = new tElement;
  pLevels[0].insert(pRoot);
  pRoot->mTagToken = "<ROOT>";
  pRoot->mFullTag = "<ROOT>";
  pRoot->mFather = NULL;
}

/*----------------------------------------------------------------------------*/
/**
 * @brief Destructor
 *
 */
/*----------------------------------------------------------------------------*/
GeoTree::~GeoTree()
{
  delete pRoot;
}

// ---------------------------------------------------------------------------
/**
 * @brief Insert a FileSystem into the tree
 * @param fs the fsid of the FileSystem
 * @return true if success, false if failure
 */
// ---------------------------------------------------------------------------
bool GeoTree::insert(const fsid_t &fs)
{
  if(pLeaves.count(fs))
  return false;

  std::string geotag = getGeoTag(fs);

  //tokenize the geotag (geo tag is like adas::acsd::csdw::fee)
  std::vector<std::string> geotokens;
  eos::common::StringConversion::EmptyTokenize(geotag, geotokens, ":");
  size_t s;
  s = geotokens.size();
  for(size_t i=0; i<s; i++)
  if(geotokens[i].size())
  geotokens.push_back(geotokens[i]);
  geotokens.erase(geotokens.begin(),geotokens.begin()+s);
  if(geotokens.empty()) geotokens.push_back("");// geotag is not provided

  tElement *father = pRoot;
  std::string fulltag=pRoot->mFullTag;

  // insert all the geotokens in the tree
  tElement *currentnode=pRoot;
  tElement *currentleaf=NULL;
  for(int i = 0; i<(int)geotokens.size()-1; i++)
  {
    const std::string & geotoken = geotokens[i];
    if(currentnode->mSons.count(geotoken))
    {
      currentnode = father->mSons[geotoken];
      if(!fulltag.empty()) fulltag += "::";
      fulltag += geotoken;
    }
    else
    {
      currentnode = new tElement;
      currentnode->mTagToken = geotoken;
      if(!fulltag.empty()) fulltag += "::";
      fulltag += geotoken;
      currentnode->mFullTag = fulltag;
      currentnode->mFather = father;
      father->mSons[geotoken] = currentnode;
      if((int)pLevels.size()<i+2) pLevels.resize(i+2);
      pLevels[i+1].insert(currentnode);
    }
    father = currentnode;
  }

  // finally, insert the fs
  if(!father->mSons.count(geotokens.back()))
  {
    currentleaf = new tElement;
    currentleaf->mFather = father;
    currentleaf->mTagToken = geotokens.back();
    if(!fulltag.empty()) fulltag += "::";
    fulltag += geotokens.back();
    currentleaf->mFullTag = fulltag;
    father->mSons[geotokens.back()]=currentleaf;
    if(pLevels.size()<geotokens.size()+1) pLevels.resize(geotokens.size()+1);
    pLevels[geotokens.size()].insert(currentleaf);
  }
  else
  {
    //assert(father->mSons[geotokens.back()]->mIsLeaf);
    currentleaf = father->mSons[geotokens.back()];
  }
  if(!currentleaf->mFsIds.count(fs))
  {
    currentleaf->mFsIds.insert(fs);
    pLeaves[fs] = currentleaf;
  }
  else
  return false;
  return true;
}

// ---------------------------------------------------------------------------
/**
 * @brief Number of FileSystems in the tree
 * @return the number of FileSystems in the tree
 */
// ---------------------------------------------------------------------------
size_t GeoTree::size() const
{
  return pLeaves.size();
}

// ---------------------------------------------------------------------------
/**
 * @brief Remove a FileSystem from the tree
 * @param fs the fsid of the FileSystem
 * @return true if success, false if failure
 */
// ---------------------------------------------------------------------------
bool GeoTree::erase(const fsid_t &fs)
{
  tElement *leaf;
  if(!pLeaves.count(fs))
  return false;
  else
  leaf = pLeaves[fs];
  pLeaves.erase(fs);

  leaf->mFsIds.erase(fs);
  tElement *father = leaf;
  if(leaf->mFsIds.empty() && leaf->mSons.empty())
  {
    // compute the depth for the current father
    int i,depth=-1;
    for(i=(int)pLevels.size()-1;i>=0;i--)
    if(pLevels[i].count(father))
    {
      depth = i;
      break;
    }
    assert(depth>=0); // consistency check
    // go uproot until there is more than one branch
    while(father->mFather && father->mFather->mSons.size()==1 && father->mFather->mFsIds.empty())
    {
      if(father->mFather==pRoot) break;
      pLevels[depth--].erase(father);
      // we don't update the father's sons list on purpose in order to keep the reference for the destruction
      father = father->mFather;
    }
    // erase the full branch
    if(father->mFather)
    father->mFather->mSons.erase(father->mTagToken);
    pLevels[depth].erase(father);
    delete father;

    // update the pLevels size if needed
    int count = 0;
    for(auto it = pLevels.rbegin(); it != pLevels.rend(); it++)
    {
      if(!it->empty())
      {
	if(count) pLevels.resize(pLevels.size()-count);
	break;
      }
      count++;
    }
  }

  return true;
}

// ---------------------------------------------------------------------------
/**
 * @brief Get the geotag at which a file system is stored in the tree
 * @param fs the fsid of the FileSystem
 * @param geoTag returns the geotag if fs was found in the tree
 * @return true if success, false if failure
 */
// ---------------------------------------------------------------------------
bool GeoTree::getGeoTagInTree( const fsid_t &fs , std::string &geoTag )
{

  if(!pLeaves.count(fs))
  return false;
  else
  geoTag = pLeaves[fs]->mFullTag;

  return true;
}

// ---------------------------------------------------------------------------
/**
 * @brief Get the geotag of FileSystem
 * @param fs the fsid of the FileSystem
 * @return return the geotag if found
 */
// ---------------------------------------------------------------------------
std::string GeoTree::getGeoTag(const fsid_t &fs) const
{
  return FsView::gFsView.mIdView[fs]->GetString("stat.geotag");
}

// ---------------------------------------------------------------------------
GeoTree::const_iterator GeoTree::const_iterator::operator++(int)
{
  const_iterator it;
  it.mIt = mIt;
  mIt++;
  return it;
}

// ---------------------------------------------------------------------------
GeoTree::const_iterator GeoTree::const_iterator::operator--(int)
{
  const_iterator it;
  it.mIt = mIt;
  mIt--;
  return it;
}

// ---------------------------------------------------------------------------
GeoTree::const_iterator GeoTree::const_iterator::operator++()
{
  const_iterator it;
  it.mIt = mIt;
  mIt++;
  return *this;
}

// ---------------------------------------------------------------------------
GeoTree::const_iterator GeoTree::const_iterator::operator--()
{
  const_iterator it;
  it.mIt = mIt;
  mIt--;
  return *this;
}

// ---------------------------------------------------------------------------
const eos::common::FileSystem::fsid_t & GeoTree::const_iterator::operator*() const
{
  return mIt->first;
}

// ---------------------------------------------------------------------------
GeoTree::const_iterator::operator const eos::common::FileSystem::fsid_t*() const
{
  return &mIt->first;
}

// ---------------------------------------------------------------------------
const GeoTree::const_iterator & GeoTree::const_iterator::operator= (const const_iterator &it)
{
  mIt = it.mIt;
  return *this;
}

// ---------------------------------------------------------------------------
GeoTree::const_iterator GeoTree::begin() const
{
  const_iterator it;
  it.mIt = pLeaves.begin();
  return it;
}

// ---------------------------------------------------------------------------
GeoTree::const_iterator GeoTree::cbegin() const
{
  return begin();
}

// ---------------------------------------------------------------------------
GeoTree::const_iterator GeoTree::end() const
{
  const_iterator it;
  it.mIt = pLeaves.end();
  return it;
}

// ---------------------------------------------------------------------------
GeoTree::const_iterator GeoTree::cend() const
{
  return end();
}

// ---------------------------------------------------------------------------
GeoTree::const_iterator GeoTree::find(const fsid_t &fsid) const
{
  const_iterator it;
  it.mIt = pLeaves.find(fsid);
  return it;
}

// ---------------------------------------------------------------------------
/**
 * @brief Run an aggregator through the tree
 * @param aggregator the aggregator to be run
 * @return true if success, false if failure
 *
 * At any depth level, the aggregator is fed ONLY with the data
 * of the ONE deeper level in the tree
 */
// ---------------------------------------------------------------------------
bool GeoTree::runAggregator( GeoTreeAggregator *aggregator ) const
{
  if(pLevels.empty()) return false;
  // build the GeoTags and the depth indexes
  size_t elemCount = 0;
  std::vector<std::string> geotags;
  std::vector<size_t> depthlevelsendindexes;
  for(auto itl = pLevels.begin(); itl!=pLevels.end();itl++)
  {
    geotags.resize(geotags.size()+itl->size());
    for(auto ite = itl->rbegin(); ite!=itl->rend(); ite++)
    {
      // could be made faster and more complex but probably not necessary for the moment
      geotags[elemCount] = (*ite)->mTagToken;
      GeoTreeElement *element = *ite;
      while(element->mFather)
      {
        element = element->mFather;
        geotags[elemCount] = element->mTagToken+"::"+geotags[elemCount];
      }
      elemCount++;
    }
    depthlevelsendindexes.push_back(elemCount);
  }

  aggregator->init(geotags,depthlevelsendindexes);

  elemCount--;

  for(auto itl = pLevels.rbegin(); itl!=pLevels.rend();itl++)
  {
    for(auto ite = itl->begin(); ite!=itl->end(); ite++)
    {
      (*ite)->mId = elemCount;
      if(!aggregator->aggregateLeavesAndNodes((*ite)->mFsIds,(*ite)->mSons,elemCount--))
      return false;
    }
  }

  return true;
}

// ---------------------------------------------------------------------------
/**
 * @brief Recursive debug helper function to display the tree
 * @param el the tree element to start the display from
 * @param fullgeotag the full geotag of the element
 */
// ---------------------------------------------------------------------------
char* GeoTree::dumpTree(char *buffer, GeoTreeElement*el, std::string fullgeotag) const
{
  if(!el->mFsIds.empty())
  {
    auto &fsids = el->mFsIds;
    buffer+=sprintf(buffer,"%s%s\n",fullgeotag.c_str(),el->mTagToken.c_str());
    buffer+=sprintf(buffer,"mFsIds\n");
    for(auto fsit=fsids.begin(); fsit!=fsids.end(); fsit++)
    {
      buffer+=sprintf(buffer,"%d  ",*fsit);
    }
    if(fsids.begin()!=fsids.end()) buffer+=sprintf(buffer,"\n");
  }
  else
  {
    fullgeotag += el->mTagToken;
    fullgeotag += "   ";
    auto &sons = el->mSons;
    for(auto it=sons.cbegin();it!=sons.cend();it++)
    buffer=dumpTree(buffer,it->second, fullgeotag);
  }
  return buffer;
}

// ---------------------------------------------------------------------------
/**
 * @brief Debug helper function to display the leaves in the tree
 */
// ---------------------------------------------------------------------------
char* GeoTree::dumpLeaves(char*buffer) const
{
  for(auto it=pLeaves.begin(); it!=pLeaves.end(); it++ )
  {
    buffer+=sprintf(buffer,"%d %s\n",it->first,it->second->mFullTag.c_str());
    buffer+=sprintf(buffer,"@mLeaves@mFsIds\n");
  }
  return buffer;
}

// ---------------------------------------------------------------------------
/**
 * @brief Debug helper function to display the elements of the tree sorted by levels
 */
// ---------------------------------------------------------------------------
char* GeoTree::dumpLevels(char *buffer) const
{
  int level = 0;
  for(auto it=pLevels.begin(); it!=pLevels.end(); it++)
  {
    buffer+=sprintf(buffer,"level %d (%lu)\n",level++,it->size());
    for(auto it2=it->begin();it2!=it->end();it2++)
    {
      buffer+=sprintf(buffer,"%s\t",(*it2)->mFullTag.c_str());
    }
    buffer+=sprintf(buffer,"\n");
  }
  return buffer;
}

// ---------------------------------------------------------------------------
/**
 * @brief Debug helper function to display all the content of the tree
 */
// ---------------------------------------------------------------------------
char* GeoTree::dump(char *buffer) const
{
  buffer+=sprintf(buffer,"@mRoot\n");
  buffer=dumpTree(buffer,pRoot);
  buffer+=sprintf(buffer,"@mLeaves\n");
  buffer=dumpLeaves(buffer);
  buffer+=sprintf(buffer,"@mLevels\n");
  buffer=dumpLevels(buffer);
  return buffer;
}

// ---------------------------------------------------------------------------
/**
 * @brief Get the sums at each tree element
 */
// ---------------------------------------------------------------------------
const std::vector<double> * DoubleAggregator::getSums() const
{
  return &pSums;
}

// ---------------------------------------------------------------------------
/**
 * @brief Get the averages at each tree element
 */
// ---------------------------------------------------------------------------
const std::vector<double> * DoubleAggregator::getMeans() const
{
  return &pMeans;
}

// ---------------------------------------------------------------------------
/**
 * @brief Get the maximum deviations at each tree element
 */
// ---------------------------------------------------------------------------
const std::vector<double> * DoubleAggregator::getMaxAbsDevs() const
{
  return &pMaxAbsDevs;
}

// ---------------------------------------------------------------------------
/**
 * @brief Get the standard deviations at each tree element
 */
// ---------------------------------------------------------------------------
const std::vector<double> * DoubleAggregator::getStdDevs() const
{
  return &pStdDevs;
}

// ---------------------------------------------------------------------------
/**
 * @brief Get the geotags at each tree element
 */
// ---------------------------------------------------------------------------
const std::vector<std::string> * DoubleAggregator::getGeoTags() const
{
  return &pGeoTags;
}

// ---------------------------------------------------------------------------
/**
 * @brief Get the end index (excluded) for a given depth level
 * @param depth the maximum depth to be reached (-1 for unlimited)
 * @return the index of the first element in the vectors being deeper that depth
 *
 */
// ---------------------------------------------------------------------------
size_t DoubleAggregator::getEndIndex(int depth) const
{
  if(depth<0 || depth>(int)pDepthLevelsIndexes.size()-1)
  depth=pDepthLevelsIndexes.size()-1;
  return pDepthLevelsIndexes[depth];
};

// ---------------------------------------------------------------------------
/**
 * @brief Constructor
 * @param param Name of the parameter statistics have to be computed for
 *
 */
// ---------------------------------------------------------------------------
DoubleAggregator::DoubleAggregator(const char *param) : pParam(param), pView(NULL)
{}

// ---------------------------------------------------------------------------
/**
 * @brief Destructor
 *
 */
// ---------------------------------------------------------------------------
DoubleAggregator::~DoubleAggregator()
{}

// ---------------------------------------------------------------------------
/**
 * @brief Set the view ordering the statistics. Needs to be set before running the aggregator
 * @param view Pointer to the view ordering the statistics
 *
 */
// ---------------------------------------------------------------------------
void DoubleAggregator::setView(BaseView *view)
{
  pView = view;
}

// --------------------------------------------------------
bool DoubleAggregator::init(const std::vector<std::string> & geotags, const std::vector<size_t> &depthLevelsIndexes)
{
  // check that the view is defined. It's necessary for the subsequent calls to AggregateXXX
  assert(pView);
  pGeoTags = geotags;
  pDepthLevelsIndexes = depthLevelsIndexes;
  return true;
}

// --------------------------------------------------------
bool DoubleAggregator::aggregateLeaves(const std::set<eos::common::FileSystem::fsid_t> &leaves, const size_t &idx)
{
  // the following should happen only at the first call
  if((int)idx>(int)pMeans.size()-1)
  {
    pSums.resize(idx+1);
    pMeans.resize(idx+1);
    pMaxDevs.resize(idx+1);
    pMinDevs.resize(idx+1);
    pMaxAbsDevs.resize(idx+1);
    pStdDevs.resize(idx+1);
    pNb.resize(idx+1);
  }

  pNb[idx] = pView->ConsiderCount(false,&leaves);
  if(pNb[idx])
  {
  pSums[idx] = pView->SumDouble(pParam.c_str(),false,&leaves);
  pMeans[idx] = pView->AverageDouble(pParam.c_str(),false,&leaves);
    pMaxDevs[idx] = (pNb[idx]==1)?0:pView->MaxDeviation(pParam.c_str(),false,&leaves);
    pMinDevs[idx] = (pNb[idx]==1)?0:pView->MinDeviation(pParam.c_str(),false,&leaves);
    pStdDevs[idx] = (pNb[idx]==1)?0:pView->SigmaDouble(pParam.c_str(),false,&leaves);
    pMaxAbsDevs[idx] = (pNb[idx]==1)?0:std::max(abs(pMaxDevs[idx]),abs(pMinDevs[idx]));
  }
  else
  {
    pSums[idx] = 0;
    pMeans[idx] = 0;
    pMaxDevs[idx] = 0;
    pMinDevs[idx] = 0;
    pStdDevs[idx] = 0;
    pMaxAbsDevs[idx] = 0;
  }
  return true;
};

// --------------------------------------------------------
bool DoubleAggregator::aggregateNodes(const std::map<std::string ,GeoTreeElement*> &nodes, const size_t &idx, bool includeSelf)
{
  double pS,pM,pMAD,pSD,pMiD,pMaD;
  pS = pM = pMAD = pSD = 0;
  pMiD = DBL_MAX;
  pMaD = -DBL_MAX;
  long long pN = 0;
  for(auto it = nodes.begin(); it!=nodes.end(); it++)
  {
    size_t i = it->second->mId;
    pS += pSums[i];
    pN += pNb[i];
  }
  if(pN) pM = pS / pN;
  for(auto it = nodes.begin(); it!=nodes.end(); it++)
  {
    size_t i = it->second->mId;
    if(pNb[i]) // consider this only if there is something there
    {
      pMiD =std::min(
	  pMiD,
	  std::min( (pMinDevs[i]+pMeans[i])-pM , (pMaxDevs[i]+pMeans[i])-pM )
    );
      pMaD =std::max(
	  pMaD,
	  std::max( (pMinDevs[i]+pMeans[i])-pM , (pMaxDevs[i]+pMeans[i])-pM )
    );
      pSD += pNb[i]*(pStdDevs[i]*pStdDevs[i] + pMeans[i]*pMeans[i]);
  }
  }
  if(pN)
  {
    pSD = sqrt(pSD / pN - pM*pM);
    pMAD = std::max( fabs(pMaD) , fabs(pMiD));
  }

  if(includeSelf)
  {
    pS += pSums[idx];
    pN += pNb[idx];
    if(pN) pM = pS / pN;

    pMiD =std::min(
	pMiD,
	std::min( (pMinDevs[idx]+pMeans[idx])-pM , (pMaxDevs[idx]+pMeans[idx])-pM )
    );
    pMaD =std::max(
	pMaD,
	std::max( (pMinDevs[idx]+pMeans[idx])-pM , (pMaxDevs[idx]+pMeans[idx])-pM )
    );
    pSD += pNb[idx]*(pStdDevs[idx]*pStdDevs[idx] + pMeans[idx]*pMeans[idx]);
    if(pN)
    {
      pSD = sqrt(pSD / pN - pM*pM);
      pMAD = std::max( fabs(pMaD) , fabs(pMiD));
    }
  }

  pSums[idx] = pS;
  pMeans[idx] = pM;
  pMaxAbsDevs[idx] = pMAD;
  pStdDevs[idx] = pSD;
  pMinDevs[idx] = pMiD;
  pMaxDevs[idx] = pMaD;
  pNb[idx] = pN;

  return true;
};

// --------------------------------------------------------
bool DoubleAggregator::deepAggregate(const std::set<eos::common::FileSystem::fsid_t> &leaves, const size_t &idx)
{
  // not necessary for the statistics
  // might be usefull for some more advanced statistics requiring using the whole distribution at each depth
  return false;
}

// ---------------------------------------------------------------------------
/**
 * @brief Constructor
 * @param param Name of the parameter statistics have to be computed for
 *
 */
// ---------------------------------------------------------------------------
LongLongAggregator::LongLongAggregator(const char *param) : pParam(param), pView(NULL)
{}

// ---------------------------------------------------------------------------
/**
 * @brief Destructor
 *
 */
// ---------------------------------------------------------------------------
LongLongAggregator::~LongLongAggregator()
{}

// ---------------------------------------------------------------------------
/**
 * @brief Set the view ordering the statistics. Needs to be set before running the aggregator
 * @param view Pointer to the view ordering the statistics
 *
 */
// ---------------------------------------------------------------------------
void LongLongAggregator::setView(BaseView *view)
{
  pView = view;
}

// ---------------------------------------------------------------------------
bool LongLongAggregator::init(const std::vector<std::string> & geotags, const std::vector<size_t> &depthLevelsIndexes)
{
  assert(pView);
  pGeoTags = geotags;
  pDepthLevelsIndexes = depthLevelsIndexes;
  return true;
}

// ---------------------------------------------------------------------------
/**
 * @brief Get the sums at each tree element
 */
// ---------------------------------------------------------------------------
const std::vector<long long> * LongLongAggregator::getSums() const
{
  return &pSums;
}

// ---------------------------------------------------------------------------
/**
 * @brief Get the geotags at each tree element
 */
// ---------------------------------------------------------------------------
const std::vector<std::string> * LongLongAggregator::getGeoTags() const
{
  return &pGeoTags;
}

// ---------------------------------------------------------------------------
/**
 * @brief Get the end index (excluded) for a given depth level
 * @param depth the maximum depth to be reached (-1 for unlimited)
 * @return the index of the first element in the vectors being deeper that depth
 *
 */
// ---------------------------------------------------------------------------
size_t LongLongAggregator::getEndIndex(int depth) const
{
  if(depth<0 || depth>(int)pDepthLevelsIndexes.size()-1)
  depth=pDepthLevelsIndexes.size()-1;
  return pDepthLevelsIndexes[depth];
};

// ---------------------------------------------------------------------------
bool LongLongAggregator::aggregateLeaves(const std::set<eos::common::FileSystem::fsid_t> &leaves, const size_t &idx)
{
  // the following should happen only at the first call
  if((int)idx>(int)pSums.size()-1)
  {
    pSums.resize(idx+1);
  }
  pSums[idx] = 0;
  pSums[idx] = pView->SumLongLong(pParam.c_str(),false,&leaves);
  return true;
};

// ---------------------------------------------------------------------------
bool LongLongAggregator::aggregateNodes(const std::map<std::string ,GeoTreeElement*> &nodes, const size_t &idx, bool includeSelf)
{
  long long pS = 0;

  for(auto it = nodes.begin(); it!=nodes.end(); it++)
  {
    size_t i = it->second->mId;
    pS += pSums[i];
  }

  if(includeSelf)
  {
    pS += pSums[idx];
  }

  pSums[idx] = pS;

  return true;
};

// ---------------------------------------------------------------------------
bool LongLongAggregator::deepAggregate(const std::set<eos::common::FileSystem::fsid_t> &leaves, const size_t &idx)
{
  // not necessary for the statistics
  // might be usefull for some more advanced statistics requiring using the whole distribution at each depth
  // e.g median
  return false;
}

/*----------------------------------------------------------------------------*/
std::string
/*----------------------------------------------------------------------------*/
/**
 * @brief return's the printout format for a given option
 * @param option see the implementation for valid options
 * @return std;:string with format line passed to the printout routine
 */
/*----------------------------------------------------------------------------*/
FsView::GetNodeFormat (std::string option)
{

  if (option == "m")
  {
    // monitoring format
    return "member=type:width=1:format=os|sep= |member=hostport:width=1:format=os|sep= |member=status:width=1:format=os|sep= |member=cfg.status:width=1:format=os|sep= |member=cfg.txgw:width=1:format=os|sep= |member=heartbeatdelta:width=1:format=os|sep= |member=nofs:width=1:format=ol|sep= |avg=stat.disk.load:width=1:format=of|sep= |sig=stat.disk.load:width=1:format=of|sep= |sum=stat.disk.readratemb:width=1:format=ol|sep= |sum=stat.disk.writeratemb:width=1:format=ol|sep= |sum=stat.net.ethratemib:width=1:format=ol|sep= |sum=stat.net.inratemib:width=1:format=ol|sep= |sum=stat.net.outratemib:width=1:format=ol|sep= |sum=stat.ropen:width=1:format=ol|sep= |sum=stat.wopen:width=1:format=ol|sep= |sum=stat.statfs.freebytes:width=1:format=ol|sep= |sum=stat.statfs.usedbytes:width=1:format=ol|sep= |sum=stat.statfs.capacity:width=1:format=ol|sep= |sum=stat.usedfiles:width=1:format=ol|sep= |sum=stat.statfs.ffree:width=1:format=ol|sep= |sum=stat.statfs.fused:width=1:format=ol|sep= |sum=stat.statfs.files:width=1:format=ol|sep= |sum=stat.balancer.running:width=1:format=ol:tag=stat.balancer.running|sep= |sum=stat.drainer.running:width=1:format=ol:tag=stat.drainer.running|sep= |member=stat.gw.queued:width=1:format=os:tag=stat.gw.queued|sep= |member=cfg.stat.sys.vsize:width=1:format=ol|sep= |member=cfg.stat.sys.rss:width=1:format=ol|sep= |member=cfg.stat.sys.threads:width=1:format=ol|sep= |member=cfg.stat.sys.sockets:width=1:format=os|sep= |member=cfg.stat.sys.eos.version:width=1:format=os|sep= |member=cfg.stat.sys.kernel:width=1:format=os|sep= |member=cfg.stat.sys.eos.start:width=1:format=os|sep= |member=cfg.stat.sys.uptime:width=1:format=os|sep= |sum=stat.disk.iops?configstatsu@rw:width=1:format=ol|sep= |sum=stat.disk.bw?configstatus@rw:width=1:format=ol|sep= |member=cfg.stat.geotag:width=1:format=os|";
  }

  if (option == "io")
  {
    // io format
    return "header=1:member=hostport:width=32:format=s|sep= |member=cfg.stat.geotag:width=16:format=s|sep= |avg=stat.disk.load:width=10:format=f:tag=diskload|sep= |sum=stat.disk.readratemb:width=12:format=+l:tag=diskr-MB/s|sep= |sum=stat.disk.writeratemb:width=12:format=+l:tag=diskw-MB/s|sep= |sum=stat.net.ethratemib:width=10:format=l:tag=eth-MiB/s|sep= |sum=stat.net.inratemib:width=10:format=l:tag=ethi-MiB|sep= |sum=stat.net.outratemib:width=10:format=l:tag=etho-MiB|sep= |sum=stat.ropen:width=6:format=l:tag=ropen|sep= |sum=stat.wopen:width=6:format=l:tag=wopen|sep= |sum=stat.statfs.usedbytes:width=12:format=+l:unit=B:tag=used-bytes|sep= |sum=stat.statfs.capacity:width=12:format=+l:unit=B:tag=max-bytes|sep= |sum=stat.usedfiles:width=12:format=+l:tag=used-files|sep= |sum=stat.statfs.files:width=11:format=+l:tag=max-files|sep= |sum=stat.balancer.running:width=10:format=l:tag=bal-shd|sep= |sum=stat.drainer.running:width=10:format=l:tag=drain-shd|sep= |member=inqueue:width=10:format=s:tag=gw-queue|sep= |sum=stat.disk.iops?configstatus@rw:width=6:format=l:tag=iops|sep= |sum=stat.disk.bw?configstatus@rw:width=9:format=+l:unit=MB:tag=bw|";
  }

  if (option == "sys")
  {
    // system format
    return "header=1:member=hostport:width=32:format=s|sep= |member=cfg.stat.geotag:width=16:format=s|sep= |member=cfg.stat.sys.vsize:width=12:format=+l|tag=vsize|sep= |member=cfg.stat.sys.rss:width=12:format=+l:tag=rss|sep= |member=cfg.stat.sys.threads:width=12:format=+l:tag=threads|sep= |member=cfg.stat.sys.sockets:width=10:format=s:tag=sockets|sep= |member=cfg.stat.sys.eos.version:width=12:format=s:tag=eos|sep= |member=cfg.stat.sys.kernel:width=30:format=s:tag=kernel version|sep= |member=cfg.stat.sys.eos.start:width=32:format=s:tag=start|sep= |member=cfg.stat.sys.uptime:width=80:format=s:tag=uptime";
  }

  if (option == "fsck")
  {
    // fsck format
    return "header=1:member=hostport:width=32:format=s|sep= |sum=stat.fsck.mem_n:width=8:format=l:tag=n(mem)|sep= |sum=stat.fsck.d_sync_n:width=8:format=l:tag=n(disk)|sep= |sum=stat.fsck.m_sync_n:width=8:format=l:tag=n(mgm)|sep= |sum=stat.fsck.orphans_n:width=12:format=l:tag=e(orph)|sep= |sum=stat.fsck.unreg_n:width=12:format=l:tag=e(unreg)|sep= |sum=stat.fsck.rep_diff_n:width=12:format=l:tag=e(layout)|sep= |sum=stat.fsck.rep_missing_n:width=12:format=l:tag=e(miss)|sep= |sum=stat.fsck.d_mem_sz_diff:width=12:format=l:tag=e(disksize)|sep= |sum=stat.fsck.m_mem_sz_diff:width=12:format=l:tag=e(mgmsize)|sep= |sum=stat.fsck.d_cx_diff:width=12:format=l:tag=e(disk-cx)|sep= |sum=stat.fsck.m_cx_diff:width=12:format=l:tag=e(mgm-cx)";
  }

  if (option == "l")
  {
    // long format
    return "header=1:member=type:width=10:format=-s|sep= |member=hostport:width=32:format=s|sep= |member=cfg.stat.geotag:width=16:format=s|sep= |member=status:width=10:format=s|sep= |member=cfg.status:width=12:format=s|sep= |member=cfg.txgw:width=6:format=s|sep= |member=heartbeatdelta:width=16:format=s|sep= |member=nofs:width=5:format=s|sep= |sum=stat.balancer.running:width=10:format=l:tag=balan-shd|sep= |sum=stat.drainer.running:width=10:format=l:tag=drain-shd|sep= |member=inqueue:width=10:format=s:tag=gw-queue";
  }
  // default format
  return "header=1:member=type:width=10:format=-s|sep= |member=hostport:width=32:format=s|sep= |member=cfg.stat.geotag:width=16:format=s|sep= |member=status:width=10:format=s|sep= |member=cfg.status:width=12:format=s|sep= |member=cfg.txgw:width=6:format=s|sep= |member=inqueue:width=10:format=s:tag=gw-queued|sep= |member=cfg.gw.ntx:width=8:format=s:tag=gw-ntx|sep= |member=cfg.gw.rate:width=8:format=s:tag=gw-rate|sep= |member=heartbeatdelta:width=16:format=s|sep= |member=nofs:width=5:format=s";
}

/*----------------------------------------------------------------------------*/
std::string
FsView::GetFileSystemFormat (std::string option)
/*----------------------------------------------------------------------------*/
/**
 * @brief return's the printout format for a given option
 * @param option see the implementation for valid options
 * @return std;:string with format line passed to the printout routine
 */
/*----------------------------------------------------------------------------*/
{

  if (option == "m")
  {
    // monitoring format
    return "key=host:width=1:format=os|sep= |key=port:width=1:format=os|sep= |key=id:width=1:format=os|sep= |key=uuid:width=1:format=os|sep= |key=path:width=1:format=os|sep= |key=schedgroup:width=1:format=os|sep= |key=stat.boot:width=1:format=os|sep= |key=configstatus:width=1:format=os|sep= |key=headroom:width=1:format=os|sep= |key=stat.errc:width=1:format=os|sep= |key=stat.errmsg:width=1:format=oqs|sep= |key=stat.disk.load:width=1:format=of|sep= |key=stat.disk.readratemb:width=1:format=ol|sep= |key=stat.disk.writeratemb:width=1:format=ol|sep= |key=stat.net.ethratemib:width=1:format=ol|sep= |key=stat.net.inratemib:width=1:format=ol|sep= |key=stat.net.outratemib:width=1:format=ol|sep= |key=stat.ropen:width=1:format=ol|sep= |key=stat.wopen:width=1:format=ol|sep= |key=stat.statfs.freebytes:width=1:format=ol|sep= |key=stat.statfs.usedbytes:width=1:format=ol|sep= |key=stat.statfs.capacity:width=1:format=ol|sep= |key=stat.usedfiles:width=1:format=ol|sep= |key=stat.statfs.ffree:width=1:format=ol|sep= |key=stat.statfs.fused:width=1:format=ol|sep= |key=stat.statfs.files:width=1:format=ol|sep= |key=stat.drain:width=1:format=os|sep= |key=stat.drainprogress:width=1:format=ol:tag=progress|sep= |key=stat.drainfiles:width=1:format=ol|sep= |key=stat.drainbytesleft:width=1:format=ol|sep= |key=stat.drainretry:width=1:format=ol|sep= |key=graceperiod:width=1:format=ol|sep= |key=stat.timeleft:width=1:format=ol|sep= |key=stat.active:width=1:format=os|sep= |key=scaninterval:width=1:format=os|sep= |key=stat.balancer.running:width=1:format=ol:tag=stat.balancer.running|sep= |key=stat.drainer.running:width=1:format=ol:tag=stat.drainer.running|sep= |key=stat.disk.iops:width=1:format=ol|sep= |key=stat.disk.bw:width=1:format=of|sep= |key=stat.geotag:width=1:format=os";
  }

  if (option == "io")
  {
    // io format
    return "header=1:key=hostport:width=32:format=s|sep= |key=id:width=5:format=s|sep= |key=schedgroup:width=16:format=s|sep= |key=stat.geotag:width=16:format=s|sep= |key=stat.disk.load:width=10:format=f:tag=diskload|sep= |key=stat.disk.readratemb:width=12:format=+l:tag=diskr-MB/s|sep= |key=stat.disk.writeratemb:width=12:format=+l:tag=diskw-MB/s|sep= |key=stat.net.ethratemib:width=10:format=l:tag=eth-MiB/s|sep= |key=stat.net.inratemib:width=10:format=l:tag=ethi-MiB|sep= |key=stat.net.outratemib:width=10:format=l:tag=etho-MiB|sep= |key=stat.ropen:width=6:format=l:tag=ropen|sep= |key=stat.wopen:width=6:format=l:tag=wopen|sep= |key=stat.statfs.usedbytes:width=12:format=+l:unit=B:tag=used-bytes|sep= |key=stat.statfs.capacity:width=12:format=+l:unit=B:tag=max-bytes|sep= |key=stat.usedfiles:width=12:format=+l:tag=used-files|sep= |key=stat.statfs.files:width=11:format=+l:tag=max-files|sep= |key=stat.balancer.running:width=10:format=l:tag=bal-shd|sep= |key=stat.drainer.running:width=14:format=l:tag=drain-shd|key=stat.drainer:width=12:format=s:tag=drainpull|sep= |key=stat.disk.iops:width=6:format=l:tag=iops|sep= |key=stat.disk.bw:width=9:format=+l:unit=MB:tag=bw";
  }

  if (option == "fsck")
  {
    // fsck format
    return "header=1:key=hostport:width=32:format=s|sep= |key=id:width=6:format=s|sep= |key=stat.fsck.mem_n:width=8:format=l:tag=n(mem)|sep= |key=stat.fsck.d_sync_n:width=8:format=l:tag=n(disk)|sep= |key=stat.fsck.m_sync_n:width=8:format=l:tag=n(mgm)|sep= |key=stat.fsck.orphans_n:width=12:format=l:tag=e(orph)|sep= |key=stat.fsck.unreg_n:width=12:format=l:tag=e(unreg)|sep= |key=stat.fsck.rep_diff_n:width=12:format=l:tag=e(layout)|sep= |key=stat.fsck.rep_missing_n:width=12:format=l:tag=e(miss)|sep= |key=stat.fsck.d_mem_sz_diff:width=12:format=l:tag=e(disksize)|sep= |key=stat.fsck.m_mem_sz_diff:width=12:format=l:tag=e(mgmsize)|sep= |key=stat.fsck.d_cx_diff:width=12:format=l:tag=e(disk-cx)|sep= |key=stat.fsck.m_cx_diff:width=12:format=l:tag=e(mgm-cx)";
  }

  if (option == "d")
  {
    // drain format
    return "header=1:key=host:width=24:format=s:condition=stat.drain=!nodrain|sep= (|key=port:width=4:format=-s|sep=) |key=id:width=6:format=s|sep= |key=path:width=16:format=s|sep= |key=stat.drain:width=12:format=s|sep= |key=stat.drainprogress:width=12:format=l:tag=progress|sep= |key=stat.drainfiles:width=12:format=+l:tag=files|sep= |key=stat.drainbytesleft:width=12:format=+l:tag=bytes-left:unit=B|sep= |key=stat.timeleft:width=11:format=l:tag=timeleft|sep= |key=stat.drainretry:width=6:format=l:tag=retry|sep= |key=stat.wopen:width=6:format=l:tag=wopen";

  }
  if (option == "l")
  {
    // long format
    return "header=1:key=host:width=24:format=-s|sep= |key=port:width=5:format=s|sep= |key=id:width=6:format=s|sep= |key=uuid:width=36:format=s|sep= |key=path:width=16:format=s|sep= |key=schedgroup:width=16:format=s|sep= |key=headroom:width=10:format=+l|sep= |key=stat.boot:width=12:format=s|sep= |key=configstatus:width=14:format=s|sep= |key=stat.drain:width=12:format=s|sep= |key=stat.active:width=8:format=s|key=scaninterval:width=14:format=s";
  }

  if (option == "e")
  {
    // error format
    return "header=1:key=host:width=24:format=s:condition=stat.errc=!0|sep= |key=id:width=6:format=s|sep= |key=path:width=10:format=s|sep= |key=stat.boot:width=12:format=s|sep= |key=configstatus:width=14:format=s|sep= |key=stat.drain:width=12:format=s|sep= |key=stat.errc:width=3:format=s|sep= |key=stat.errmsg:width=0:format=s";
  }
  // default format
  return "header=1:key=host:width=24:format=s|sep= (|key=port:width=4:format=-s|sep=) |key=id:width=6:format=s|sep= |key=path:width=16:format=s|sep= |key=schedgroup:width=16:format=s|sep= |key=stat.geotag:width=16:format=s|sep= |key=stat.boot:width=12:format=s|sep= |key=configstatus:width=14:format=s|sep= |key=stat.drain:width=12:format=s|sep= |key=stat.active:width=8:format=s";
}

/*----------------------------------------------------------------------------*/
std::string
FsView::GetSpaceFormat (std::string option)
/*----------------------------------------------------------------------------*/
/**
 * @brief return's the printout format for a given option
 * @param option see the implementation for valid options
 * @return std;:string with format line passed to the printout routine
 */
/*----------------------------------------------------------------------------*/
{
  if (option == "m")
  {
    // monitoring format
    return "member=type:width=1:format=os|sep= |member=name:width=1:format=os|sep= |member=cfg.groupsize:width=1:format=ol|sep= |member=cfg.groupmod:width=1:format=ol|sep= |member=nofs:width=1:format=ol|sep= |avg=stat.disk.load:width=1:format=of|sep= |sig=stat.disk.load:width=1:format=of|sep= |sum=stat.disk.readratemb:width=1:format=ol|sep= |sum=stat.disk.writeratemb:width=1:format=ol|sep= |sum=stat.net.ethratemib:width=1:format=ol|sep= |sum=stat.net.inratemib:width=1:format=ol|sep= |sum=stat.net.outratemib:width=1:format=ol|sep= |sum=stat.ropen:width=1:format=ol|sep= |sum=stat.wopen:width=1:format=ol|sep= |sum=stat.statfs.usedbytes:width=1:format=ol|sep= |sum=stat.statfs.freebytes:width=1:format=ol|sep= |sum=stat.statfs.capacity:width=1:format=ol|sep= |sum=stat.usedfiles:width=1:format=ol|sep= |sum=stat.statfs.ffiles:width=1:format=ol|sep= |sum=stat.statfs.files:width=1:format=ol|sep= |sum=stat.statfs.capacity?configstatus@rw:width=1:format=ol|sep= |sum=<n>?configstatus@rw:width=1:format=ol|sep= |member=cfg.quota:width=1:format=os|sep= |member=cfg.nominalsize:width=1:format=ol|sep= |member=cfg.balancer:width=1:format=os|sep= |member=cfg.balancer.threshold:width=1:format=ol|sep= |sum=stat.balancer.running:width=1:format=ol:tag=stat.balancer.running|sep= |sum=stat.drainer.running:width=1:format=ol:tag=stat.drainer.running|sep= |sum=stat.disk.iops?configstatus@rw:width=1:format=ol|sep= |sum=stat.disk.bw?configstatus@rw:width=1:format=ol";
  }

  if (option == "io")
  {
    return "header=1:member=name:width=10:format=s|sep= |avg=stat.geotag:width=32:format=s|sep= |avg=stat.disk.load:width=10:format=f:tag=diskload|sep= |sum=stat.disk.readratemb:width=12:format=+l:tag=diskr-MB/s|sep= |sum=stat.disk.writeratemb:width=12:format=+l:tag=diskw-MB/s|sep= |sum=stat.net.ethratemib:width=10:format=l:tag=eth-MiB/s|sep= |sum=stat.net.inratemib:width=10:format=l:tag=ethi-MiB|sep= |sum=stat.net.outratemib:width=10:format=l:tag=etho-MiB|sep= |sum=stat.ropen:width=6:format=l:tag=ropen|sep= |sum=stat.wopen:width=6:format=l:tag=wopen|sep= |sum=stat.statfs.usedbytes:width=12:format=+l:unit=B:tag=used-bytes|sep= |sum=stat.statfs.capacity:width=12:format=+l:unit=B:tag=max-bytes|sep= |sum=stat.usedfiles:width=12:format=+l:tag=used-files|sep= |sum=stat.statfs.files:width=11:format=+l:tag=max-files|sep= |sum=stat.balancer.running:width=10:format=l:tag=bal-shd|sep= |sum=stat.drainer.running:width=10:format=l:tag=drain-shd";
  }

  if (option == "fsck")
  {
    return "header=1:member=name:width=10:format=s|sep= |avg=stat.geotag:width=32:format=s|sep= |sum=stat.fsck.mem_n:width=8:format=l:tag=n(mem)|sep= |sum=stat.fsck.d_sync_n:width=8:format=l:tag=n(disk)|sep= |sum=stat.fsck.m_sync_n:width=8:format=l:tag=n(mgm)|sep= |sum=stat.fsck.orphans_n:width=12:format=l:tag=e(orph)|sep= |sum=stat.fsck.unreg_n:width=12:format=l:tag=e(unreg)|sep= |sum=stat.fsck.rep_diff_n:width=12:format=l:tag=e(layout)|sep= |sum=stat.fsck.rep_missing_n:width=12:format=l:tag=e(miss)|sep= |sum=stat.fsck.d_mem_sz_diff:width=12:format=l:tag=e(disksize)|sep= |sum=stat.fsck.m_mem_sz_diff:width=12:format=l:tag=e(mgmsize)|sep= |sum=stat.fsck.d_cx_diff:width=12:format=l:tag=e(disk-cx)|sep= |sum=stat.fsck.m_cx_diff:width=12:format=l:tag=e(mgm-cx)";
  }

  if (option == "l")
  {
    // long output formag
    return "header=1:member=type:width=10:format=-s|sep= |member=name:width=16:format=s|sep= |avg=stat.geotag:width=32:format=s|sep= |member=cfg.groupsize:width=12:format=s|sep= |member=cfg.groupmod:width=12:format=s|sep= |sum=<n>?*@*:width=6:format=l:tag=N(fs)|sep= |sum=<n>?configstatus@rw:width=9:format=l:tag=N(fs-rw)|sep= |sum=stat.statfs.usedbytes:width=15:format=+l|sep= |sum=stat.statfs.capacity:width=14:format=+l|sep= |sum=stat.statfs.capacity?configstatus@rw:width=13:format=+l:tag=capacity(rw)|sep= |member=cfg.nominalsize:width=13:format=+l:tag=nom.capacity|sep= |member=cfg.quota:width=6:format=s";
  }

  return "header=1:member=type:width=10:format=-s|sep= |member=name:width=16:format=s|sep= |avg=stat.geotag:width=32:format=s|sep= |member=cfg.groupsize:width=12:format=s|sep= |member=cfg.groupmod:width=12:format=s|sep= |sum=<n>?*@*:width=6:format=l:tag=N(fs)|sep= |sum=<n>?configstatus@rw:width=9:format=l:tag=N(fs-rw)|sep= |sum=stat.statfs.usedbytes:width=15:format=+l|sep= |sum=stat.statfs.capacity:width=14:format=+l|sep= |sum=stat.statfs.capacity?configstatus@rw:width=13:format=+l:tag=capacity(rw)|sep= |member=cfg.nominalsize:width=13:format=+l:tag=nom.capacity|sep= |member=cfg.quota:width=6:format=s|sep= |member=cfg.balancer:width=10:format=s:tag=balancing|sep= |member=cfg.balancer.threshold:width=11:format=+l:tag=threshold|sep= |member=cfg.converter:width=11:format=s:tag=converter|sep= |member=cfg.converter.ntx:width=6:format=+l:tag=ntx|sep= |member=cfg.stat.converter.active:width=8:format=+l:tag=active|sep= |member=cfg.groupbalancer:width=11:format=s:tag=intergroup|";
}

/*----------------------------------------------------------------------------*/
std::string
FsView::GetGroupFormat (std::string option)
/*----------------------------------------------------------------------------*/
/**
 * @brief return's the printout format for a given option
 * @param option see the implementation for valid options
 * @return std;:string with format line passed to the printout routine
 */
/*----------------------------------------------------------------------------*/
{
  if (option == "m")
  {
    // monitoring format
    return "member=type:width=1:format=os|sep= |member=name:width=1:format=os|sep= |member=nofs:width=1:format=os|sep= |avg=stat.disk.load:width=1:format=of|sep= |sig=stat.disk.load:width=1:format=of|sep= |sum=stat.disk.readratemb:width=1:format=ol|sep= |sum=stat.disk.writeratemb:width=1:format=ol|sep= |sum=stat.net.ethratemib:width=1:format=ol|sep= |sum=stat.net.inratemib:width=1:format=ol|sep= |sum=stat.net.outratemib:width=1:format=ol|sep= |sum=stat.ropen:width=1:format=ol|sep= |sum=stat.wopen:width=1:format=ol|sep= |sum=stat.statfs.usedbytes:width=1:format=ol|sep= |sum=stat.statfs.freebytes:width=1:format=ol|sep= |sum=stat.statfs.capacity:width=1:format=ol|sep= |sum=stat.usedfiles:width=1:format=ol|sep= |sum=stat.statfs.ffree:width=1:format=ol|sep= |sum=stat.statfs.files:width=1:format=ol|sep= |maxdev=stat.statfs.filled:width=1:format=of|sep= |avg=stat.statfs.filled:width=1:format=of|sep= |sig=stat.statfs.filled:width=1:format=of|sep= |member=cfg.stat.balancing:width=1:format=os:tag=stat.balancing|sep= |sum=stat.balancer.running:width=1:format=ol:tag=stat.balancer.running|sep= |sum=stat.drainer.running:width=1:format=ol:tag=stat.drainer.running";
  }

  if (option == "io")
  {
    // io format
    return "header=1:member=name:width=16:format=-s|sep= |avg=stat.geotag:width=32:format=s|sep= |avg=stat.disk.load:width=10:format=f:tag=diskload|sep= |sum=stat.disk.readratemb:width=12:format=+l:tag=diskr-MB/s|sep= |sum=stat.disk.writeratemb:width=12:format=+l:tag=diskw-MB/s|sep= |sum=stat.net.ethratemib:width=10:format=l:tag=eth-MiB/s|sep= |sum=stat.net.inratemib:width=10:format=l:tag=ethi-MiB|sep= |sum=stat.net.outratemib:width=10:format=l:tag=etho-MiB|sep= |sum=stat.ropen:width=6:format=l:tag=ropen|sep= |sum=stat.wopen:width=6:format=l:tag=wopen|sep= |sum=stat.statfs.usedbytes:width=12:format=+l:unit=B:tag=used-bytes|sep= |sum=stat.statfs.capacity:width=12:format=+l:unit=B:tag=max-bytes|sep= |sum=stat.usedfiles:width=12:format=+l:tag=used-files|sep= |sum=stat.statfs.files:width=11:format=+l:tag=max-files|sep= |sum=stat.balancer.running:width=10:format=l:tag=bal-shd|sep= |sum=stat.drainer.running:width=10:format=l:tag=drain-shd";
  }

  if (option == "l")
  {
    // long format
    return "header=1:member=type:width=10:format=-s|sep= |member=name:width=16:format=s|sep= |member=cfg.status:width=12:format=s|sep= |avg=stat.geotag:width=32:format=s|sep= |key=stat.geotag:width=16:format=s|sep= |sum=<n>?*@*:width=6:format=l:tag=N(fs)";
  }
  // default format
  return "header=1:member=type:width=10:format=-s|sep= |member=name:width=16:format=-s|sep= |member=cfg.status:width=12:format=s|sep= |avg=stat.geotag:width=32:format=s|sep= |sum=<n>?*@*:width=6:format=l:tag=N(fs)|sep= |maxdev=stat.statfs.filled:width=12:format=f:unit=p|sep= |avg=stat.statfs.filled:width=12:format=f:unit=p|sep= |sig=stat.statfs.filled:width=12:format=f:unit=p|sep= |member=cfg.stat.balancing:width=10:format=-s|sep= |sum=stat.balancer.running:width=10:format=l:tag=bal-shd|sep= |sum=stat.drainer.running:width=10:format=l:tag=drain-shd";
}

/*----------------------------------------------------------------------------*/
bool
FsView::Register (FileSystem* fs, bool registerInGeoTreeEngine)
/*----------------------------------------------------------------------------*/
/**
 * @brief register a filesystem object in the filesystem view
 * @param fs filesystem to register
 * @return true if done, otherwise false
 */
/*----------------------------------------------------------------------------*/
{
  if (!fs)
  return false;

  // create a snapshot of the current variables of the fs
  eos::common::FileSystem::fs_snapshot snapshot;

  if (fs->SnapShotFileSystem(snapshot))
  {
    //--------------------------------------------------------------------------
    // align view by filesystem object and filesystem id
    //--------------------------------------------------------------------------

    // check if there is already a filesystem with the same path on the same node

    if (mNodeView.count(snapshot.mQueue))
    {
      // loop over all attached filesystems and compare the queue path
      BaseView::const_iterator it;
      for (it = mNodeView[snapshot.mQueue]->begin(); it != mNodeView[snapshot.mQueue]->end(); it++)
      {
	if (FsView::gFsView.mIdView[*it]->GetQueuePath() == snapshot.mQueuePath)
	{
	  // this queue path was already existing, we cannot register
	  return false;
	}
      }
    }

    // check if this is already in the view
    if (mFileSystemView.count(fs))
    {
      // this filesystem is already there, this might be an update
      eos::common::FileSystem::fsid_t fsid;
      fsid = mFileSystemView[fs];
      if (fsid != snapshot.mId)
      {
	// remove previous mapping
	mIdView.erase(fsid);
	// setup new two way mapping
	mFileSystemView[fs] = snapshot.mId;
	mIdView[snapshot.mId] = fs;
	eos_debug("updating mapping %u<=>%lld", snapshot.mId, fs);
      }
    }
    else
    {
      mFileSystemView[fs] = snapshot.mId;
      mIdView[snapshot.mId] = fs;
      eos_debug("registering mapping %u<=>%lld", snapshot.mId, fs);
    }

    //--------------------------------------------------------------------------
    // align view by nodename (= MQ queue) e.g. /eos/<host>:<port>/fst
    //--------------------------------------------------------------------------

    // check if we have already a node view
    if (mNodeView.count(snapshot.mQueue))
    {
      mNodeView[snapshot.mQueue]->insert(snapshot.mId);
      eos_debug("inserting into node view %s<=>%u", snapshot.mQueue.c_str(), snapshot.mId, fs);
    }
    else
    {
      FsNode* node = new FsNode(snapshot.mQueue.c_str());
      mNodeView[snapshot.mQueue] = node;
      node->insert(snapshot.mId);
      node->SetNodeConfigDefault();
      eos_debug("creating/inserting into node view %s<=>%u", snapshot.mQueue.c_str(), snapshot.mId, fs);
    }

    //--------------------------------------------------------------------------
    // align view by groupname
    //--------------------------------------------------------------------------

    // check if we have already a group view
    if (mGroupView.count(snapshot.mGroup))
    {
      mGroupView[snapshot.mGroup]->insert(snapshot.mId);
      eos_debug("inserting into group view %s<=>%u", snapshot.mGroup.c_str(), snapshot.mId, fs);
    }
    else
    {
      FsGroup* group = new FsGroup(snapshot.mGroup.c_str());
      mGroupView[snapshot.mGroup] = group;
      group->insert(snapshot.mId);
      group->mIndex = snapshot.mGroupIndex;
      eos_debug("creating/inserting into group view %s<=>%u", snapshot.mGroup.c_str(), snapshot.mId, fs);
    }

#ifndef EOSMGMFSVIEWTEST
    if(registerInGeoTreeEngine && !gGeoTreeEngine.insertFsIntoGroup(fs,mGroupView[snapshot.mGroup],false) )
    {
      // roll back the changes
      if(UnRegister(fs,false))
        eos_err("could not insert insert fs %u into GeoTreeEngine : fs was unregistered and consistency is KEPT between FsView and GeoTreeEngine",snapshot.mId);
      else
        eos_crit("could not insert insert fs %u into GeoTreeEngine : fs could not be unregistered and consistency is BROKEN between FsView and GeoTreeEngine",snapshot.mId);
      return false;
    }
#endif
    mSpaceGroupView[snapshot.mSpace].insert(mGroupView[snapshot.mGroup]);

    //--------------------------------------------------------------------------
    // align view by spacename
    //--------------------------------------------------------------------------

    // check if we have already a space view
    if (mSpaceView.count(snapshot.mSpace))
    {
      mSpaceView[snapshot.mSpace]->insert(snapshot.mId);
      eos_debug("inserting into space view %s<=>%u %x", snapshot.mSpace.c_str(), snapshot.mId, fs);
    }
    else
    {
      FsSpace* space = new FsSpace(snapshot.mSpace.c_str());
      mSpaceView[snapshot.mSpace] = space;
      space->insert(snapshot.mId);
      eos_debug("creating/inserting into space view %s<=>%u %x", snapshot.mSpace.c_str(), snapshot.mId, fs);
    }
  }

  StoreFsConfig(fs);

  return true;
}

/*----------------------------------------------------------------------------*/
void
FsView::StoreFsConfig (FileSystem* fs)
/*----------------------------------------------------------------------------*/
/**
 * @brief Store the filesystem configuration in the configuration engine
 * @param fs filesystem object to store
 */
/*----------------------------------------------------------------------------*/
{
#ifndef EOSMGMFSVIEWTEST
  if (fs)
  {
    // -------------------------------------------------------------------------
    // register in the configuration engine
    // -------------------------------------------------------------------------
    std::string key;
    std::string val;
    fs->CreateConfig(key, val);
    if (FsView::ConfEngine)
    FsView::ConfEngine->SetConfigValue("fs", key.c_str(), val.c_str());
  }
#endif
  return;
}

/*----------------------------------------------------------------------------*/
/**
 * @brief Move a filesystem in to a target group
 * @param fs filesystem object to move
 * @param group target group 
 * @return true if moved otherwise false
 */

/*----------------------------------------------------------------------------*/
bool
FsView::MoveGroup (FileSystem* fs, std::string group)
{
  if (!fs)
  return false;

  eos::common::FileSystem::fs_snapshot snapshot1;
  eos::common::FileSystem::fs_snapshot snapshot;
  if (fs->SnapShotFileSystem(snapshot1))
  {
#ifndef EOSMGMFSVIEWTEST
    fs->SetString("schedgroup", group.c_str());
    FsGroup *oldgroup = mGroupView.count(snapshot1.mGroup)?mGroupView[snapshot1.mGroup]:NULL;
#endif
    if (fs->SnapShotFileSystem(snapshot))
    {
      // remove from the original space
      if (mSpaceView.count(snapshot1.mSpace))
      {
	FsSpace* space = mSpaceView[snapshot1.mSpace];
	space->erase(snapshot1.mId);
	eos_debug("unregister space %s from space view",
	    space->GetMember("name").c_str());
	if (!space->size())
	{
	  mSpaceView.erase(snapshot1.mSpace);
	  delete space;
	}
      }

      // remove from the original group
      if (mGroupView.count(snapshot1.mGroup))
      {
	FsGroup* group = mGroupView[snapshot1.mGroup];
#ifndef EOSMGMFSVIEWTEST
	if(!gGeoTreeEngine.removeFsFromGroup(fs,group,false))
	{
          // roll-back
          if (mSpaceView.count(snapshot1.mSpace))
          {
            mSpaceView[snapshot1.mSpace]->insert(snapshot1.mId);
            eos_debug("inserting into space view %s<=>%u %x", snapshot1.mSpace.c_str(), snapshot1.mId, fs);
          }
          else
          {
            FsSpace* space = new FsSpace(snapshot1.mSpace.c_str());
            mSpaceView[snapshot1.mSpace] = space;
            space->insert(snapshot1.mId);
            eos_debug("creating/inserting into space view %s<=>%u %x", snapshot1.mSpace.c_str(), snapshot1.mId, fs);
          }
	  eos_err("could not remove fs %u from GeoTreeEngine : fs was registered back and consistency is KEPT between FsView and GeoTreeEngine",snapshot.mId);
	  return false;
	}
#endif
	group->erase(snapshot1.mId);
	eos_debug("unregister group %s from group view",
	    group->GetMember("name").c_str());
	if (!group->size())
	{
	  if (mSpaceGroupView.count(snapshot1.mSpace))
	  {
	    mSpaceGroupView[snapshot1.mSpace].erase(mGroupView[snapshot1.mGroup]);
	  }
	  mGroupView.erase(snapshot1.mGroup);
	  delete group;
	}
      }

      // check if we have already a group view
      if (mGroupView.count(snapshot.mGroup))
      {
	mGroupView[snapshot.mGroup]->insert(snapshot.mId);
	eos_debug("inserting into group view %s<=>%u",
	    snapshot.mGroup.c_str(), snapshot.mId, fs);
      }
      else
      {
	FsGroup* group = new FsGroup(snapshot.mGroup.c_str());
	mGroupView[snapshot.mGroup] = group;
	group->insert(snapshot.mId);
	group->mIndex = snapshot.mGroupIndex;
	eos_debug("creating/inserting into group view %s<=>%u",
	    snapshot.mGroup.c_str(), snapshot.mId, fs);
      }
#ifndef EOSMGMFSVIEWTEST
      if(!gGeoTreeEngine.insertFsIntoGroup(fs,mGroupView[group],false))
      {
        if(fs->SetString("schedgroup", group.c_str()) && UnRegister(fs,false))
        {
          if(oldgroup && fs->SetString("schedgroup", oldgroup->mName.c_str()) && Register(fs))
            eos_err("while moving fs, could not insert fs %u in group %s. fs was registered back to group %s and consistency is KEPT between FsView and GeoTreeEngine",snapshot.mId,mGroupView[group]->mName.c_str(),oldgroup->mName.c_str());
          else
            eos_err("while moving fs, could not insert fs %u in group %s. fs was unregistered and consistency is KEPT between FsView and GeoTreeEngine",snapshot.mId,mGroupView[group]->mName.c_str());
        }
        else
        {
          eos_crit("while moving fs, could not insert fs %u in group %s. fs could not be unregistered and consistency is BROKEN between FsView and GeoTreeEngine",snapshot.mId,mGroupView[group]->mName.c_str());
        }
        return false;
      }
#endif

      mSpaceGroupView[snapshot.mSpace].insert(mGroupView[snapshot.mGroup]);

      // check if we have already a space view
      if (mSpaceView.count(snapshot.mSpace))
      {
	mSpaceView[snapshot.mSpace]->insert(snapshot.mId);
	eos_debug("inserting into space view %s<=>%u %x",
	    snapshot.mSpace.c_str(), snapshot.mId, fs);
      }
      else
      {
	FsSpace* space = new FsSpace(snapshot.mSpace.c_str());
	mSpaceView[snapshot.mSpace] = space;
	space->insert(snapshot.mId);
	eos_debug("creating/inserting into space view %s<=>%u %x",
	    snapshot.mSpace.c_str(), snapshot.mId, fs);
      }

      StoreFsConfig(fs);

      return true;
    }
  }
  return false;
}

/*----------------------------------------------------------------------------*/
/**
 * @brief Unregister a filesystem in the filesystem view
 * @param fs filesystem to unregister
 * @return true if done otherwise false
 */

/*----------------------------------------------------------------------------*/
bool
FsView::UnRegister (FileSystem* fs, bool unregisterInGeoTreeEngine)
{
  if (!fs)
  return false;

#ifndef EOSMGMFSVIEWTEST
  // delete in the configuration engine
  std::string key = fs->GetQueuePath();

  if (FsView::ConfEngine)
  FsView::ConfEngine->DeleteConfigValue("fs", key.c_str());
#endif

  // create a snapshot of the current variables of the fs
  eos::common::FileSystem::fs_snapshot snapshot;

  if (fs->SnapShotFileSystem(snapshot))
  {
    //--------------------------------------------------------------------------
    // remove view by filesystem object and filesystem id
    //--------------------------------------------------------------------------

    // check if this is in the view
    if (mFileSystemView.count(fs))
    {
      mFileSystemView.erase(fs);
      mIdView.erase(snapshot.mId);
      eos_debug("unregister %lld from filesystem view", fs);
    }

    //----------------------------------------------------------------
    // remove fs from node view & evt. remove node view
    //----------------------------------------------------------------
    if (mNodeView.count(snapshot.mQueue))
    {
      FsNode* node = mNodeView[snapshot.mQueue];
      node->erase(snapshot.mId);
      eos_debug("unregister node %s from node view", node->GetMember("name").c_str());
      if (!node->size())
      {
	mNodeView.erase(snapshot.mQueue);
	delete node;
      }
    }

    //----------------------------------------------------------------
    //! remove fs from group view & evt. remove group view
    //----------------------------------------------------------------
    if (mGroupView.count(snapshot.mGroup))
    {
      FsGroup* group = mGroupView[snapshot.mGroup];
#ifndef EOSMGMFSVIEWTEST
      if(unregisterInGeoTreeEngine && !gGeoTreeEngine.removeFsFromGroup(fs,group,false))
      {
        if(Register(fs,false))
          eos_err("could not remove fs %u from GeoTreeEngine : fs was registered back and consistency is KEPT between FsView and GeoTreeEngine",snapshot.mId);
        else
          eos_crit("could not remove fs %u from GeoTreeEngine : fs could not be registered back and consistency is BROKEN between FsView and GeoTreeEngine",snapshot.mId);
        return false;
      }
#endif
      group->erase(snapshot.mId);
      eos_debug("unregister group %s from group view", group->GetMember("name").c_str());
      if (!group->size())
      {
	mSpaceGroupView[snapshot.mSpace].erase(mGroupView[snapshot.mGroup]);
	mGroupView.erase(snapshot.mGroup);
	delete group;
      }
    }

    //----------------------------------------------------------------
    //! remove fs from space view & evt. remove space view
    //----------------------------------------------------------------
    if (mSpaceView.count(snapshot.mSpace))
    {
      FsSpace* space = mSpaceView[snapshot.mSpace];
      space->erase(snapshot.mId);
      eos_debug("unregister space %s from space view", space->GetMember("name").c_str());
      if (!space->size())
      {
	mSpaceView.erase(snapshot.mSpace);
	delete space;
      }
    }

    //----------------------------------------------------------------
    //! remove mapping
    //----------------------------------------------------------------
    RemoveMapping(snapshot.mId, snapshot.mUuid);

    //----------------------------------------------------------------
    //! delete fs object
    //----------------------------------------------------------------
    delete fs;

    return true;
  }

  return false;
}

/*----------------------------------------------------------------------------*/
bool
FsView::ExistsQueue (std::string queue, std::string queuepath)
{
  //----------------------------------------------------------------
  //! checks if a node has already a filesystem registered 
  //----------------------------------------------------------------

  if (mNodeView.count(queue))
  {
    // loop over all attached filesystems and compare the queue path
    BaseView::const_iterator it;
    for (it = mNodeView[queue]->begin(); it != mNodeView[queue]->end(); it++)
    {
      if (FsView::gFsView.mIdView[*it]->GetQueuePath() == queuepath)
      {
	// this queue path was already existing, we cannot register
	return true;
      }
    }
  }
  return false;
}

/*----------------------------------------------------------------------------*/
bool
FsView::RegisterNode (const char* nodename)
{
  //----------------------------------------------------------------
  //! add view by nodename (= MQ queue) e.g. /eos/<host>:<port>/fst
  //----------------------------------------------------------------

  std::string nodequeue = nodename;

  // check if we have already a node view
  if (mNodeView.count(nodequeue))
  {
    eos_debug("node is existing");
    return false;
  }
  else
  {
    FsNode* node = new FsNode(nodequeue.c_str());
    mNodeView[nodequeue] = node;
    node->SetNodeConfigDefault();
    eos_debug("creating node view %s", nodequeue.c_str());
    return true;
  }
}

/*----------------------------------------------------------------------------*/
void
FsView::UnRegisterNodes ()
{
  //----------------------------------------------------------------
  //! remove all nodes
  //----------------------------------------------------------------
  std::map<std::string, FsNode* >::iterator it;
  for (it = mNodeView.begin(); it != mNodeView.end(); it++)
  {
    delete (it->second);
  }
}

/*----------------------------------------------------------------------------*/
bool
FsView::UnRegisterNode (const char* nodename)
{
  //----------------------------------------------------------------
  //! remove view by nodename (= MQ queue) e.g. /eos/<host>:<port>/fst
  //----------------------------------------------------------------

  // we have to remove all the connected filesystems via UnRegister(fs) to keep space, group, node view in sync
  std::map<std::string, FsNode* >::iterator it;
  bool retc = true;
  bool hasfs = false;
  if (mNodeView.count(nodename))
  {
    while (mNodeView.count(nodename) && (mNodeView[nodename]->begin() != mNodeView[nodename]->end()))
    {
      eos::common::FileSystem::fsid_t fsid = *(mNodeView[nodename]->begin());
      FileSystem* fs = mIdView[fsid];
      if (fs)
      {
	hasfs = true;
	eos_static_debug("Unregister filesystem fsid=%llu node=%s queue=%s", (unsigned long long) fsid, nodename, fs->GetQueue().c_str());
	retc |= UnRegister(fs);
      }
    }
    if (!hasfs)
    {
      // we have to explicitly remove the node from the view here because no fs was removed
      delete mNodeView[nodename];
      retc = (mNodeView.erase(nodename) ? true : false);
    }
  }

  return retc;
}

/*----------------------------------------------------------------------------*/
bool
FsView::RegisterSpace (const char* spacename)
{
  //----------------------------------------------------------------
  //! add view by spacename (= MQ queue) e.g. /eos/<host>:<port>/fst
  //----------------------------------------------------------------

  std::string spacequeue = spacename;

  // check if we have already a space view
  if (mSpaceView.count(spacequeue))
  {
    eos_debug("space is existing");
    return false;
  }
  else
  {
    FsSpace* space = new FsSpace(spacequeue.c_str());
    mSpaceView[spacequeue] = space;
    eos_debug("creating space view %s", spacequeue.c_str());
    return true;
  }
}

/*----------------------------------------------------------------------------*/
bool
FsView::UnRegisterSpace (const char* spacename)
{
  //----------------------------------------------------------------
  //! remove view by spacename (= MQ queue) e.g. /eos/<host>:<port>/fst
  //----------------------------------------------------------------

  // we have to remove all the connected filesystems via UnRegister(fs) to keep space, group, space view in sync
  std::map<std::string, FsSpace* >::iterator it;
  bool retc = true;
  bool hasfs = false;
  if (mSpaceView.count(spacename))
  {
    while (mSpaceView.count(spacename) && (mSpaceView[spacename]->begin() != mSpaceView[spacename]->end()))
    {
      std::map<eos::common::FileSystem::fsid_t, FileSystem*>::iterator it;
      eos::common::FileSystem::fsid_t fsid = *(mSpaceView[spacename]->begin());
      FileSystem* fs = mIdView[fsid];
      if (fs)
      {
	hasfs = true;
	eos_static_debug("Unregister filesystem fsid=%llu space=%s queue=%s", (unsigned long long) fsid, spacename, fs->GetQueue().c_str());
	retc |= UnRegister(fs);
      }
    }
    if (!hasfs)
    {
      // we have to explicitly remove the space from the view here because no fs was removed
      delete mSpaceView[spacename];
      retc = (mSpaceView.erase(spacename) ? true : false);
    }
  }

  return retc;
}

/*----------------------------------------------------------------------------*/
bool
FsView::RegisterGroup (const char* groupname)
{
  //----------------------------------------------------------------
  //! add view by groupname  e.g. default or default.0
  //----------------------------------------------------------------

  std::string groupqueue = groupname;

  // check if we have already a group view
  if (mGroupView.count(groupqueue))
  {
    eos_debug("group is existing");
    return false;
  }
  else
  {
    FsGroup* group = new FsGroup(groupqueue.c_str());
    mGroupView[groupqueue] = group;
    eos_debug("creating group view %s", groupqueue.c_str());
    return true;
  }
}

/*----------------------------------------------------------------------------*/
bool
FsView::UnRegisterGroup (const char* groupname)
{
  //----------------------------------------------------------------
  //! remove view by groupname e.g. default or default.0
  //----------------------------------------------------------------

  // we have to remove all the connected filesystems via UnRegister(fs) to keep group, group, group view in sync
  std::map<std::string, FsGroup* >::iterator it;
  bool retc = true;
  bool hasfs = false;
  if (mGroupView.count(groupname))
  {
    while (mGroupView.count(groupname) && (mGroupView[groupname]->begin() != mGroupView[groupname]->end()))
    {
      eos::common::FileSystem::fsid_t fsid = *(mGroupView[groupname]->begin());
      FileSystem* fs = mIdView[fsid];
      if (fs)
      {
	hasfs = true;
	eos_static_debug("Unregister filesystem fsid=%llu group=%s queue=%s", (unsigned long long) fsid, groupname, fs->GetQueue().c_str());
	retc |= UnRegister(fs);
      }
    }
    if (!hasfs)
    {
      std::string sgroupname = groupname;
      std::string spacename = "";
      std::string index = "";

      // remove the direct group reference here
      if (mSpaceGroupView.count(spacename))
      {
	mSpaceGroupView[spacename].erase(mGroupView[groupname]);
      }
      // we have to explicitly remove the group from the view here because no fs was removed
      delete mGroupView[groupname];
      retc = (mGroupView.erase(groupname) ? true : false);
      eos::common::StringConversion::SplitByPoint(groupname, spacename, index);
    }
  }

  return retc;
}

/*----------------------------------------------------------------------------*/
void
FsView::Reset ()
{
  //----------------------------------------------------------------
  //! remove all filesystems by erasing all spaces
  //----------------------------------------------------------------

  std::map<std::string, FsSpace* >::iterator it;

  {
    eos::common::RWMutexReadLock viewlock(ViewMutex);
    // stop all the threads having only a read-lock
    for (auto it=mSpaceView.begin();it!=mSpaceView.end(); it++)
    it->second->Stop();
  }

  eos::common::RWMutexWriteLock viewlock(ViewMutex);
  while (mSpaceView.size())
  {
    UnRegisterSpace(mSpaceView.begin()->first.c_str());
  }

  //  UnRegisterNodes();

  eos::common::RWMutexWriteLock maplock(MapMutex);

  // remove all mappins
  Fs2UuidMap.clear();
  Uuid2FsMap.clear();

  SetNextFsId(0);

  // although this shouldn't be necessary, better run an additional cleanup
  mSpaceView.clear();
  mGroupView.clear();
  mNodeView.clear();
  {
    eos::common::RWMutexWriteLock gwlock(GwMutex);
    mGwNodes.clear();
  }
  mIdView.clear();
  mFileSystemView.clear();
}

/*----------------------------------------------------------------------------*/
void
FsView::SetNextFsId (eos::common::FileSystem::fsid_t fsid)
{
  //----------------------------------------------------------------
  //! stores the next fsid into the global config
  //----------------------------------------------------------------
  NextFsId = fsid;

  std::string key = "nextfsid";
  char value[1024];
  snprintf(value, sizeof (value) - 1, "%llu", (unsigned long long) fsid);
  std::string svalue = value;

#ifndef EOSMGMFSVIEWTEST
  if (!SetGlobalConfig(key, value))
  {
    eos_static_err("unable to set nextfsid in global config");
  }
#endif
}

/*----------------------------------------------------------------------------*/
FileSystem*
FsView::FindByQueuePath (std::string &queuepath)
{
  //----------------------------------------------------------------
  //! find a filesystem specifying a queuepath
  //----------------------------------------------------------------

  // needs an external ViewMutex lock !!!!
  std::map<eos::common::FileSystem::fsid_t, FileSystem*>::iterator it;
  for (it = mIdView.begin(); it != mIdView.end(); it++)
  {
    if (it->second->GetQueuePath() == queuepath)
    return it->second;
  }
  return 0;
}

#ifndef EOSMGMFSVIEWTEST

/*----------------------------------------------------------------------------*/
bool
FsView::SetGlobalConfig (std::string key, std::string value)
{
  // we need to store this in the shared hash between MGMs
  XrdMqRWMutexReadLock lock(eos::common::GlobalConfig::gConfig.SOM()->HashMutex);
  XrdMqSharedHash* hash = eos::common::GlobalConfig::gConfig.Get(MgmConfigQueueName.c_str());
  if (hash)
  {
    hash->Set(key, value);
  }
#ifndef EOSMGMFSVIEWTEST
  // register in the configuration engine
  std::string ckey = MgmConfigQueueName.c_str();
  ckey += "#";
  ckey += key;

  if (FsView::ConfEngine)
  FsView::ConfEngine->SetConfigValue("global", ckey.c_str(), value.c_str());
#endif
  return true;
}

/*----------------------------------------------------------------------------*/
std::string
FsView::GetGlobalConfig (std::string key)
{
  XrdMqRWMutexReadLock lock(eos::common::GlobalConfig::gConfig.SOM()->HashMutex);
  XrdMqSharedHash* hash = eos::common::GlobalConfig::gConfig.Get(MgmConfigQueueName.c_str());

  if (hash)
  {
    return hash->Get(key);
  }
  return "";
}

#endif

/*----------------------------------------------------------------------------*/
void*
FsView::StaticHeartBeatCheck (void* arg)
{
  //----------------------------------------------------------------
  //! static thread startup function calling HeartBeatCheck
  //----------------------------------------------------------------
  return reinterpret_cast<FsView*> (arg)->HeartBeatCheck();
}

/*----------------------------------------------------------------------------*/
void*
FsView::HeartBeatCheck ()
{
  //----------------------------------------------------------------
  //! heart beat checker set's filesystem to down if the heart beat is missing
  //----------------------------------------------------------------

  XrdSysThread::SetCancelOn();
  while (1)
  {
    {
      // quickly go through all heartbeats
      eos::common::RWMutexReadLock lock(ViewMutex);
      std::map<eos::common::FileSystem::fsid_t, FileSystem*>::const_iterator it;
      // iterator over all filesystems
      for (it = mIdView.begin(); it != mIdView.end(); it++)
      {
	if (!it->second)
	continue;
	eos::common::FileSystem::fs_snapshot_t snapshot;
	snapshot.mHeartBeatTime = (time_t) it->second->GetLongLong("stat.heartbeattime");

	if (!it->second->HasHeartBeat(snapshot))
	{
	  // mark as offline
	  if (it->second->GetActiveStatus() != eos::common::FileSystem::kOffline)
	  it->second->SetActiveStatus(eos::common::FileSystem::kOffline);
	}
	else
	{
	  std::string queue = it->second->GetString("queue");
	  std::string group = it->second->GetString("schedgroup");

	  if ((FsView::gFsView.mNodeView.count(queue)) &&
	      (FsView::gFsView.mGroupView.count(group)) &&
	      (FsView::gFsView.mNodeView[queue]->GetConfigMember("status") == "on") &&
	      (FsView::gFsView.mGroupView[group]->GetConfigMember("status") == "on"))
	  {
	    if (it->second->GetActiveStatus() != eos::common::FileSystem::kOnline)
	    it->second->SetActiveStatus(eos::common::FileSystem::kOnline);
	  }
	  else
	  {
	    if (it->second->GetActiveStatus() != eos::common::FileSystem::kOffline)
	    it->second->SetActiveStatus(eos::common::FileSystem::kOffline);
	  }
	}
      }
    }
    XrdSysTimer sleeper;
    sleeper.Snooze(10);
    XrdSysThread::CancelPoint();
  }

  return 0;
}

/*----------------------------------------------------------------------------*/
std::string
BaseView::GetMember (std::string member)
{
  //----------------------------------------------------------------
  //! return a view member variable
  //----------------------------------------------------------------

  if (member == "name")
  return mName;
  if (member == "type")
  return mType;
  if (member == "nofs")
  {
    char line[1024];
    snprintf(line, sizeof (line) - 1, "%llu", (unsigned long long) size());
    mSize = line;
    return mSize;
  }

  if (member == "inqueue")
  {
    XrdOucString s = "";
    s += (int) mInQueue;
    return s.c_str();
  }

  if (member == "heartbeat")
  {
    char line[1024];
    snprintf(line, sizeof (line) - 1, "%llu", (unsigned long long) mHeartBeat);
    mHeartBeatString = line;
    return mHeartBeatString;
  }

  if (member == "heartbeatdelta")
  {
    char line[1024];
    if (labs(time(NULL) - mHeartBeat) > 86400)
    {
      snprintf(line, sizeof (line) - 1, "~");
    }
    else
    {
      snprintf(line, sizeof (line) - 1, "%llu", (unsigned long long) (time(NULL) - mHeartBeat));
    }
    mHeartBeatDeltaString = line;
    return mHeartBeatDeltaString;
  }

  if (member == "status")
  {
    return mStatus;
  }

  // return global config value
  std::string prefix = member;
  prefix.erase(4);
  if (prefix == "cfg.")
  {
    std::string val = "???";
    member.erase(0, 4);
    eos::common::GlobalConfig::gConfig.SOM()->HashMutex.LockRead();
    std::string nodeconfigname = eos::common::GlobalConfig::gConfig.QueuePrefixName(GetConfigQueuePrefix(), mName.c_str());
    XrdMqSharedHash* hash = eos::common::GlobalConfig::gConfig.Get(nodeconfigname.c_str());
    if (hash)
    {
      val = hash->Get(member.c_str());
    }
    eos::common::GlobalConfig::gConfig.SOM()->HashMutex.UnLockRead();

    // it's otherwise hard to get the default into place
    if (((val == "") || (val == "???")) && (member == "stat.balancing"))
    {
      val = "idle";
    }

    return val;
  }

  return "";
}

/*----------------------------------------------------------------------------*/
FsNode::~FsNode ()
{
  if (mGwQueue) delete mGwQueue;
  FsView::gFsView.mGwNodes.erase(mName); // unregister evt. gateway node
};

/*----------------------------------------------------------------------------*/
std::string
FsNode::GetMember (std::string member)
{
  if (member == "hostport")
  {
    std::string hostport = eos::common::StringConversion::GetStringHostPortFromQueue(mName.c_str());
    return hostport;
  }
  else
  {
    return BaseView::GetMember(member);
  }
}

/*----------------------------------------------------------------------------*/
bool
BaseView::SetConfigMember (std::string key, std::string value, bool create, std::string broadcastqueue, bool isstatus)
{
  //----------------------------------------------------------------
  //! set a configuration member variable (stored in the config engine)
  //! - if 'isstatus'=true we just store the value in the shared hash but don't flush it into the configuration engine 
  //!   => is used to set status variables on config queues (baseview queues)
  //----------------------------------------------------------------

  bool success = false;
#ifndef EOSMGMFSVIEWTEST
  eos::common::GlobalConfig::gConfig.SOM()->HashMutex.LockRead();
  std::string nodeconfigname = eos::common::GlobalConfig::gConfig.QueuePrefixName(GetConfigQueuePrefix(), mName.c_str());
  XrdMqSharedHash* hash = eos::common::GlobalConfig::gConfig.Get(nodeconfigname.c_str());
  if (!hash && create)
  {
    eos::common::GlobalConfig::gConfig.SOM()->HashMutex.UnLockRead();
    if (!eos::common::GlobalConfig::gConfig.AddConfigQueue(nodeconfigname.c_str(), broadcastqueue.c_str()))
    {
      success = false;
    }
    eos::common::GlobalConfig::gConfig.SOM()->HashMutex.LockRead();
    hash = eos::common::GlobalConfig::gConfig.Get(nodeconfigname.c_str());
  }

  if (hash)
  {
    success = hash->Set(key, value);
    if (key == "txgw")
    {
      eos::common::RWMutexWriteLock gwlock(FsView::gFsView.GwMutex);
      if (value == "on")
      {
	// we have to register this queue into the gw set for fast lookups
	FsView::gFsView.mGwNodes.insert(broadcastqueue);
	// clear the queue if a machine is enabled
	FsView::gFsView.mNodeView[broadcastqueue]->mGwQueue->Clear();
      }
      else
      {
	FsView::gFsView.mGwNodes.erase(broadcastqueue);
      }
    }
  }
  eos::common::GlobalConfig::gConfig.SOM()->HashMutex.UnLockRead();

  // register in the configuration engine
  if ((!isstatus) && (FsView::ConfEngine))
  {
    nodeconfigname += "#";
    nodeconfigname += key;
    std::string confval = value;
    FsView::ConfEngine->SetConfigValue("global", nodeconfigname.c_str(), confval.c_str());
  }
#endif

  return success;
}

/*----------------------------------------------------------------------------*/
std::string
BaseView::GetConfigMember (std::string key)
{
#ifndef EOSMGMFSVIEWTEST
  //----------------------------------------------------------------
  //! get a configuration member variable (stored in the config engine)
  //----------------------------------------------------------------

  XrdMqRWMutexReadLock lock(eos::common::GlobalConfig::gConfig.SOM()->HashMutex);
  std::string nodeconfigname = eos::common::GlobalConfig::gConfig.QueuePrefixName(GetConfigQueuePrefix(), mName.c_str());

  XrdMqSharedHash* hash = eos::common::GlobalConfig::gConfig.Get(nodeconfigname.c_str());

  if (hash)
  {
    return hash->Get(key);
  }
#endif
  return "";
}

/*----------------------------------------------------------------------------*/
bool
BaseView::GetConfigKeys (std::vector<std::string> &keys)
{
#ifndef EOSMGMFSVIEWTEST
  XrdMqRWMutexReadLock lock(eos::common::GlobalConfig::gConfig.SOM()->HashMutex);
  std::string nodeconfigname = eos::common::GlobalConfig::gConfig.QueuePrefixName(GetConfigQueuePrefix(), mName.c_str());
  XrdMqSharedHash* hash = eos::common::GlobalConfig::gConfig.Get(nodeconfigname.c_str());
  if (hash)
  {
    hash->GetKeys(keys);
    return true;
  }
#endif
  return false;
}

/*----------------------------------------------------------------------------*/
eos::common::FileSystem::fsid_t
FsView::CreateMapping (std::string fsuuid)
{
  //----------------------------------------------------------------
  //! creates a new filesystem id based on a uuid
  //----------------------------------------------------------------

  eos::common::RWMutexWriteLock lock(MapMutex);
  if (Uuid2FsMap.count(fsuuid))
  {
    return Uuid2FsMap[fsuuid];
  }
  else
  {
    if (!NextFsId)
    SetNextFsId(1);

    std::map<eos::common::FileSystem::fsid_t, std::string>::const_iterator it;

    // use the maximum fsid
    for (it = Fs2UuidMap.begin(); it != Fs2UuidMap.end(); it++)
    {
      if (it->first > NextFsId)
      {
	NextFsId = it->first;
      }
    }

    if (NextFsId > 64000)
    {
      // we don't support more than 64.000 filesystems
      NextFsId = 1;
    }

    while (Fs2UuidMap.count(NextFsId))
    {
      NextFsId++;
      if (NextFsId > 640000)
      {
	// if all filesystem id's are exhausted we better abort the program to avoid a mess!
	eos_static_crit("all filesystem id's exhausted (64.000) - aborting the program");
	exit(-1);
      }
    }

    SetNextFsId(NextFsId);

    Uuid2FsMap[fsuuid] = NextFsId;
    Fs2UuidMap[NextFsId] = fsuuid;
    return NextFsId;
  }
}

/*----------------------------------------------------------------------------*/
bool
FsView::ProvideMapping (std::string fsuuid, eos::common::FileSystem::fsid_t fsid)
{
  //----------------------------------------------------------------
  //! adds a fsid=uuid pair to the mapping
  //----------------------------------------------------------------

  eos::common::RWMutexWriteLock lock(MapMutex);
  if (Uuid2FsMap.count(fsuuid))
  {
    if (Uuid2FsMap[fsuuid] == fsid)
    return true; // we accept if it is consistent with the existing mapping
    else
    return false;// we reject if it is in contradiction to an existing mapping
  }
  else
  {
    Uuid2FsMap[fsuuid] = fsid;
    Fs2UuidMap[fsid] = fsuuid;
    return true;
  }
}

/*----------------------------------------------------------------------------*/
eos::common::FileSystem::fsid_t
FsView::GetMapping (std::string fsuuid)
{
  //----------------------------------------------------------------
  //! returns an fsid for a uuid
  //----------------------------------------------------------------

  eos::common::RWMutexReadLock lock(MapMutex);
  if (Uuid2FsMap.count(fsuuid))
  {
    return Uuid2FsMap[fsuuid];
  }
  else
  {
    return 0; // 0 means there is no mapping
  }
}

bool
FsView::RemoveMapping (eos::common::FileSystem::fsid_t fsid)
{
  //----------------------------------------------------------------
  //! removes a mapping entry by fsid
  //----------------------------------------------------------------

  eos::common::RWMutexWriteLock lock(MapMutex);
  bool removed = false;
  std::string fsuuid;
  if (Fs2UuidMap.count(fsid))
  {
    fsuuid = Fs2UuidMap[fsid];
    Fs2UuidMap.erase(fsid);
    removed = true;
  }

  if (Uuid2FsMap.count(fsuuid))
  {
    Uuid2FsMap.erase(fsuuid);
    removed = true;
  }
  return removed;
}

bool
FsView::RemoveMapping (eos::common::FileSystem::fsid_t fsid, std::string fsuuid)
{
  //----------------------------------------------------------------
  //! removes a mapping entry by providing fsid + uuid
  //----------------------------------------------------------------

  eos::common::RWMutexWriteLock lock(MapMutex);
  bool removed = false;
  if (Uuid2FsMap.count(fsuuid))
  {
    Uuid2FsMap.erase(fsuuid);
    removed = true;
  }
  if (Fs2UuidMap.count(fsid))
  {
    Fs2UuidMap.erase(fsid);
    removed = true;
  }
  return removed;
}

/*----------------------------------------------------------------------------*/
void
FsView::PrintSpaces (std::string &out, std::string headerformat, std::string listformat, unsigned int outdepth, const char* selection)
{
  //----------------------------------------------------------------
  //! print space information to out
  //----------------------------------------------------------------

  std::map<std::string, FsSpace* >::iterator it;

  std::vector<std::string> selections;
  std::string selected = selection?selection:"";
  if (selection)
  eos::common::StringConversion::Tokenize(selected, selections ,",");

  for (it = mSpaceView.begin(); it != mSpaceView.end(); it++)
  {
    if (selection)
    {
      bool found=false;
      bool spacefound=false;
      for (size_t i=0; i<selections.size(); i++)
      {
	std::string sel = selections[i];
	// only apply space:... selections
	if (sel.substr(0,6) == "space:")
	{
	  spacefound=true;
	  sel.erase(0,6);
	}
	if ((it->second->mName.find(sel) != std::string::npos))
	found=true;
      }
      if (selections.size() && (!spacefound))
      found=true;

      if (!found)
      continue;
    }
    it->second->Print(out, headerformat, listformat, outdepth,selections);
    if (!listformat.length() && ((headerformat.find("header=1:")) == 0))
    {
      headerformat.erase(0, 9);
    }
  }
}

/*----------------------------------------------------------------------------*/
void
FsView::PrintGroups (std::string &out, std::string headerformat, std::string listformat, unsigned int outdepth, const char* selection)
{
  //----------------------------------------------------------------
  //! print group information to out
  //----------------------------------------------------------------

  std::map<std::string, FsGroup* >::iterator it;

  std::vector<std::string> selections;
  std::string selected = selection?selection:"";
  if (selection)
  eos::common::StringConversion::Tokenize(selected, selections ,",");

  for (it = mGroupView.begin(); it != mGroupView.end(); it++)
  {
    if (selection)
    {
      bool found=false;
      for (size_t i=0; i<selections.size(); i++)
      {
	if ((it->second->mName.find(selections[i])) != std::string::npos)
	found=true;
      }
      if (!found)
      continue;
    }
    selections.clear();
    it->second->Print(out, headerformat, listformat, outdepth, selections);
    if (!listformat.length() && ((headerformat.find("header=1:")) == 0))
    {
      headerformat.erase(0, 9);
    }
  }
}

/*----------------------------------------------------------------------------*/
void
FsView::PrintNodes (std::string &out, std::string headerformat, std::string listformat, unsigned int outdepth, const char* selection)
{
  //----------------------------------------------------------------
  //! print node information to out
  //----------------------------------------------------------------
  std::map<std::string, FsNode* >::iterator it;

  std::vector<std::string> selections;
  std::string selected = selection?selection:"";
  if (selection)
  eos::common::StringConversion::Tokenize(selected, selections ,",");

  for (it = mNodeView.begin(); it != mNodeView.end(); it++)
  {
    if (selection)
    {
      bool found=false;
      for (size_t i=0; i<selections.size(); i++)
      {
	if ((it->second->mName.find(selections[i])) != std::string::npos)
	found=true;
      }
      if (!found)
      continue;
    }
    selections.clear();
    it->second->Print(out, headerformat, listformat, outdepth, selections);
    if (!listformat.length() && ((headerformat.find("header=1:")) == 0))
    {
      headerformat.erase(0, 9);
    }
  }
}

#ifndef EOSMGMFSVIEWTEST

/*----------------------------------------------------------------------------*/
bool
FsView::ApplyFsConfig (const char* inkey, std::string &val)
{
  //----------------------------------------------------------------
  //! converts a config engine definition for a filesystem into the FsView representation
  //----------------------------------------------------------------

  if (!inkey)
  return false;

  // convert to map
  std::string key = inkey;
  std::map<std::string, std::string> configmap;
  std::vector<std::string> tokens;
  eos::common::StringConversion::Tokenize(val, tokens);
  for (size_t i = 0; i < tokens.size(); i++)
  {
    std::vector<std::string> keyval;
    std::string delimiter = "=";
    eos::common::StringConversion::Tokenize(tokens[i], keyval, delimiter);
    configmap[keyval[0]] = keyval[1];
  }

  if ((!configmap.count("queuepath")) || (!configmap.count("queue")) || (!configmap.count("id")))
  {
    eos_static_err("config definitions missing ...");
    return false;
  }

  eos::common::RWMutexWriteLock viewlock(ViewMutex);
  eos::common::FileSystem::fsid_t fsid = atoi(configmap["id"].c_str());

  FileSystem* fs = 0;
  // apply only the registration fo a new filesystem if it does not exist
  if (!FsView::gFsView.mIdView.count(fsid))
  {
    fs = new FileSystem(configmap["queuepath"].c_str(), configmap["queue"].c_str(), eos::common::GlobalConfig::gConfig.SOM());
  }
  else
  {
    fs = FsView::gFsView.mIdView[fsid];
  }

  if (fs)
  {
    fs->OpenTransaction();
    fs->SetId(fsid);
    fs->SetString("uuid", configmap["uuid"].c_str());
    std::map<std::string, std::string>::iterator it;
    for (it = configmap.begin(); it != configmap.end(); it++)
    {
      // set config parameters
      fs->SetString(it->first.c_str(), it->second.c_str());
    }
    fs->CloseTransaction();
    if (!FsView::gFsView.Register(fs))
    {
      eos_static_err("cannot register filesystem name=%s from configuration", configmap["queuepath"].c_str());
      return false;
    }
    // insert into the mapping
    FsView::gFsView.ProvideMapping(configmap["uuid"], fsid);
    return true;
  }
  return false;
}

/*----------------------------------------------------------------------------*/
bool
FsView::ApplyGlobalConfig (const char* key, std::string &val)
{
  //----------------------------------------------------------------
  //! converts a config engine definition of a global variable into the FsView representation
  //----------------------------------------------------------------

  // global variables are stored like key='<queuename>:<variable>' val='<val>'
  std::string configqueue = key;
  std::vector<std::string> tokens;
  std::vector<std::string> paths;
  std::string delimiter = "#";
  std::string pathdelimiter = "/";
  eos::common::StringConversion::Tokenize(configqueue, tokens, delimiter);
  eos::common::StringConversion::Tokenize(configqueue, paths, pathdelimiter);
  bool success = false;

  if (tokens.size() != 2)
  {
    eos_static_err("the key definition of config <%s> is invalid", key);
    return false;
  }

  if (paths.size() < 1)
  {
    eos_static_err("the queue name does not contain any /");
    return false;
  }

  eos::common::GlobalConfig::gConfig.SOM()->HashMutex.LockRead();
  XrdMqSharedHash* hash = eos::common::GlobalConfig::gConfig.Get(tokens[0].c_str());
  if (!hash)
  {
    eos::common::GlobalConfig::gConfig.SOM()->HashMutex.UnLockRead();

    // create a global config queue
    if ((tokens[0].find("/node/")) != std::string::npos)
    {
      std::string broadcast = "/eos/";
      broadcast += paths[paths.size() - 1];
      size_t dashpos = 0;
      // remote the #<variable> 
      if ((dashpos = broadcast.find("#")) != std::string::npos)
      {
	broadcast.erase(dashpos);
      }
      broadcast += "/fst";

      if (!eos::common::GlobalConfig::gConfig.AddConfigQueue(tokens[0].c_str(), broadcast.c_str()))
      {
	eos_static_err("cannot create config queue <%s>", tokens[0].c_str());
      }
    }
    else
    {
      if (!eos::common::GlobalConfig::gConfig.AddConfigQueue(tokens[0].c_str(), "/eos/*/mgm"))
      {
	eos_static_err("cannot create config queue <%s>", tokens[0].c_str());
      }
    }
    eos::common::GlobalConfig::gConfig.SOM()->HashMutex.LockRead();
    hash = eos::common::GlobalConfig::gConfig.Get(tokens[0].c_str());
  }
  if (hash)
  {
    success = hash->Set(tokens[1].c_str(), val.c_str());

    // ---------------------------------------------------------------------------
    // here we build a set with the gw nodes for fast lookup in the TransferEngine
    // ---------------------------------------------------------------------------
    if ((tokens[0].find("/node/")) != std::string::npos)
    {
      if (tokens[1] == "txgw")
      {
	std::string broadcast = "/eos/";
	broadcast += paths[paths.size() - 1];
	size_t dashpos = 0;
	// remote the #<variable>
	if ((dashpos = broadcast.find("#")) != std::string::npos)
	{
	  broadcast.erase(dashpos);
	}
	broadcast += "/fst";

	FsView::gFsView.RegisterNode(broadcast.c_str()); // the node might not yet exist!

	eos::common::RWMutexWriteLock gwlock(GwMutex);
	if (val == "on")
	{
	  // we have to register this queue into the gw set for fast lookups
	  FsView::gFsView.mGwNodes.insert(broadcast.c_str());
	}
	else
	{
	  FsView::gFsView.mGwNodes.erase(broadcast.c_str());
	}
      }
    }

  }
  else
  {
    eos_static_err("there is no global config for queue <%s>", tokens[0].c_str());
  }
  eos::common::GlobalConfig::gConfig.SOM()->HashMutex.UnLockRead();

  return success;
}
#endif

/*----------------------------------------------------------------------------*/
long long
BaseView::SumLongLong (const char* param, bool lock, const std::set<eos::common::FileSystem::fsid_t> *subset)
{
  //----------------------------------------------------------------
  //! computes the sum for <param> as long
  //! param="<param>[?<key>=<value] allows to select with matches
  //----------------------------------------------------------------

  if (lock)
  {
    FsView::gFsView.ViewMutex.LockRead();
  }

  long long sum = 0;
  std::string sparam = param;
  size_t qpos = 0;
  std::string key = "";
  std::string value = "";
  bool isquery = false;

  if ((qpos = sparam.find("?")) != std::string::npos)
  {
    std::string query = sparam;
    query.erase(0, qpos + 1);
    sparam.erase(qpos);
    std::vector<std::string> token;
    std::string delimiter = "@";
    eos::common::StringConversion::Tokenize(query, token, delimiter);
    key = token[0];
    value = token[1];
    isquery = true;
  }

  if(isquery && key=="*" && value=="*")
  {
    // we just count the number of entries
    if(subset)
      return subset->size();
    else
      return size();
  }

  if(subset)
  {
    for (auto it = subset->begin(); it != subset->end(); it++)
    {
      eos::common::FileSystem::fs_snapshot snapshot;

      // for query sum's we always fold in that a group and host has to be enabled
      if ((!key.length()) || (FsView::gFsView.mIdView[*it]->GetString(key.c_str()) == value))
      {
	if (isquery && ((!eos::common::FileSystem::GetActiveStatusFromString(FsView::gFsView.mIdView[*it]->GetString("stat.active").c_str())) ||
		(eos::common::FileSystem::GetStatusFromString(FsView::gFsView.mIdView[*it]->GetString("stat.boot").c_str()) != eos::common::FileSystem::kBooted)))
	continue;

	long long v = FsView::gFsView.mIdView[*it]->GetLongLong(sparam.c_str());
	if (isquery && v && (sparam == "stat.statfs.capacity"))
	{
	  // correct the capacity(rw) value for headroom
	  v -= FsView::gFsView.mIdView[*it]->GetLongLong("headroom");
	}
	sum += v;
      }
    }
  }
  else
  {
    BaseView::const_iterator it;
    for (it = begin(); it != end(); it++)
    {
      eos::common::FileSystem::fs_snapshot snapshot;

      // for query sum's we always fold in that a group and host has to be enabled
      if ((!key.length()) || (FsView::gFsView.mIdView[*it]->GetString(key.c_str()) == value))
      {
	if (isquery && ((!eos::common::FileSystem::GetActiveStatusFromString(FsView::gFsView.mIdView[*it]->GetString("stat.active").c_str())) ||
		(eos::common::FileSystem::GetStatusFromString(FsView::gFsView.mIdView[*it]->GetString("stat.boot").c_str()) != eos::common::FileSystem::kBooted)))
	continue;

	long long v = FsView::gFsView.mIdView[*it]->GetLongLong(sparam.c_str());
	if (isquery && v && (sparam == "stat.statfs.capacity"))
	{
	  // correct the capacity(rw) value for headroom
	  v -= FsView::gFsView.mIdView[*it]->GetLongLong("headroom");
	}
	sum += v;
      }
    }
  }

  // we have to rescale the stat.net parameters because they arrive for each filesystem
  if (!sparam.compare(0, 8, "stat.net"))
  {
    if (mType == "spaceview")
    {
      // divide by the number of "cfg.groupmod"
      std::string gsize = "";
      long long groupmod = 1;
      gsize = GetMember("cfg.groupmod");
      if (gsize.length())
      {
	groupmod = strtoll(gsize.c_str(), 0, 10);
      }
      if (groupmod)
      {
	sum /= groupmod;
      }
    }
    if ((mType == "nodesview"))
    {
      // divide by the number of entries we have summed
      if (size())
      sum /= size();
    }
  }
  if (lock)
  {
    FsView::gFsView.ViewMutex.UnLockRead();
  }
  return sum;
}

/*----------------------------------------------------------------------------*/
double
BaseView::SumDouble (const char* param, bool lock, const std::set<eos::common::FileSystem::fsid_t> *subset)
{
  //----------------------------------------------------------------
  //! computes the sum for <param> as double
  //----------------------------------------------------------------

  if (lock)
  {
    FsView::gFsView.ViewMutex.LockRead();
  }

  double sum = 0;
  if(subset)
  {
    BaseView::const_iterator it;
    for (auto it = subset->begin(); it != subset->end(); it++)
    {
      sum += FsView::gFsView.mIdView[*it]->GetDouble(param);
    }
  }
  else
  {
    BaseView::const_iterator it;
    for (it = begin(); it != end(); it++)
    {
      sum += FsView::gFsView.mIdView[*it]->GetDouble(param);
    }
  }
  if (lock)
  {
    FsView::gFsView.ViewMutex.UnLockRead();
  }
  return sum;
}

/*----------------------------------------------------------------------------*/
double
BaseView::AverageDouble (const char* param, bool lock, const std::set<eos::common::FileSystem::fsid_t> *subset)
{
  //----------------------------------------------------------------
  //! computes the average for <param>
  //----------------------------------------------------------------

  if (lock)
  {
    FsView::gFsView.ViewMutex.LockRead();
  }

  double sum = 0;
  int cnt = 0;

  if(subset)
  {
    for (auto it = subset->begin(); it != subset->end(); it++)
    {
      bool consider = true;
      if (mType == "groupview")
      {
	// we only count filesystem which are >=kRO and booted for averages in the group view
	if ((FsView::gFsView.mIdView[*it]->GetConfigStatus() < eos::common::FileSystem::kRO) ||
	    (FsView::gFsView.mIdView[*it]->GetStatus() != eos::common::FileSystem::kBooted) ||
	    (FsView::gFsView.mIdView[*it]->GetActiveStatus() == eos::common::FileSystem::kOffline))
	consider = false;
      }

      if (consider)
      {
	cnt++;
	sum += FsView::gFsView.mIdView[*it]->GetDouble(param);
      }
    }
  }
  else
  {
    BaseView::const_iterator it;
    for (it = begin(); it != end(); it++)
    {
      bool consider = true;
      if (mType == "groupview")
      {
	// we only count filesystem which are >=kRO and booted for averages in the group view
	if ((FsView::gFsView.mIdView[*it]->GetConfigStatus() < eos::common::FileSystem::kRO) ||
	    (FsView::gFsView.mIdView[*it]->GetStatus() != eos::common::FileSystem::kBooted) ||
	    (FsView::gFsView.mIdView[*it]->GetActiveStatus() == eos::common::FileSystem::kOffline))
	consider = false;
      }

      if (consider)
      {
	cnt++;
	sum += FsView::gFsView.mIdView[*it]->GetDouble(param);
      }
    }
  }
  if (lock)
  {
    FsView::gFsView.ViewMutex.UnLockRead();
  }
  return (cnt) ? (double) (1.0 * sum / cnt) : 0;
}

double
BaseView::MaxAbsDeviation (const char* param, bool lock, const std::set<eos::common::FileSystem::fsid_t> *subset)
{
  //----------------------------------------------------------------
  //! computes the maximum absolute deviation of <param> from the avg of <param>
  //----------------------------------------------------------------

  if (lock)
  {
    FsView::gFsView.ViewMutex.LockRead();
  }

  double avg = AverageDouble(param, false);

  double maxabsdev = 0;
  double dev = 0;

  if(subset)
  {
    for (auto it = subset->begin(); it != subset->end(); it++)
    {
      bool consider = true;
      if (mType == "groupview")
      {
	// we only count filesystem which are >=kRO and booted for averages in the group view
	if ((FsView::gFsView.mIdView[*it]->GetConfigStatus() < eos::common::FileSystem::kRO) ||
	    (FsView::gFsView.mIdView[*it]->GetStatus() != eos::common::FileSystem::kBooted) ||
	    (FsView::gFsView.mIdView[*it]->GetActiveStatus() == eos::common::FileSystem::kOffline))
	consider = false;
      }
      dev = fabs(avg - FsView::gFsView.mIdView[*it]->GetDouble(param));
      if (consider)
      {
	if (dev > maxabsdev)
	maxabsdev = dev;
      }
    }
  }
  else
  {
    BaseView::const_iterator it;
    for (it = begin(); it != end(); it++)
    {
      bool consider = true;
      if (mType == "groupview")
      {
	// we only count filesystem which are >=kRO and booted for averages in the group view
	if ((FsView::gFsView.mIdView[*it]->GetConfigStatus() < eos::common::FileSystem::kRO) ||
	    (FsView::gFsView.mIdView[*it]->GetStatus() != eos::common::FileSystem::kBooted) ||
	    (FsView::gFsView.mIdView[*it]->GetActiveStatus() == eos::common::FileSystem::kOffline))
	consider = false;
      }
      dev = fabs(avg - FsView::gFsView.mIdView[*it]->GetDouble(param));
      if (consider)
      {
	if (dev > maxabsdev)
	maxabsdev = dev;
      }
    }
  }
  if (lock)
  {
    FsView::gFsView.ViewMutex.UnLockRead();
  }
  return maxabsdev;
}

double
BaseView::MaxDeviation (const char* param, bool lock, const std::set<eos::common::FileSystem::fsid_t> *subset)
{
  //----------------------------------------------------------------
  //! computes the maximum deviation of <param> from the avg of <param>
  //----------------------------------------------------------------

  if (lock)
  {
    FsView::gFsView.ViewMutex.LockRead();
  }

  double avg = AverageDouble(param, false);

  double maxdev = -DBL_MAX;
  double dev = 0;

  if(subset)
  {
    for (auto it = subset->begin(); it != subset->end(); it++)
    {
      bool consider = true;
      if (mType == "groupview")
      {
	// we only count filesystem which are >=kRO and booted for averages in the group view
	if ((FsView::gFsView.mIdView[*it]->GetConfigStatus() < eos::common::FileSystem::kRO) ||
	    (FsView::gFsView.mIdView[*it]->GetStatus() != eos::common::FileSystem::kBooted) ||
	    (FsView::gFsView.mIdView[*it]->GetActiveStatus() == eos::common::FileSystem::kOffline))
	consider = false;
      }
      dev = -(avg - FsView::gFsView.mIdView[*it]->GetDouble(param));
      if (consider)
      {
	if (dev > maxdev)
	maxdev = dev;
      }
    }
  }
  else
  {
    BaseView::const_iterator it;
    for (it = begin(); it != end(); it++)
    {
      bool consider = true;
      if (mType == "groupview")
      {
	// we only count filesystem which are >=kRO and booted for averages in the group view
	if ((FsView::gFsView.mIdView[*it]->GetConfigStatus() < eos::common::FileSystem::kRO) ||
	    (FsView::gFsView.mIdView[*it]->GetStatus() != eos::common::FileSystem::kBooted) ||
	    (FsView::gFsView.mIdView[*it]->GetActiveStatus() == eos::common::FileSystem::kOffline))
	consider = false;
      }
      dev = -(avg - FsView::gFsView.mIdView[*it]->GetDouble(param));
      if (consider)
      {
	if (dev > maxdev)
	maxdev = dev;
      }
    }
  }
  if (lock)
  {
    FsView::gFsView.ViewMutex.UnLockRead();
  }
  return maxdev;
}

/*----------------------------------------------------------------------------*/
double
BaseView::MinDeviation (const char* param, bool lock, const std::set<eos::common::FileSystem::fsid_t> *subset)
{
  //----------------------------------------------------------------
  //! computes the maximum deviation of <param> from the avg of <param>
  //----------------------------------------------------------------

  if (lock)
  {
    FsView::gFsView.ViewMutex.LockRead();
  }

  double avg = AverageDouble(param, false);

  double mindev = DBL_MAX;
  double dev = 0;

  if(subset)
  {
    for (auto it = subset->begin(); it != subset->end(); it++)
    {
      bool consider = true;
      if (mType == "groupview")
      {
	// we only count filesystem which are >=kRO and booted for averages in the group view
	if ((FsView::gFsView.mIdView[*it]->GetConfigStatus() < eos::common::FileSystem::kRO) ||
	    (FsView::gFsView.mIdView[*it]->GetStatus() != eos::common::FileSystem::kBooted) ||
	    (FsView::gFsView.mIdView[*it]->GetActiveStatus() == eos::common::FileSystem::kOffline))
	consider = false;
      }
      dev = -(avg - FsView::gFsView.mIdView[*it]->GetDouble(param));
      if (consider)
      {
	if (dev < mindev)
	mindev = dev;
      }
    }
  }
  else
  {
    BaseView::const_iterator it;
    for (it = begin(); it != end(); it++)
    {
      bool consider = true;
      if (mType == "groupview")
      {
	// we only count filesystem which are >=kRO and booted for averages in the group view
	if ((FsView::gFsView.mIdView[*it]->GetConfigStatus() < eos::common::FileSystem::kRO) ||
	    (FsView::gFsView.mIdView[*it]->GetStatus() != eos::common::FileSystem::kBooted) ||
	    (FsView::gFsView.mIdView[*it]->GetActiveStatus() == eos::common::FileSystem::kOffline))
	consider = false;
      }
      dev = -(avg - FsView::gFsView.mIdView[*it]->GetDouble(param));
      if (consider)
      {
	if (dev < mindev)
	mindev = dev;
      }
    }
  }
  if (lock)
  {
    FsView::gFsView.ViewMutex.UnLockRead();
  }
  return mindev;
}

/*----------------------------------------------------------------------------*/
double
BaseView::SigmaDouble (const char* param, bool lock, const std::set<eos::common::FileSystem::fsid_t> *subset)
{
  //----------------------------------------------------------------
  //! computes the sigma for <param>
  //----------------------------------------------------------------

  if (lock)
  {
    FsView::gFsView.ViewMutex.LockRead();
  }

  double avg = AverageDouble(param, false);

  double sumsquare = 0;
  int cnt = 0;

  if(subset)
  {
    for (auto it = subset->begin(); it != subset->end(); it++)
    {
      bool consider = true;
      if (mType == "groupview")
      {
	// we only count filesystem which are >=kRO and booted for averages in the group view
	if ((FsView::gFsView.mIdView[*it]->GetConfigStatus() < eos::common::FileSystem::kRO) ||
	    (FsView::gFsView.mIdView[*it]->GetStatus() != eos::common::FileSystem::kBooted) ||
	    (FsView::gFsView.mIdView[*it]->GetActiveStatus() == eos::common::FileSystem::kOffline))
	consider = false;
      }
      if (consider)
      {
	cnt++;
	sumsquare += pow((avg - FsView::gFsView.mIdView[*it]->GetDouble(param)), 2);
      }
    }
  }
  else
  {
    BaseView::const_iterator it;
    for (it = begin(); it != end(); it++)
    {
      bool consider = true;
      if (mType == "groupview")
      {
	// we only count filesystem which are >=kRO and booted for averages in the group view
	if ((FsView::gFsView.mIdView[*it]->GetConfigStatus() < eos::common::FileSystem::kRO) ||
	    (FsView::gFsView.mIdView[*it]->GetStatus() != eos::common::FileSystem::kBooted) ||
	    (FsView::gFsView.mIdView[*it]->GetActiveStatus() == eos::common::FileSystem::kOffline))
	consider = false;
      }
      if (consider)
      {
	cnt++;
	sumsquare += pow((avg - FsView::gFsView.mIdView[*it]->GetDouble(param)), 2);
      }
    }
  }

  sumsquare = (cnt) ? sqrt(sumsquare / cnt) : 0;

  if (lock)
  {
    FsView::gFsView.ViewMutex.UnLockRead();
  }

  return sumsquare;
}

/*----------------------------------------------------------------------------*/
long long
BaseView::ConsiderCount (bool lock, const std::set<eos::common::FileSystem::fsid_t> *subset)
{
  //----------------------------------------------------------------
  //! computes the considered count
  //----------------------------------------------------------------

  if (lock)
  {
    FsView::gFsView.ViewMutex.LockRead();
  }

  long long cnt = 0;
  if(subset)
  {
    for (auto it = subset->begin(); it != subset->end(); it++)
    {
      bool consider = true;
      if (mType == "groupview")
      {
	// we only count filesystem which are >=kRO and booted for averages in the group view
	if ((FsView::gFsView.mIdView[*it]->GetConfigStatus() < eos::common::FileSystem::kRO) ||
	    (FsView::gFsView.mIdView[*it]->GetStatus() != eos::common::FileSystem::kBooted) ||
	    (FsView::gFsView.mIdView[*it]->GetActiveStatus() == eos::common::FileSystem::kOffline))
	consider = false;
      }
      if(consider) cnt++;
    }
  }
  else
  {
    BaseView::const_iterator it;
    for (it = begin(); it != end(); it++)
    {
      bool consider = true;
      if (mType == "groupview")
      {
	// we only count filesystem which are >=kRO and booted for averages in the group view
	if ((FsView::gFsView.mIdView[*it]->GetConfigStatus() < eos::common::FileSystem::kRO) ||
	    (FsView::gFsView.mIdView[*it]->GetStatus() != eos::common::FileSystem::kBooted) ||
	    (FsView::gFsView.mIdView[*it]->GetActiveStatus() == eos::common::FileSystem::kOffline))
	consider = false;
      }
      if(consider) cnt++;
    }
  }

  if (lock)
  {
    FsView::gFsView.ViewMutex.UnLockRead();
  }

  return cnt;
}

/*----------------------------------------------------------------------------*/
long long
BaseView::TotalCount (bool lock, const std::set<eos::common::FileSystem::fsid_t> *subset)
{
  //----------------------------------------------------------------
  //! computes the considered count
  //----------------------------------------------------------------

  if (lock)
  {
    FsView::gFsView.ViewMutex.LockRead();
  }

  long long cnt = 0;
  if(subset)
  {
    cnt = subset->size();
  }
  else
  {
    cnt = size();
  }

  if (lock)
  {
    FsView::gFsView.ViewMutex.UnLockRead();
  }

  return cnt;
}

/*----------------------------------------------------------------------------*/
void
BaseView::Print (std::string &out, std::string headerformat, std::string listformat, unsigned outdepth, std::vector<std::string> &selections)
{
  //----------------------------------------------------------------
  //! print userdefined format to out
  //----------------------------------------------------------------

  //-------------------------------------------------------------------------------
  // headerformat
  //-------------------------------------------------------------------------------
  // format has to be provided as a chain (separated by "|" ) of the following tags
  // "member=<key>:width=<width>:format=[+][-][so]:unit=<unit>:tag=<tag>" -> to print a member variable of the view
  // "avg=<key>:width=<width>:format=[fo]"                      -> to print the average 
  // "sum=<key>:width=<width>:format=[lo]                       -> to print a sum
  // "sig=<key>:width=<width>:format=[lo]                       -> to print the standard deviation
  // "maxdev=<key>:width=<width>;format=[lo]                       -> to print the maxdeviation
  // "sep=<seperator>"                                          -> to put a seperator
  // "tag=<tag>"                                                -> use tag as header not the variable name
  // "header=1"                                                 -> put a header with description on top! This must be the first format tag!!!
  //-------------------------------------------------------------------------------
  // listformat
  //-------------------------------------------------------------------------------
  // format has to be provided as a chain (separated by "|" ) of the following tags
  // "key=<key>:width=<width>:format=[+][-][slfo]:unit=<unit>:tag=<tag>"  -> to print a key of the attached children
  // "sep=<seperator>"                        -> to put a seperator
  // "header=1"                                                 -> put a header with description on top! This must be the first format tag!!!
  // the formats are:
  // 's' : print as string
  // 'l' : print as long long
  // 'f' : print as double
  // 'o' : print as <key>=<val>
  // '-' : left align the printout
  // '+' : convert numbers into k,M,G,T,P ranges
  // the unit is appended to every number:
  // e.g. 1500 with unit=B would end up as '1.5 kB'
  // the command only appends to <out> and DOES NOT initialize it
  // "tag=<tag>"                                                -> use tag as header not the variable name

  // because we don't display the members with geodepth option
  // we proceed with the non geodepth display first
  if(outdepth>0)
  {
    Print(out, headerformat, listformat, 0, selections);
    // we force-print the header
    if(headerformat.find("header=1")==std::string::npos)
    {
      if(headerformat.find("header=0")!=std::string::npos)
      {
        headerformat.replace(headerformat.find("header=0"), 8, "header=1");
      }
      headerformat = "header=1:" + headerformat;
    }
  }

  std::vector<std::string> formattoken;
  bool buildheader = false;

  std::string header = "";
  std::string body = "";

  class DoubleAggregatedStats : public std::map<std::string,DoubleAggregator*>
  {
    BaseView *pThis;
  public:
    DoubleAggregatedStats(BaseView *This) : pThis(This)
    {}
    DoubleAggregator* operator[] (const char *param)
    {
      if(!count(param))
      {
	DoubleAggregator* aggreg = new DoubleAggregator(param);
	aggreg->setView(pThis);
	pThis->runAggregator(aggreg);
	insert(std::make_pair(param,aggreg));
      }
      return find(param)->second;
    }
<<<<<<< HEAD
    ~DoubleAggregatedStats()
=======

    //---------------------------------------------------------------------------------------
    // "key=<key>:width=<width>:format=[slfo]"

    bool alignleft = false;
    if (formattags.count("format") && (formattags["format"].find("-") != std::string::npos))
>>>>>>> 2814e167
    {
      for(auto it=begin(); it!=end(); it++)
      delete it->second;
    }
  };

  class LongLongAggregatedStats : public std::map<std::string,LongLongAggregator*>
  {
    BaseView *pThis;
  public:
    LongLongAggregatedStats(BaseView *This) : pThis(This)
    {}
    LongLongAggregator* operator[] (const char *param)
    {
      if(!count(param))
      {
	LongLongAggregator* aggreg = new LongLongAggregator(param);
	aggreg->setView(pThis);
	pThis->runAggregator(aggreg);
	insert(std::make_pair(param,aggreg));
      }
      return find(param)->second;
    }
    ~LongLongAggregatedStats()
    {
      for(auto it=begin(); it!=end(); it++)
      delete it->second;
    }
  };

  LongLongAggregatedStats longStats(this);
  DoubleAggregatedStats doubleStats(this);

  unsigned int nLines = 0;

  if(outdepth>0)
  {
    nLines = longStats["lastHeartBeat"]->getGeoTags()->size();
    nLines = longStats["lastHeartBeat"]->getEndIndex(outdepth);
  }
  else
  nLines = 1;

  eos::common::StringConversion::Tokenize(headerformat, formattoken, "|");

  for(unsigned int l=0; l<nLines; l++ )
  {
    buildheader = false;
    for (unsigned int i = 0; i < formattoken.size(); i++)
    {
      std::vector<std::string> tagtoken;
      std::map<std::string, std::string> formattags;

      eos::common::StringConversion::Tokenize(formattoken[i], tagtoken, ":");
      for (unsigned int j = 0; j < tagtoken.size(); j++)
      {
	std::vector<std::string> keyval;
	eos::common::StringConversion::Tokenize(tagtoken[j], keyval, "=");
	formattags[keyval[0]] = keyval[1];
      }

      //---------------------------------------------------------------------------------------
      // "key=<key>:width=<width>:format=[slfo]"

      bool alignleft = false;
      if ((formattags["format"].find("-") != std::string::npos))
      {
	alignleft = true;
      }

      if (formattags.count("header"))
      {
	// add the desired seperator
	if (formattags.count("header") == 1 && l == 0)
	{
	  buildheader = true;
	}
      }

      // to save some display space, we don't print out members with geodepth option
      if(outdepth>0 && formattags.count("member"))
        continue;

      if (formattags.count("width") && formattags.count("format"))
      {
	unsigned int width = atoi(formattags["width"].c_str());
	// string
	char line[1024];
	char tmpline[1024];
	char lformat[1024];
	char lenformat[1024];
	line[0] = 0;
	lformat[0] = 0;

	if ((formattags["format"].find("s")) != std::string::npos)
	snprintf(lformat, sizeof (lformat) - 1, "%%s");

	if ((formattags["format"].find("l")) != std::string::npos)
	snprintf(lformat, sizeof (lformat) - 1, "%%lld");

	if ((formattags["format"].find("f")) != std::string::npos)
	snprintf(lformat, sizeof (lformat) - 1, "%%.02f");

	// protect against missing format types
	if (lformat[0] == 0)
	continue;

	if (alignleft)
	{
	  snprintf(lenformat, sizeof (lenformat) - 1, "%%-%ds", width);
	}
	else
	{
	  snprintf(lenformat, sizeof (lenformat) - 1, "%%%ds", width);
	}

	// normal member printout
	if (formattags.count("member"))
	{

	  if (((formattags["format"].find("+")) != std::string::npos) && (formattags["format"].find("s") == std::string::npos))
	  {
	    std::string ssize;
	    eos::common::StringConversion::GetReadableSizeString(ssize, (unsigned long long) (strtoll(GetMember(formattags["member"]).c_str(), 0, 10)), formattags["unit"].c_str());
	    snprintf(line, sizeof (line) - 1, lenformat, ssize.c_str());
	  }
	  else
	  {
	    if (((formattags["format"].find("l")) != std::string::npos))
	    snprintf(tmpline, sizeof (tmpline) - 1, lformat, strtoll(GetMember(formattags["member"]).c_str(),0,10));
	    else
	    snprintf(tmpline, sizeof (tmpline) - 1, lformat, GetMember(formattags["member"]).c_str());
	    snprintf(line, sizeof (line) - 1, lenformat, tmpline);
	  }

	  if (buildheader)
	  {
	    char headline[1024];
	    char lenformat[1024];
	    XrdOucString pkey = formattags["member"].c_str();
	    pkey.replace("stat.statfs.", "");
	    pkey.replace("stat.", "");
	    pkey.replace("cfg.", "");
	    if (formattags.count("tag"))
	    {
	      pkey = formattags["tag"].c_str();
	    }

	    snprintf(lenformat, sizeof (lenformat) - 1, "%%%ds", width - 1);
	    snprintf(headline, sizeof (headline) - 1, lenformat, pkey.c_str());
	    std::string sline = headline;
	    if (sline.length() != (width - 1))
	    {
	      sline.erase(0, ((sline.length() - width + 1 + 3) > 0) ? (sline.length() - width + 1 + 3) : 0);
	      sline.insert(0, "...");
	    }
	    header += "#";
	    header += sline;
	  }
	}

	// sum printout
	if (formattags.count("sum"))
	{
	  if(!outdepth)
	  snprintf(tmpline, sizeof (tmpline) - 1, lformat, SumLongLong(formattags["sum"].c_str(), false));
	  else
	  snprintf(tmpline, sizeof (tmpline) - 1, lformat, (*longStats[formattags["sum"].c_str()]->getSums())[l] );

	  if (((formattags["format"].find("+")) != std::string::npos))
	  {
	    std::string ssize;
	    if(!outdepth)
	    eos::common::StringConversion::GetReadableSizeString(ssize, (unsigned long long) SumLongLong(formattags["sum"].c_str(), false), formattags["unit"].c_str());
	    else
	    eos::common::StringConversion::GetReadableSizeString(ssize, (unsigned long long) (*longStats[formattags["sum"].c_str()]->getSums())[l], formattags["unit"].c_str());
	    snprintf(line, sizeof (line) - 1, lenformat, ssize.c_str());
	  }
	  else
	  {
	    snprintf(line, sizeof (line) - 1, lenformat, tmpline);
	  }

	  if (buildheader)
	  {
	    char headline[1024];
	    char lenformat[1024];
	    XrdOucString pkey = formattags["sum"].c_str();
	    pkey.replace("stat.statfs.", "");
	    pkey.replace("stat.", "");
	    pkey.replace("cfg.", "");
	    if (formattags.count("tag"))
	    {
	      pkey = formattags["tag"].c_str();
	      width += 5;
	    }

	    snprintf(lenformat, sizeof (lenformat) - 1, "%%%ds", width - 6);
	    snprintf(headline, sizeof (headline) - 1, lenformat, pkey.c_str());
	    std::string sline = headline;
	    if (sline.length() != (width - 6))
	    {
	      sline.erase(0, ((sline.length() - width + 6 + 3) > 0) ? (sline.length() - width + 6 + 3) : 0);
	      sline.insert(0, "...");
	    }
	    if (!formattags.count("tag"))
	    {
	      header += "#";
	      header += "sum(";
	      header += sline;
	      header += ")";
	    }
	    else
	    {
	      header += "#";
	      header += sline;
	    }
	  }
	}

	if (formattags.count("avg"))
	{
	  if(formattags["avg"]=="stat.geotag")
	  {
	    if(outdepth)
	    { // this average means anything only when displaying along the topology tree
	      snprintf(tmpline, sizeof (tmpline) - 1, lformat, (*longStats["lastHeartBeat"]->getGeoTags())[l].c_str());
	      snprintf(line, sizeof (line) - 1, lenformat, tmpline);
	      if(buildheader)
	      {
		char headline[1024];
		char lenformat[1024];
		snprintf(lenformat, sizeof (lenformat) - 1, "%%%ds", width - 1);
		snprintf(headline, sizeof (headline) - 1, lenformat, "geotag");
		std::string sline = headline;
		if (sline.length() != (width - 1))
		{
		  sline.erase(0, ((sline.length() - width + 1 + 3) > 0) ? (sline.length() - width + 1 + 3) : 0);
		  sline.insert(0, "...");
		}
		header += "#";
		header += sline;
	      }
	    }
	  }
	  else // if not geotag special case
	  {
	    if(!outdepth)
	    snprintf(tmpline, sizeof (tmpline) - 1, lformat, AverageDouble(formattags["avg"].c_str(), false));
	    else
	    snprintf(tmpline, sizeof (tmpline) - 1, lformat, (*doubleStats[formattags["avg"].c_str()]->getMeans())[l]);

	    if ((formattags["format"].find("+") != std::string::npos))
	    {
	      std::string ssize;
	      if(!outdepth)
	      eos::common::StringConversion::GetReadableSizeString(ssize, (unsigned long long) AverageDouble(formattags["avg"].c_str(), false), formattags["unit"].c_str());
	      else
	      eos::common::StringConversion::GetReadableSizeString(ssize, (unsigned long long) (*doubleStats[formattags["avg"].c_str()]->getMeans())[l], formattags["unit"].c_str());
	      snprintf(line, sizeof (line) - 1, lenformat, ssize.c_str());
	    }
	    else
	    {
	      snprintf(line, sizeof (line) - 1, lenformat, tmpline);
	    }

	    if (buildheader)
	    {
	      char headline[1024];
	      char lenformat[1024];
	      XrdOucString pkey = formattags["avg"].c_str();
	      pkey.replace("stat.statfs.", "");
	      pkey.replace("stat.", "");
	      pkey.replace("cfg.", "");
	      if (formattags.count("tag"))
	      {
		pkey = formattags["tag"].c_str();
		width += 5;
	      }

	      snprintf(lenformat, sizeof (lenformat) - 1, "%%%ds", width - 6);
	      snprintf(headline, sizeof (headline) - 1, lenformat, pkey.c_str());
	      std::string sline = headline;
	      if (sline.length() != (width - 6))
	      {
		sline.erase(0, ((sline.length() - width + 6 + 3) > 0) ? (sline.length() - width + 6 + 3) : 0);
		sline.insert(0, "...");
	      }
	      if (!formattags.count("tag"))
	      {
		header += "#";
		header += "avg(";
		header += sline;
		header += ")";
	      }
	      else
	      {
		header += "#";
		header += sline;
	      }
	    }
	  } // end not geotag case
	}

	if (formattags.count("sig"))
	{
	  if(!outdepth)
	  snprintf(tmpline, sizeof (tmpline) - 1, lformat, SigmaDouble(formattags["sig"].c_str(), false));
	  else
	  snprintf(tmpline, sizeof (tmpline) - 1, lformat, (*doubleStats[formattags["sig"].c_str()]->getStdDevs())[l] );

	  if ((formattags["format"].find("+") != std::string::npos))
	  {
	    std::string ssize;
	    if(!outdepth)
	    eos::common::StringConversion::GetReadableSizeString(ssize, (unsigned long long) SigmaDouble(formattags["sig"].c_str(), false), formattags["unit"].c_str());
	    else
	    eos::common::StringConversion::GetReadableSizeString(ssize, (unsigned long long) (*doubleStats[formattags["sig"].c_str()]->getStdDevs())[l], formattags["unit"].c_str());

	    snprintf(line, sizeof (line) - 1, lenformat, ssize.c_str());
	  }
	  else
	  {
	    snprintf(line, sizeof (line) - 1, lenformat, tmpline);
	  }
	  if (buildheader)
	  {
	    char headline[1024];
	    char lenformat[1024];
	    XrdOucString pkey = formattags["sig"].c_str();
	    pkey.replace("stat.statfs.", "");
	    pkey.replace("stat.", "");
	    pkey.replace("cfg.", "");
	    if (formattags.count("tag"))
	    {
	      pkey = formattags["tag"].c_str();
	      width += 5;
	    }

	    snprintf(lenformat, sizeof (lenformat) - 1, "%%%ds", width - 6);
	    snprintf(headline, sizeof (headline) - 1, lenformat, pkey.c_str());
	    std::string sline = headline;
	    if (sline.length() != (width - 6))
	    {
	      sline.erase(0, ((sline.length() - width + 6 + 3) > 0) ? (sline.length() - width + 6 + 3) : 0);
	      sline.insert(0, "...");
	    }
	    if (!formattags.count("tag"))
	    {
	      header += "#";
	      header += "sig(";
	      header += sline;
	      header += ")";
	    }
	    else
	    {
	      header += "#";
	      header += sline;
	    }
	  }
	}

	if (formattags.count("maxdev"))
	{
	  if(!outdepth)
	  snprintf(tmpline, sizeof (tmpline) - 1, lformat, MaxAbsDeviation(formattags["maxdev"].c_str(), false));
	  else
	  snprintf(tmpline, sizeof (tmpline) - 1, lformat, (*doubleStats[formattags["maxdev"].c_str()]->getMaxAbsDevs())[l] );

	  if ((formattags["format"].find("+") != std::string::npos))
	  {
	    std::string ssize;
	    if(!outdepth)
	    eos::common::StringConversion::GetReadableSizeString(ssize, (unsigned long long) MaxAbsDeviation(formattags["maxdev"].c_str(), false), formattags["unit"].c_str());
	    else
	    eos::common::StringConversion::GetReadableSizeString(ssize, (unsigned long long) (*doubleStats[formattags["maxdev"].c_str()]->getMaxAbsDevs())[l], formattags["unit"].c_str());
	    snprintf(line, sizeof (line) - 1, lenformat, ssize.c_str());
	  }
	  else
	  {
	    snprintf(line, sizeof (line) - 1, lenformat, tmpline);
	  }
	  if (buildheader)
	  {
	    char headline[1024];
	    char lenformat[1024];
	    XrdOucString pkey = formattags["maxdev"].c_str();
	    pkey.replace("stat.statfs.", "");
	    pkey.replace("stat.", "");
	    pkey.replace("cfg.", "");
	    if (formattags.count("tag"))
	    {
	      pkey = formattags["tag"].c_str();
	      width += 5;
	    }

	    snprintf(lenformat, sizeof (lenformat) - 1, "%%%ds", width - 6);
	    snprintf(headline, sizeof (headline) - 1, lenformat, pkey.c_str());
	    std::string sline = headline;
	    if (sline.length() != (width - 6))
	    {
	      sline.erase(0, ((sline.length() - width + 6 + 3) > 0) ? (sline.length() - width + 6 + 3) : 0);
	      sline.insert(0, "...");
	    }
	    if (!formattags.count("tag"))
	    {
	      header += "#";
	      header += "dev(";
	      header += sline;
	      header += ")";
	    }
	    else
	    {
	      header += "#";
	      header += sline;
	    }
	  }
	}

	if ((formattags["format"].find("o") != std::string::npos))
	{
	  char keyval[4096];
	  buildheader = false; // auto disable header
	  if (formattags.count("member"))
	  {
	    snprintf(keyval, sizeof (keyval) - 1, "%s=%s", formattags["member"].c_str(), line);
	  }
	  if (formattags.count("sum"))
	  {
	    snprintf(keyval, sizeof (keyval) - 1, "sum.%s=%s", formattags["sum"].c_str(), line);
	  }
	  if (formattags.count("avg"))
	  {
	    snprintf(keyval, sizeof (keyval) - 1, "avg.%s=%s", formattags["avg"].c_str(), line);
	  }
	  if (formattags.count("sig"))
	  {
	    snprintf(keyval, sizeof (keyval) - 1, "sig.%s=%s", formattags["sig"].c_str(), line);
	  }
	  if (formattags.count("maxdev"))
	  {
	    snprintf(keyval, sizeof (keyval) - 1, "dev.%s=%s", formattags["maxdev"].c_str(), line);
	  }
	  body += keyval;
	}
	else
	{
	  std::string sline = line;
	  if (sline.length() > width)
	  {
	    sline.erase(0, ((sline.length() - width + 3) > 0) ? (sline.length() - width + 3) : 0);
	    sline.insert(0, "...");
	  }
	  body += sline;
	}
      }

      if (formattags.count("sep") && body.size() && ((*body.rbegin())!='\n'))
      {
        // don't add the separator if there is nothing in the line before
	// add the desired seperator
	body += formattags["sep"];
	if (buildheader)
	{
	  header += formattags["sep"];
	}
      }
    }
    body += "\n";
  } // l from 0 to nLines

    //---------------------------------------------------------------------------------------
  if (listformat.length())
  {
    bool first = true;
    BaseView::const_iterator it;
    // if a format was given for the filesystem children, forward the print to the filesystems
    for (it = begin(); it != end(); it++)
    {
      std::string lbody;
      bool matches=true;

      FsView::gFsView.mIdView[*it]->Print(lbody, listformat);
      // apply each selection as a find match in the string
      if (selections.size())
      {
	for (size_t i=0; i< selections.size(); i++)
	{
	  if (selections[i].substr(0,6) == "space:")
	  continue;
	  if (lbody.find(selections[i]) == std::string::npos)
	  matches=false;
	}
      }

      if (matches)
      body+=lbody;

      if (first)
      {
	// put the header format only in the first node printout
	first = false;
	if ((listformat.find("header=1:")) == 0)
	{
	  listformat.erase(0, 9);
	}
      }
    }
  }

  //if (buildheader)
  if (header.size())
  {
    std::string line = "";
    line += "#";
    for (unsigned int i = 0; i < (header.length() - 1); i++)
    {
      line += "-";
    }
    line += "\n";
    out += line;
    out += header;
    out += "\n";
    out += line;
    out += body;
  }
  else
  {
    out += body;
  }
}

#ifndef EOSMGMFSVIEWTEST

/*----------------------------------------------------------------------------*/
FsGroup::~FsGroup ()
{}

/*----------------------------------------------------------------------------*/
bool
FsSpace::ApplySpaceDefaultParameters (eos::mgm::FileSystem* fs, bool force)
{
  // -----------------------------------------
  // ! if a filesystem has not yet these parameters defined, we inherit them from the space configuration
  // ! this function has to be called with the a read lock on the View Mutex !
  // ! return's true if the fs was modified and the caller should evt. store the modification to the config
  // -----------------------------------------

  if (!fs)
  return false;

  bool modified = false;
  eos::common::FileSystem::fs_snapshot_t snapshot;
  if (fs->SnapShotFileSystem(snapshot, false))
  {
    if (force || (!snapshot.mScanInterval))
    {
      // try to apply the default
      if (GetConfigMember("scaninterval").length())
      {
	fs->SetString("scaninterval", GetConfigMember("scaninterval").c_str());
	modified = true;
      }
    }
    if (force || (!snapshot.mGracePeriod))
    {
      // try to apply the default
      if (GetConfigMember("graceperiod").length())
      {
	fs->SetString("graceperiod", GetConfigMember("graceperiod").c_str());
	modified = true;
      }
    }
    if (force || (!snapshot.mDrainPeriod))
    {
      // try to apply the default
      if (GetConfigMember("drainperiod").length())
      {
	fs->SetString("drainperiod", GetConfigMember("drainperiod").c_str());
	modified = true;
      }
    }
    if (force || (!snapshot.mHeadRoom))
    {
      // try to apply the default
      if (GetConfigMember("headroom").length())
      {
	fs->SetString("headroom", GetConfigMember("headroom").c_str())
	;
	modified = true;
      }
    }
  }
  return modified;
}

/*----------------------------------------------------------------------------*/
void
FsSpace::ResetDraining ()
{
  // ---------------------------------------------------------------------------
  //! re-evaluates the drainnig states in all groups and resets the state
  // ------------------- -------------------------------------------------------
  eos_static_info("msg=\"reset drain state\" space=\"%s\"", mName.c_str());
  eos::common::RWMutexReadLock lock(FsView::gFsView.ViewMutex);
  // iterate over all groups in this space
  for (auto sgit = FsView::gFsView.mSpaceGroupView[mName].begin();
      sgit != FsView::gFsView.mSpaceGroupView[mName].end();
      sgit++)
  {
    bool setactive = false;
    std::string lGroup = (*sgit)->mName;

    FsGroup::const_iterator git;

    for (git = (*sgit)->begin();
	git != (*sgit)->end(); git++)
    {
      if (FsView::gFsView.mIdView.count(*git))
      {
	int drainstatus =
	(eos::common::FileSystem::GetDrainStatusFromString(
		FsView::gFsView.mIdView[*git]->GetString("stat.drain").c_str())
	);

	if ((drainstatus == eos::common::FileSystem::kDraining) ||
	    (drainstatus == eos::common::FileSystem::kDrainStalling))
	{
	  // if any mGroup filesystem is draining, all the others have
	  // to enable the pull for draining!
	  setactive = true;
	}
      }
    }
    // if the mGroup get's disabled we stop the draining
    if (FsView::gFsView.mGroupView[lGroup]->GetConfigMember("status") != "on")
    {
      setactive = false;
    }
    for (git = (*sgit)->begin();
	git != (*sgit)->end(); git++)
    {
      eos::mgm::FileSystem* fs = FsView::gFsView.mIdView[*git];
      if (fs)
      {
	if (setactive)
	{
	  if (fs->GetString("stat.drainer") != "on")
	  {
	    fs->SetString("stat.drainer", "on");
	  }
	}
	else
	{
	  if (fs->GetString("stat.drainer") != "off")
	  {
	    fs->SetString("stat.drainer", "off");
	  }
	}
	eos_static_info("fsid=%05d state=%s",fs->GetId(), fs->GetString("stat.drainer").c_str());
      }
    }
  }
}
#endif

EOSMGMNAMESPACE_END<|MERGE_RESOLUTION|>--- conflicted
+++ resolved
@@ -3152,16 +3152,8 @@
       }
       return find(param)->second;
     }
-<<<<<<< HEAD
+
     ~DoubleAggregatedStats()
-=======
-
-    //---------------------------------------------------------------------------------------
-    // "key=<key>:width=<width>:format=[slfo]"
-
-    bool alignleft = false;
-    if (formattags.count("format") && (formattags["format"].find("-") != std::string::npos))
->>>>>>> 2814e167
     {
       for(auto it=begin(); it!=end(); it++)
       delete it->second;
