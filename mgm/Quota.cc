--- conflicted
+++ resolved
@@ -1221,6 +1221,7 @@
   return (pMapQuota.count(path) != 0);
 }
 
+
 //------------------------------------------------------------------------------
 // Check if there is a SpaceQuota responsible for the given path
 //------------------------------------------------------------------------------
@@ -1758,8 +1759,8 @@
 		     unsigned long lid,
 		     std::vector<unsigned int>& alreadyused_filesystems,
 		     std::vector<unsigned int>& selected_filesystems,
-                     std::vector<std::string> *dataproxys,
-                     std::vector<std::string> *firewallentpts,
+		     std::vector<std::string> *dataproxys,
+		     std::vector<std::string> *firewallentpts,
 		     Scheduler::tPlctPolicy plctpolicy,
 		     const std::string& plctTrgGeotag,
 		     bool truncate,
@@ -1772,25 +1773,24 @@
   eos_static_debug("uid=%u gid=%u grouptag=%s place filesystems=%u", vid.uid,
 		   vid.gid, grouptag, nfilesystems);
 
-  // Check if quota enabled for current space
   if (FsView::gFsView.IsQuotaEnabled(space))
   {
-    eos::common::RWMutexReadLock rd_quota_lock(pMapMutex);
-    SpaceQuota* squota = GetResponsibleSpaceQuota(path);
+  eos::common::RWMutexReadLock rd_quota_lock(pMapMutex);
+  SpaceQuota* squota = GetResponsibleSpaceQuota(path);
 
     if (squota)
-    {
-      bool has_quota = false;
-      long long desired_vol = 1ll * nfilesystems * bookingsize;
-      has_quota = squota->CheckWriteQuota(vid.uid, vid.gid, desired_vol,
-					  nfilesystems);
-
-      if (!has_quota)
-      {
-	eos_static_debug("uid=%u gid=%u grouptag=%s place filesystems=%u "
-			 "has no quota left!", vid.uid, vid.gid, grouptag,
-			 nfilesystems);
-	return EDQUOT;
+  {
+    bool has_quota = false;
+    long long desired_vol = 1ll * nfilesystems * bookingsize;
+    has_quota = squota->CheckWriteQuota(vid.uid, vid.gid, desired_vol,
+                                        nfilesystems);
+
+    if (!has_quota)
+    {
+      eos_static_debug("uid=%u gid=%u grouptag=%s place filesystems=%u "
+                       "has no quota left!", vid.uid, vid.gid, grouptag,
+                       nfilesystems);
+      return EDQUOT;
       }
     }
   }
@@ -1808,16 +1808,10 @@
 
   // Call the scheduler implementation
   return Scheduler::FilePlacement(space, path, vid, grouptag, lid,
-<<<<<<< HEAD
                  alreadyused_filesystems, selected_filesystems, 
                  dataproxys, firewallentpts,
                  plctpolicy, plctTrgGeotag, truncate, 
                  forced_scheduling_group_index, bookingsize);
-=======
-				  alreadyused_filesystems,
-				  selected_filesystems, plctpolicy, plctTrgGeotag,
-				  truncate, forced_scheduling_group_index, bookingsize);
->>>>>>> 53a7db4d
 }
 
 //------------------------------------------------------------------------------
@@ -1831,8 +1825,8 @@
 		  std::string tried_cgi,
 		  unsigned long lid,
 		  std::vector<unsigned int>& locationsfs,
-                  std::vector<std::string> *dataproxys, //< if non NULL, schedule dataproxys for each fs if proxygroups are defined (empty string if not defined)
-                  std::vector<std::string> *firewallentpts, //< if non NULL, schedule a firewall entry point for each fs
+		  std::vector<std::string> *dataproxys, //< if non NULL, schedule dataproxys for each fs if proxygroups are defined (empty string if not defined)
+		  std::vector<std::string> *firewallentpts, //< if non NULL, schedule a firewall entry point for each fs
 		  unsigned long& fsindex,
 		  bool isRW,
 		  unsigned long long bookingsize,
@@ -1842,14 +1836,9 @@
 		  bool noIO)
 {
   return Scheduler::FileAccess(vid, forcedfsid, forcedspace, tried_cgi, lid,
-<<<<<<< HEAD
                                locationsfs, dataproxys, firewallentpts,
                                fsindex, isRW, bookingsize, unavailfs,
                                min_fsstatus, overridegeoloc, noIO);
-=======
-			       locationsfs, fsindex, isRW, bookingsize, unavailfs,
-			       min_fsstatus, overridegeoloc, noIO);
->>>>>>> 53a7db4d
 }
 
 //------------------------------------------------------------------------------
