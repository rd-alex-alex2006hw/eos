--- conflicted
+++ resolved
@@ -243,21 +243,12 @@
               if (fmd->hasLocation((unsigned short) fsid)) {
                 fmd->unlinkLocation((unsigned short) fsid);
                 fmd->removeLocation((unsigned short) fsid);
-<<<<<<< HEAD
 
                 try {
                   gOFS->eosView->updateFileStore(fmd.get());
+                  // this call is not needed, since it is just a new replica location
+                  // gOFS->FuseXCast(eos::common::FileId::FidToInode(fmd->getId()));
                 } catch (eos::MDException& e) {
-=======
-                try
-                {
-                  gOFS->eosView->updateFileStore(fmd);
-		  // this call is not be needed, since it is just a new replica location
- 		  // gOFS->FuseXCast(eos::common::FileId::FidToInode(fmd->getId()));
-                }
-                catch (eos::MDException &e)
-                {
->>>>>>> b909b4a4
                   errno = e.getErrno();
                   std::string errmsg = e.getMessage().str();
                   eos_thread_crit("msg=\"exception\" ec=%d emsg=\"%s\"\n",
@@ -289,21 +280,12 @@
               if (fmd->hasLocation((unsigned short) fsid)) {
                 fmd->unlinkLocation((unsigned short) fsid);
                 fmd->removeLocation((unsigned short) fsid);
-<<<<<<< HEAD
 
                 try {
                   gOFS->eosView->updateFileStore(fmd.get());
+                  // this call is not be needed, since it is just a new replica location
+                  //gOFS->FuseXCast(eos::common::FileId::FidToInode(fmd->getId()));
                 } catch (eos::MDException& e) {
-=======
-                try
-                {
-                  gOFS->eosView->updateFileStore(fmd);
-		  // this call is not be needed, since it is just a new replica location
-		  //gOFS->FuseXCast(eos::common::FileId::FidToInode(fmd->getId()));
-                }
-                catch (eos::MDException &e)
-                {
->>>>>>> b909b4a4
                   errno = e.getErrno();
                   std::string errmsg = e.getMessage().str();
                   eos_thread_crit("msg=\"exception\" ec=%d emsg=\"%s\"\n",
@@ -434,7 +416,6 @@
         }
 
         eos_thread_debug("commit: setting size to %llu", fmd->getSize());
-<<<<<<< HEAD
 
         try {
           gOFS->eosView->updateFileStore(fmd.get());
@@ -444,32 +425,16 @@
             // update parent mtime
             cmd->setMTimeNow();
             gOFS->eosView->updateContainerStore(cmd.get());
+
+            // Broadcast to the fusex network only if the change has been
+            // triggered outside the fusex client network e.g. xrdcp etc.
+            if (!fusex) {
+              gOFS->FuseXCast(cmd->getId());
+            }
+
             cmd->notifyMTimeChange(gOFS->eosDirectoryService);
           }
         } catch (eos::MDException& e) {
-=======
-        try
-        {
-          gOFS->eosView->updateFileStore(fmd);
-	  cmd = gOFS->eosDirectoryService->getContainerMD(cid);
-	  
-	  if (isUpdate && mtime)
-	  {
-	    // update parent mtime
-	    cmd->setMTimeNow();
-	    gOFS->eosView->updateContainerStore(cmd);
-	    // broadcast to the fusex network only if the change has been triggered outside 
-	    // the fusex client network e.g. xrdcp etc. 
-	    if (!fusex) 
-	    {
-	      gOFS->FuseXCast(cmd->getId());
-	    }
-	    cmd->notifyMTimeChange( gOFS->eosDirectoryService );
-	  }
-        }
-        catch (eos::MDException &e)
-        {
->>>>>>> b909b4a4
           errno = e.getErrno();
           std::string errmsg = e.getMessage().str();
           eos_thread_debug("msg=\"exception\" ec=%d emsg=\"%s\"\n",
@@ -553,10 +518,10 @@
                 dir->removeFile(atomic_path.GetName());
                 versionfmd->setName(version_path.GetName());
                 versionfmd->setContainerId(versiondir->getId());
-<<<<<<< HEAD
                 versiondir->addFile(versionfmd.get());
                 versiondir->setMTimeNow();
                 eosView->updateFileStore(versionfmd.get());
+                gOFS->FuseXCast(eos::common::FileId::FidToInode(versiondir->getId()));
                 // Update the ownership and mode of the new file to the original
                 // one
                 fmd->setCUid(versionfmd->getCUid());
@@ -564,15 +529,6 @@
                 fmd->setFlags(versionfmd->getFlags());
                 eosView->updateFileStore(fmd.get());
               } catch (eos::MDException& e) {
-=======
-                versiondir->addFile(versionfmd);
-		versiondir->setMTimeNow();
-                eosView->updateFileStore(versionfmd);
-		gOFS->FuseXCast(eos::common::FileId::FidToInode(versiondir->getId()));
-              }
-              catch (eos::MDException &e)
-              {
->>>>>>> b909b4a4
                 errno = e.getErrno();
                 eos_thread_err("msg=\"exception\" ec=%d emsg=\"%s\"\n",
                                e.getErrno(), e.getMessage().str().c_str());
