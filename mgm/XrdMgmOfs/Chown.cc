// ----------------------------------------------------------------------
// File: Chown.cc
// Author: Andreas-Joachim Peters - CERN
// ----------------------------------------------------------------------

/************************************************************************
 * EOS - the CERN Disk Storage System                                   *
 * Copyright (C) 2011 CERN/Switzerland                                  *
 *                                                                      *
 * This program is free software: you can redistribute it and/or modify *
 * it under the terms of the GNU General Public License as published by *
 * the Free Software Foundation, either version 3 of the License, or    *
 * (at your option) any later version.                                  *
 *                                                                      *
 * This program is distributed in the hope that it will be useful,      *
 * but WITHOUT ANY WARRANTY; without even the implied warranty of       *
 * MERCHANTABILITY or FITNESS FOR A PARTICULAR PURPOSE.  See the        *
 * GNU General Public License for more details.                         *
 *                                                                      *
 * You should have received a copy of the GNU General Public License    *
 * along with this program.  If not, see <http://www.gnu.org/licenses/>.*
 ************************************************************************/


// -----------------------------------------------------------------------
// This file is included source code in XrdMgmOfs.cc to make the code more
// transparent without slowing down the compilation time.
// -----------------------------------------------------------------------

/*----------------------------------------------------------------------------*/
int
XrdMgmOfs::_chown (const char *path,
                   uid_t uid,
                   gid_t gid,
                   XrdOucErrInfo &error,
                   eos::common::Mapping::VirtualIdentity &vid,
                   const char *ininfo)
/*----------------------------------------------------------------------------*/
/*
 * @brief change the owner of a file or directory
 *
 * @param path directory path to change
 * @param uid user id to set
 * @param gid group id to set
 * @param error error object
 * @param vid virtual identity of the client
 * @param ininfo CGI
 * @return SFS_OK on success otherwise SFS_ERROR
 *
 * Chown has only an internal implementation because XRootD does not support
 * this operation in the Ofs interface. root can alwasy run the operation.
 * Users with the admin role can run the operation. Normal users can run the operation
 * if they have the 'c' permissions in 'sys.acl'. File ownership can only be changed
 * with the root or admin role. If uid,gid=0xffffffff, we don't set the uid/group
 */
/*----------------------------------------------------------------------------*/

{
  static const char *epname = "chown";

  EXEC_TIMING_BEGIN("Chown");

  // ---------------------------------------------------------------------------
  eos::common::RWMutexWriteLock lock(gOFS->eosViewRWMutex);
  std::shared_ptr<eos::IContainerMD> cmd;
  std::shared_ptr<eos::IFileMD> fmd;
  errno = 0;
  gOFS->MgmStats.Add("Chown", vid.uid, vid.gid, 1);
  eos_info("path=%s uid=%u gid=%u", path, uid, gid);

  // try as a directory
  try
  {
    eos::IContainerMD::XAttrMap attrmap;
    eos::common::Path cPath(path);
    cmd = gOFS->eosView->getContainer(path);
    eos::common::Path pPath(gOFS->eosView->getUri(cmd.get()).c_str());
    eos::IContainerMD::XAttrMap::const_iterator it;
    // ACL and permission check
    Acl acl(pPath.GetParentPath(), error, vid, attrmap, false);
    cmd = gOFS->eosView->getContainer(path);

    if (((vid.uid) && (!eos::common::Mapping::HasUid(3, vid) &&
        !eos::common::Mapping::HasGid(4, vid)) &&
        !acl.CanChown()) ||
        ((vid.uid) && !acl.IsMutable()))

    {
      errno = EPERM;
    }
    else
    {
      if ( (unsigned int) uid != 0xffffffff) 
      {
	// Change the owner
	cmd->setCUid(uid);
      }

      if (((!vid.uid) || (vid.uid == 3) || (vid.gid == 4)) && ( (unsigned int)gid != 0xffffffff))
      {
        // Change the group
        cmd->setCGid(gid);
      }

      cmd->setCTimeNow();
<<<<<<< HEAD
      eosView->updateContainerStore(cmd.get());
=======
      eosView->updateContainerStore(cmd);
      gOFS->FuseXCast(cmd->getId());
>>>>>>> b909b4a4
      errno = 0;
    }
  }
  catch (eos::MDException &e)
  {
    errno = e.getErrno();
  }

  if (!cmd)
  {
    errno = 0;
    try
    {
      // Try as a file
      eos::common::Path cPath(path);
      cmd = gOFS->eosView->getContainer(cPath.GetParentPath());
      // Translate to path without symlinks
      std::string uri_cmd = eosView->getUri(cmd.get());
      cmd = eosView->getContainer(uri_cmd);
      eos::IQuotaNode* ns_quota = gOFS->eosView->getQuotaNode(cmd.get());

      if ((vid.uid) && (!vid.sudoer) && (vid.uid != 3) && (vid.gid != 4))
      {
        errno = EPERM;
      }
      else
      {
        fmd = gOFS->eosView->getFile(path);

        // Substract the file
        if (ns_quota)
          ns_quota->removeFile(fmd.get());

	// Change the owner
	if ( (unsigned int) uid != 0xffffffff) 
	  fmd->setCUid(uid);

	// Change the group
        if (!vid.uid && ((unsigned int) gid != 0xffffffff))
            fmd->setCGid(gid);

        // Re-add the file
        if (ns_quota)
          ns_quota->addFile(fmd.get());

        fmd->setCTimeNow();
        eosView->updateFileStore(fmd.get());
      }
    }
    catch (eos::MDException &e)
    {
      errno = e.getErrno();
    }
  }

  // ---------------------------------------------------------------------------
  if (cmd && (!errno))
  {
    EXEC_TIMING_END("Chmod");
    return SFS_OK;
  }

  return Emsg(epname, error, errno, "chown", path);
}
<|MERGE_RESOLUTION|>--- conflicted
+++ resolved
@@ -29,12 +29,12 @@
 
 /*----------------------------------------------------------------------------*/
 int
-XrdMgmOfs::_chown (const char *path,
-                   uid_t uid,
-                   gid_t gid,
-                   XrdOucErrInfo &error,
-                   eos::common::Mapping::VirtualIdentity &vid,
-                   const char *ininfo)
+XrdMgmOfs::_chown(const char* path,
+                  uid_t uid,
+                  gid_t gid,
+                  XrdOucErrInfo& error,
+                  eos::common::Mapping::VirtualIdentity& vid,
+                  const char* ininfo)
 /*----------------------------------------------------------------------------*/
 /*
  * @brief change the owner of a file or directory
@@ -56,10 +56,8 @@
 /*----------------------------------------------------------------------------*/
 
 {
-  static const char *epname = "chown";
-
+  static const char* epname = "chown";
   EXEC_TIMING_BEGIN("Chown");
-
   // ---------------------------------------------------------------------------
   eos::common::RWMutexWriteLock lock(gOFS->eosViewRWMutex);
   std::shared_ptr<eos::IContainerMD> cmd;
@@ -69,8 +67,7 @@
   eos_info("path=%s uid=%u gid=%u", path, uid, gid);
 
   // try as a directory
-  try
-  {
+  try {
     eos::IContainerMD::XAttrMap attrmap;
     eos::common::Path cPath(path);
     cmd = gOFS->eosView->getContainer(path);
@@ -81,47 +78,35 @@
     cmd = gOFS->eosView->getContainer(path);
 
     if (((vid.uid) && (!eos::common::Mapping::HasUid(3, vid) &&
-        !eos::common::Mapping::HasGid(4, vid)) &&
-        !acl.CanChown()) ||
-        ((vid.uid) && !acl.IsMutable()))
-
-    {
+                       !eos::common::Mapping::HasGid(4, vid)) &&
+         !acl.CanChown()) ||
+        ((vid.uid) && !acl.IsMutable())) {
       errno = EPERM;
-    }
-    else
-    {
-      if ( (unsigned int) uid != 0xffffffff) 
-      {
-	// Change the owner
-	cmd->setCUid(uid);
+    } else {
+      if ((unsigned int) uid != 0xffffffff) {
+        // Change the owner
+        cmd->setCUid(uid);
       }
 
-      if (((!vid.uid) || (vid.uid == 3) || (vid.gid == 4)) && ( (unsigned int)gid != 0xffffffff))
-      {
+      if (((!vid.uid) || (vid.uid == 3) || (vid.gid == 4)) &&
+          ((unsigned int)gid != 0xffffffff)) {
         // Change the group
         cmd->setCGid(gid);
       }
 
       cmd->setCTimeNow();
-<<<<<<< HEAD
       eosView->updateContainerStore(cmd.get());
-=======
-      eosView->updateContainerStore(cmd);
       gOFS->FuseXCast(cmd->getId());
->>>>>>> b909b4a4
       errno = 0;
     }
-  }
-  catch (eos::MDException &e)
-  {
+  } catch (eos::MDException& e) {
     errno = e.getErrno();
   }
 
-  if (!cmd)
-  {
+  if (!cmd) {
     errno = 0;
-    try
-    {
+
+    try {
       // Try as a file
       eos::common::Path cPath(path);
       cmd = gOFS->eosView->getContainer(cPath.GetParentPath());
@@ -130,43 +115,41 @@
       cmd = eosView->getContainer(uri_cmd);
       eos::IQuotaNode* ns_quota = gOFS->eosView->getQuotaNode(cmd.get());
 
-      if ((vid.uid) && (!vid.sudoer) && (vid.uid != 3) && (vid.gid != 4))
-      {
+      if ((vid.uid) && (!vid.sudoer) && (vid.uid != 3) && (vid.gid != 4)) {
         errno = EPERM;
-      }
-      else
-      {
+      } else {
         fmd = gOFS->eosView->getFile(path);
 
         // Substract the file
-        if (ns_quota)
+        if (ns_quota) {
           ns_quota->removeFile(fmd.get());
+        }
 
-	// Change the owner
-	if ( (unsigned int) uid != 0xffffffff) 
-	  fmd->setCUid(uid);
+        // Change the owner
+        if ((unsigned int) uid != 0xffffffff) {
+          fmd->setCUid(uid);
+        }
 
-	// Change the group
-        if (!vid.uid && ((unsigned int) gid != 0xffffffff))
-            fmd->setCGid(gid);
+        // Change the group
+        if (!vid.uid && ((unsigned int) gid != 0xffffffff)) {
+          fmd->setCGid(gid);
+        }
 
         // Re-add the file
-        if (ns_quota)
+        if (ns_quota) {
           ns_quota->addFile(fmd.get());
+        }
 
         fmd->setCTimeNow();
         eosView->updateFileStore(fmd.get());
       }
-    }
-    catch (eos::MDException &e)
-    {
+    } catch (eos::MDException& e) {
       errno = e.getErrno();
     }
   }
 
   // ---------------------------------------------------------------------------
-  if (cmd && (!errno))
-  {
+  if (cmd && (!errno)) {
     EXEC_TIMING_END("Chmod");
     return SFS_OK;
   }
