// ----------------------------------------------------------------------
// File: Remdir.cc
// Author: Andreas-Joachim Peters - CERN
// ----------------------------------------------------------------------

/************************************************************************
 * EOS - the CERN Disk Storage System                                   *
 * Copyright (C) 2011 CERN/Switzerland                                  *
 *                                                                      *
 * This program is free software: you can redistribute it and/or modify *
 * it under the terms of the GNU General Public License as published by *
 * the Free Software Foundation, either version 3 of the License, or    *
 * (at your option) any later version.                                  *
 *                                                                      *
 * This program is distributed in the hope that it will be useful,      *
 * but WITHOUT ANY WARRANTY; without even the implied warranty of       *
 * MERCHANTABILITY or FITNESS FOR A PARTICULAR PURPOSE.  See the        *
 * GNU General Public License for more details.                         *
 *                                                                      *
 * You should have received a copy of the GNU General Public License    *
 * along with this program.  If not, see <http://www.gnu.org/licenses/>.*
 ************************************************************************/


// -----------------------------------------------------------------------
// This file is included source code in XrdMgmOfs.cc to make the code more
// transparent without slowing down the compilation time.
// -----------------------------------------------------------------------

/*----------------------------------------------------------------------------*/
int
XrdMgmOfs::remdir(const char* inpath,
                  XrdOucErrInfo& error,
                  const XrdSecEntity* client,
                  const char* ininfo)
/*----------------------------------------------------------------------------*/
/*
 * @brief delete a directory from the namespace
 *
 * @param inpath directory to delete
 * @param error error object
 * @param client XRootD authentication object
 * @param ininfo CGI
 * @return SFS_OK on success otherwise SFS_ERROR
 *
 */
/*----------------------------------------------------------------------------*/
{
  static const char* epname = "remdir";
  const char* tident = error.getErrUser();
  eos::common::Mapping::VirtualIdentity vid;
  EXEC_TIMING_BEGIN("IdMap");
  eos::common::Mapping::IdMap(client, ininfo, tident, vid);
  EXEC_TIMING_END("IdMap");
  NAMESPACEMAP;
  BOUNCE_ILLEGAL_NAMES;
  XrdOucEnv remdir_Env(ininfo);
  AUTHORIZE(client, &remdir_Env, AOP_Delete, "remove", inpath, error);
  gOFS->MgmStats.Add("IdMap", vid.uid, vid.gid, 1);
  BOUNCE_NOT_ALLOWED;
  ACCESSMODE_W;
  MAYSTALL;
  MAYREDIRECT;
  return _remdir(path, error, vid, ininfo);
}

/*----------------------------------------------------------------------------*/
int
XrdMgmOfs::_remdir(const char* path,
                   XrdOucErrInfo& error,
                   eos::common::Mapping::VirtualIdentity& vid,
                   const char* ininfo,
                   bool simulate)
/*----------------------------------------------------------------------------*/
/*
 * @brief delete a directory from the namespace
 *
 * @param inpath directory to delete
 * @param error error object
 * @param vid virtual identity of the client
 * @param ininfo CGI
 * @return SFS_OK on success otherwise SFS_ERROR
 *
 * We support a special ACL to forbid deletion if it would be allowed by the
 * normal POSIX settings (ACL !d flag).
 */
/*----------------------------------------------------------------------------*/

{
  static const char* epname = "remdir";
  errno = 0;
  eos_info("path=%s", path);
  EXEC_TIMING_BEGIN("RmDir");
  gOFS->MgmStats.Add("RmDir", vid.uid, vid.gid, 1);
  std::shared_ptr<eos::IContainerMD> dhpar;
  std::shared_ptr<eos::IContainerMD> dh;
  eos::common::Path cPath(path);
  eos::IContainerMD::XAttrMap attrmap;
  // Make sure this is not a quota node
  std::string qpath = path;

  if (qpath[qpath.length() - 1] != '/') {
    qpath += '/';
  }

  if (Quota::Exists(qpath)) {
    errno = EBUSY;
    return Emsg(epname, error, errno, "rmdir - this is a quota node",
                qpath.c_str());
  }

  // ---------------------------------------------------------------------------
<<<<<<< HEAD
  eos::common::RWMutexWriteLock lock(gOFS->eosViewRWMutex);
=======
  gOFS->eosVieRWMutex.Lock();

>>>>>>> c446be32
  std::string aclpath;

  try {
    dh = gOFS->eosView->getContainer(path);
    eos::common::Path pPath(gOFS->eosView->getUri(dh.get()).c_str());
    dhpar = gOFS->eosView->getContainer(pPath.GetParentPath());
    aclpath = pPath.GetParentPath();
  } catch (eos::MDException& e) {
    dh.reset();
    dhpar.reset();
    errno = e.getErrno();
    eos_debug("msg=\"exception\" ec=%d emsg=\"%s\"\n",
              e.getErrno(), e.getMessage().str().c_str());
  }

  // check existence
  if (!dh) {
    errno = ENOENT;
    gOFS->eosViewRWMutex->UnLock();
    return Emsg(epname, error, errno, "rmdir", path);
  }

  // ACL and permission check
  Acl acl(aclpath.c_str(), error, vid, attrmap, false);

  if (vid.uid && !acl.IsMutable()) {
    errno = EPERM;
    gOFS->eosViewRWMutex->UnLock();
    return Emsg(epname, error, EPERM, "rmdir - immutable", path);
  }

  if (ininfo) {
    XrdOucEnv env_info(ininfo);

    if (env_info.Get("mgm.option")) {
      XrdOucString option = env_info.Get("mgm.option");
<<<<<<< HEAD
=======
      if (option == "r")
      {
	// this is an recursive delete, need to unlock before calling the proc function
	gOFS->eosViewRWMutex->UnLock();

	ProcCommand cmd;
	XrdOucString info = "mgm.cmd=rm&mgm.option=r&mgm.path=";
	info += path;
>>>>>>> c446be32

      if (option == "r") {
        // this is an recursive delete
        ProcCommand cmd;
        XrdOucString info = "mgm.cmd=rm&mgm.option=r&mgm.path=";
        info += path;
        cmd.open("/proc/user", info.c_str(), vid, &error);
        cmd.close();
        int rc = cmd.GetRetc();

        if (rc) {
          return Emsg(epname, error, rc, "rmdir", path);
        }

        return SFS_OK;
      }
    }
  }

  bool stdpermcheck = false;
  bool aclok = false;

  if (acl.HasAcl()) {
    if ((dh->getCUid() != vid.uid) &&
        (vid.uid) && // not the root user
        (vid.uid != 3) && // not the admin user
        (vid.gid != 4) && // not the admin group
        (acl.CanNotDelete())) {
      // deletion is explicitly forbidden
      errno = EPERM;
      gOFS->eosViewRWMutex->UnLock();
      return Emsg(epname, error, EPERM, "rmdir by ACL", path);
    }

    if ((!acl.CanWrite())) {
      // we have to check the standard permissions
      stdpermcheck = true;
    } else {
      aclok = true;
    }
  } else {
    stdpermcheck = true;
  }

  // Check permissions
  bool permok = stdpermcheck ? (dhpar ? (dhpar->access(vid.uid, vid.gid,
                                         X_OK | W_OK)) : false) : aclok;

  if (!permok) {
    errno = EPERM;
    gOFS->eosViewRWMutex->UnLock();
    return Emsg(epname, error, errno, "rmdir", path);
  }

  if ((dh->getFlags() && eos::QUOTA_NODE_FLAG) && (vid.uid)) {
    errno = EADDRINUSE;
    eos_err("%s is a quota node - deletion canceled", path);
    gOFS->eosViewRWMutex->UnLock();
    return Emsg(epname, error, errno, "rmdir - this is a quota node", path);
  }

  if (!simulate) {
    try {
      // update the in-memory modification time of the parent directory
      if (dhpar) {
        dhpar->setMTimeNow();
        dhpar->notifyMTimeChange(gOFS->eosDirectoryService);
        eosView->updateContainerStore(dhpar.get());
      }

      eosView->removeContainer(path);
    } catch (eos::MDException& e) {
      errno = e.getErrno();
      eos_debug("msg=\"exception\" ec=%d emsg=\"%s\"\n",
                e.getErrno(), e.getMessage().str().c_str());
    }
  }
  gOFS->eosViewRWMutex->UnLock();

  EXEC_TIMING_END("RmDir");

  if (errno) {
    return Emsg(epname, error, errno, "rmdir", path);
  } else {
    return SFS_OK;
  }
}<|MERGE_RESOLUTION|>--- conflicted
+++ resolved
@@ -109,13 +109,7 @@
                 qpath.c_str());
   }
 
-  // ---------------------------------------------------------------------------
-<<<<<<< HEAD
-  eos::common::RWMutexWriteLock lock(gOFS->eosViewRWMutex);
-=======
-  gOFS->eosVieRWMutex.Lock();
-
->>>>>>> c446be32
+  gOFS->eosViewRWMutex->Lock();
   std::string aclpath;
 
   try {
@@ -152,20 +146,10 @@
 
     if (env_info.Get("mgm.option")) {
       XrdOucString option = env_info.Get("mgm.option");
-<<<<<<< HEAD
-=======
-      if (option == "r")
-      {
-	// this is an recursive delete, need to unlock before calling the proc function
-	gOFS->eosViewRWMutex->UnLock();
-
-	ProcCommand cmd;
-	XrdOucString info = "mgm.cmd=rm&mgm.option=r&mgm.path=";
-	info += path;
->>>>>>> c446be32
 
       if (option == "r") {
-        // this is an recursive delete
+        // Recursive delete - need to unlock before calling the proc function
+        gOFS->eosViewRWMutex->UnLock();
         ProcCommand cmd;
         XrdOucString info = "mgm.cmd=rm&mgm.option=r&mgm.path=";
         info += path;
@@ -240,8 +224,8 @@
                 e.getErrno(), e.getMessage().str().c_str());
     }
   }
+
   gOFS->eosViewRWMutex->UnLock();
-
   EXEC_TIMING_END("RmDir");
 
   if (errno) {
