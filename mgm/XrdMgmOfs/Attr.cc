// ----------------------------------------------------------------------
// File: Attr.cc
// Author: Andreas-Joachim Peters - CERN
// ----------------------------------------------------------------------

/************************************************************************
 * EOS - the CERN Disk Storage System                                   *
 * Copyright (C) 2011 CERN/Switzerland                                  *
 *                                                                      *
 * This program is free software: you can redistribute it and/or modify *
 * it under the terms of the GNU General Public License as published by *
 * the Free Software Foundation, either version 3 of the License, or    *
 * (at your option) any later version.                                  *
 *                                                                      *
 * This program is distributed in the hope that it will be useful,      *
 * but WITHOUT ANY WARRANTY; without even the implied warranty of       *
 * MERCHANTABILITY or FITNESS FOR A PARTICULAR PURPOSE.  See the        *
 * GNU General Public License for more details.                         *
 *                                                                      *
 * You should have received a copy of the GNU General Public License    *
 * along with this program.  If not, see <http://www.gnu.org/licenses/>.*
 ************************************************************************/


// -----------------------------------------------------------------------
// This file is included source code in XrdMgmOfs.cc to make the code more
// transparent without slowing down the compilation time.
// -----------------------------------------------------------------------

/*----------------------------------------------------------------------------*/
int
XrdMgmOfs::attr_ls (const char *inpath,
                    XrdOucErrInfo &error,
                    const XrdSecEntity *client,
                    const char *ininfo,
                    eos::ContainerMD::XAttrMap & map)
/*----------------------------------------------------------------------------*/
/*
 * @brief list extended attributes for a given file/directory
 *
 * @param inpath file/directory name to list attributes
 * @param error error object
 * @param client XRootD authentication object
 * @param ininfo CGI
 * @param map return object with the extended attribute key-value map
 *
 * @return SFS_OK if success otherwise SFS_ERROR
 *
 * See _attr_ls for details on the internals.
 */
/*----------------------------------------------------------------------------*/
{

  static const char *epname = "attr_ls";
  const char *tident = error.getErrUser();

  // use a thread private vid
  eos::common::Mapping::VirtualIdentity vid;

  NAMESPACEMAP;
  BOUNCE_ILLEGAL_NAMES;

  XrdOucEnv access_Env(info);

  AUTHORIZE(client, &access_Env, AOP_Stat, "access", inpath, error);

  EXEC_TIMING_BEGIN("IdMap");
  eos::common::Mapping::IdMap(client, info, tident, vid);
  EXEC_TIMING_END("IdMap");

  gOFS->MgmStats.Add("IdMap", vid.uid, vid.gid, 1);

  BOUNCE_NOT_ALLOWED;

  return _attr_ls(path, error, vid, info, map);
}

/*----------------------------------------------------------------------------*/
int
XrdMgmOfs::attr_set (const char *inpath,
                     XrdOucErrInfo &error,
                     const XrdSecEntity *client,
                     const char *ininfo,
                     const char *key,
                     const char *value)
/*----------------------------------------------------------------------------*/
/*
 * @brief set an extended attribute for a given file/directory to key=value
 *
 * @param inpath file/directory name to set attribute
 * @param error error object
 * @param client XRootD authentication object
 * @param ininfo CGI
 * @param key key to set
 * @param value value to set for key
 *
 * @return SFS_OK if success otherwise SFS_ERROR
 *
 * See _attr_set for details on the internals.
 */
/*----------------------------------------------------------------------------*/
{

  static const char *epname = "attr_set";
  const char *tident = error.getErrUser();
  // use a thread private vid
  eos::common::Mapping::VirtualIdentity vid;

  NAMESPACEMAP;
  BOUNCE_ILLEGAL_NAMES;

  XrdOucEnv access_Env(info);

  AUTHORIZE(client, &access_Env, AOP_Update, "update", inpath, error);

  EXEC_TIMING_BEGIN("IdMap");
  eos::common::Mapping::IdMap(client, info, tident, vid);
  EXEC_TIMING_END("IdMap");

  gOFS->MgmStats.Add("IdMap", vid.uid, vid.gid, 1);

  BOUNCE_NOT_ALLOWED;

  return _attr_set(path, error, vid, info, key, value);
}

/*----------------------------------------------------------------------------*/
int
XrdMgmOfs::attr_get (const char *inpath,
                     XrdOucErrInfo &error,
                     const XrdSecEntity *client,
                     const char *ininfo,
                     const char *key,
                     XrdOucString & value)
/*----------------------------------------------------------------------------*/
/*
 * @brief get an extended attribute for a given file/directory by key
 *
 * @param inpath file/directory name to get attribute
 * @param error error object
 * @param client XRootD authentication object
 * @param ininfo CGI
 * @param key key to retrieve
 * @param value variable to store the value
 *
 * @return SFS_OK if success otherwise SFS_ERROR
 *
 * See _attr_get for details on the internals.
 */
/*----------------------------------------------------------------------------*/
{

  static const char *epname = "attr_get";
  const char *tident = error.getErrUser();
  // use a thread private vid
  eos::common::Mapping::VirtualIdentity vid;


  NAMESPACEMAP;
  BOUNCE_ILLEGAL_NAMES;

  XrdOucEnv access_Env(info);

  AUTHORIZE(client, &access_Env, AOP_Stat, "access", inpath, error);

  EXEC_TIMING_BEGIN("IdMap");
  eos::common::Mapping::IdMap(client, info, tident, vid);
  EXEC_TIMING_END("IdMap");

  gOFS->MgmStats.Add("IdMap", vid.uid, vid.gid, 1);

  BOUNCE_NOT_ALLOWED;

  return _attr_get(path, error, vid, info, key, value);
}

/*----------------------------------------------------------------------------*/
int
XrdMgmOfs::attr_rem (const char *inpath,
                     XrdOucErrInfo &error,
                     const XrdSecEntity *client,
                     const char *ininfo,
                     const char *key)
/*----------------------------------------------------------------------------*/
/*
 * @brief delete an extended attribute for a given file/directory by key
 *
 * @param inpath file/directory name to delete attribute
 * @param error error object
 * @param client XRootD authentication object
 * @param ininfo CGI
 * @param key key to delete
 *
 * @return SFS_OK if success otherwise SFS_ERROR
 *
 * See _attr_rem for details on the internals.
 */
/*----------------------------------------------------------------------------*/
{

  static const char *epname = "attr_rm";
  const char *tident = error.getErrUser();
  // use a thread private vid
  eos::common::Mapping::VirtualIdentity vid;

  NAMESPACEMAP;

  BOUNCE_ILLEGAL_NAMES;

  XrdOucEnv access_Env(info);

  AUTHORIZE(client, &access_Env, AOP_Delete, "delete", inpath, error);

  EXEC_TIMING_BEGIN("IdMap");
  eos::common::Mapping::IdMap(client, info, tident, vid);
  EXEC_TIMING_END("IdMap");

  gOFS->MgmStats.Add("IdMap", vid.uid, vid.gid, 1);

  BOUNCE_NOT_ALLOWED;

  return _attr_rem(path, error, vid, info, key);
}

/*----------------------------------------------------------------------------*/
int
XrdMgmOfs::_attr_ls (const char *path,
                     XrdOucErrInfo &error,
                     eos::common::Mapping::VirtualIdentity &vid,
                     const char *info,
                     eos::ContainerMD::XAttrMap & map,
                     bool lock,
                     bool links)
/*----------------------------------------------------------------------------*/
/*
 * @brief list extended attributes for a given file/directory
 *
 * @param path file/directory name to list attributes
 * @param error error object
 * @param vid virtual identity of the client
 * @param info CGI
 * @param map return object with the extended attribute key-value map
 *
 * @return SFS_OK if success otherwise SFS_ERROR
 *
 * Normal unix permissions R_OK & X_OK are needed to list attributes.
 */
/*----------------------------------------------------------------------------*/
{
  static const char *epname = "attr_ls";
  eos::ContainerMD *dh = 0;
  eos::FileMD *fmd = 0;
  errno = 0;

  EXEC_TIMING_BEGIN("AttrLs");

  gOFS->MgmStats.Add("AttrLs", vid.uid, vid.gid, 1);

  // ---------------------------------------------------------------------------
  if (lock)
    gOFS->eosViewRWMutex.LockRead();

  try
  {
    dh = gOFS->eosView->getContainer(path);
    eos::ContainerMD::XAttrMap::const_iterator it;
    for (it = dh->attributesBegin(); it != dh->attributesEnd(); ++it)
    {
      map[it->first] = it->second;
    }
  }
  catch (eos::MDException &e)
  {
    dh = 0;
    errno = e.getErrno();
    eos_debug("msg=\"exception\" ec=%d emsg=\"%s\"\n", e.getErrno(), e.getMessage().str().c_str());
  }

  if (!dh)
  {
    try
    {
      fmd = gOFS->eosView->getFile(path);
      eos::FileMD::XAttrMap::const_iterator it;
      for (it = fmd->attributesBegin(); it != fmd->attributesEnd(); ++it)
      {
        map[it->first] = it->second;
      }
      errno = 0;
    }
    catch (eos::MDException &e)
    {
      fmd = 0;
      errno = e.getErrno();
      eos_debug("msg=\"exception\" ec=%d emsg=\"%s\"\n", e.getErrno(), e.getMessage().str().c_str());
    }
  }

  // check for attribute references
  if (map.count("sys.attr.link"))
  {
    try
    {
      dh = gOFS->eosView->getContainer(map["sys.attr.link"]);
      eos::ContainerMD::XAttrMap::const_iterator it;
      for (it = dh->attributesBegin(); it != dh->attributesEnd(); ++it)
      {
        XrdOucString key = it->first.c_str();
        if (links)
          key.replace("sys.", "sys.link.");

        if (!map.count(it->first))
          map[key.c_str()] = it->second;
      }
    }
    catch (eos::MDException &e)
    {
      dh = 0;
      errno = e.getErrno();
      eos_debug("msg=\"exception\" ec=%d emsg=\"%s\"\n", e.getErrno(), e.getMessage().str().c_str());
    }
  }

  if (lock)
    gOFS->eosViewRWMutex.UnLockRead();

  EXEC_TIMING_END("AttrLs");

  if (errno)
    return Emsg(epname, error, errno, "list attributes", path);

  return SFS_OK;
}

/*----------------------------------------------------------------------------*/
int
XrdMgmOfs::_attr_set (const char *path,
                      XrdOucErrInfo &error,
                      eos::common::Mapping::VirtualIdentity &vid,
                      const char *info,
                      const char *key,
                      const char *value)
/*----------------------------------------------------------------------------*/
/*
 * @brief set an extended attribute for a given directory with key=value
 *
 * @param path directory name to set attribute
 * @param error error object
 * @param vid virtual identity of the client
 * @param info CGI
 * @param key key to set
 * @param value value for key
 *
 * @return SFS_OK if success otherwise SFS_ERROR
 *
 * Only the owner of a directory can set extended attributes with user prefix.
 * sys prefix attributes can be set only by sudo'ers or root.
 */
/*----------------------------------------------------------------------------*/
{
  static const char *epname = "attr_set";
  eos::ContainerMD *dh = 0;
  eos::FileMD *fmd = 0;

  errno = 0;

  EXEC_TIMING_BEGIN("AttrSet");

  gOFS->MgmStats.Add("AttrSet", vid.uid, vid.gid, 1);

  if (!key || !value)
    return Emsg(epname, error, EINVAL, "set attribute", path);

  std::string vpath = path;
  if (vpath.find(EOS_COMMON_PATH_VERSION_PREFIX) != std::string::npos)
  {
    // if never put any attribute on version directories
    errno = 0;
    return SFS_OK;
  }

  // ---------------------------------------------------------------------------
  eos::common::RWMutexWriteLock lock(gOFS->eosViewRWMutex);
  try
  {
    dh = gOFS->eosView->getContainer(path);
    XrdOucString Key = key;
    if (Key.beginswith("sys.") && ((!vid.sudoer) && (vid.uid)))
      errno = EPERM;
    else
    {
      // check permissions in case of user attributes
      if (dh && Key.beginswith("user.") && (vid.uid != dh->getCUid())
          && (!vid.sudoer))
      {
        errno = EPERM;
      }
      else
      {
        // check format of acl
        if (Key.beginswith("user.acl") || Key.beginswith("sys.acl"))
        {
          if (!Acl::IsValid(value, error, Key.beginswith("sys.acl")))
          {
            errno = EINVAL;
            return SFS_ERROR;
          }
        }
<<<<<<< HEAD
        XrdOucString val64 = value;
        XrdOucString val;
        eos::common::SymKey::DeBase64(val64, val);
=======

        XrdOucString val64 = value;
        XrdOucString val;
        eos::common::SymKey::DeBase64(val64, val);

>>>>>>> 25e661ff
        dh->setAttribute(key, val.c_str());
        dh->setMTimeNow();
        dh->notifyMTimeChange(gOFS->eosDirectoryService);
        eosView->updateContainerStore(dh);
        errno = 0;
      }
    }
  }
  catch (eos::MDException &e)
  {
    dh = 0;
    errno = e.getErrno();
    eos_debug("msg=\"exception\" ec=%d emsg=\"%s\"\n",
              e.getErrno(), e.getMessage().str().c_str());
  }

  if (!dh)
  {
    try
    {
      fmd = gOFS->eosView->getFile(path);
      XrdOucString Key = key;
      if (Key.beginswith("sys.") && ((!vid.sudoer) && (vid.uid)))
        errno = EPERM;
      else
      {
        // check permissions in case of user attributes
        if (fmd && Key.beginswith("user.") && (vid.uid != fmd->getCUid())
            && (!vid.sudoer))
        {
          errno = EPERM;
        }
        else
	{
	  XrdOucString val64 = value;
	  XrdOucString val;
	  eos::common::SymKey::DeBase64(val64, val);
<<<<<<< HEAD
          fmd->setAttribute(key, val.c_str());
          fmd->setMTimeNow();
          eosView->updateFileStore(fmd);
          errno = 0;
        }
=======

	  fmd->setAttribute(key, val.c_str());
	  fmd->setMTimeNow();
	  eosView->updateFileStore(fmd);
	  errno = 0;
	}
>>>>>>> 25e661ff
      }
    }
    catch (eos::MDException &e)
    {
      fmd = 0;
      errno = e.getErrno();
      eos_debug("msg=\"exception\" ec=%d emsg=\"%s\"\n",
                e.getErrno(), e.getMessage().str().c_str());
    }
  }

  EXEC_TIMING_END("AttrSet");

  if (errno)
    return Emsg(epname, error, errno, "set attributes", path);

  return SFS_OK;
}

/*----------------------------------------------------------------------------*/
int
XrdMgmOfs::_attr_get (const char *path,
                      XrdOucErrInfo &error,
                      eos::common::Mapping::VirtualIdentity &vid,
                      const char *info,
                      const char *key,
                      XrdOucString &value,
                      bool islocked)
/*----------------------------------------------------------------------------*/
/*
 * @brief get an extended attribute for a given directory by key
 *
 * @param path directory name to get attribute
 * @param error error object
 * @param vid virtual identity of the client
 * @param info CGI
 * @param key key to get
 * @param value value returned
 *
 * @return SFS_OK if success otherwise SFS_ERROR
 *
 * Normal POSIX R_OK & X_OK permissions are required to retrieve a key.
 */
/*----------------------------------------------------------------------------*/
{
  static const char *epname = "attr_get";
  eos::ContainerMD *dh = 0;
  eos::FileMD *fmd = 0;
  errno = 0;

  EXEC_TIMING_BEGIN("AttrGet");

  gOFS->MgmStats.Add("AttrGet", vid.uid, vid.gid, 1);

  if (!key)
    return Emsg(epname, error, EINVAL, "get attribute", path);

  value = "";
  XrdOucString link;

  bool b64=false;

  if (info)
  {
    XrdOucEnv env(info);
    if (env.Get("eos.attr.val.encoding") && (std::string(env.Get("eos.attr.val.encoding")) == "base64"))
    {
      b64=true;
    }
  }

  // ---------------------------------------------------------------------------
  if (!islocked) gOFS->eosViewRWMutex.LockRead();
  try
  {
    dh = gOFS->eosView->getContainer(path);
    value = (dh->getAttribute(key)).c_str();
  }
  catch (eos::MDException &e)
  {
    errno = e.getErrno();
    eos_debug("msg=\"exception\" ec=%d emsg=\"%s\"\n",
              e.getErrno(), e.getMessage().str().c_str());
  }

  if (dh && errno)
  {
    // try linked attributes
    try
    {
      std::string lkey = "sys.attr.link";
      link = (dh->getAttribute(lkey)).c_str();
      dh = gOFS->eosView->getContainer(link.c_str());
      value = (dh->getAttribute(key)).c_str();
      errno = 0;
    }
    catch (eos::MDException &e)
    {
      dh = 0;
      errno = e.getErrno();
      eos_debug("msg=\"exception\" ec=%d emsg=\"%s\"\n",
                e.getErrno(), e.getMessage().str().c_str());
    }
  }

  if (!dh)
  {
    try
    {
      fmd = gOFS->eosView->getFile(path);
      value = (fmd->getAttribute(key)).c_str();
      errno = 0;
    }
    catch (eos::MDException &e)
    {
      errno = e.getErrno();
      eos_debug("msg=\"exception\" ec=%d emsg=\"%s\"\n",
                e.getErrno(), e.getMessage().str().c_str());
    }
  }

  if (!islocked) gOFS->eosViewRWMutex.UnLockRead();

  // we always decode attributes here, even if they are stored as base64:

  XrdOucString val64=value;
  eos::common::SymKey::DeBase64(val64, value);

  if (b64)
  {
    // on request do base64 encoding                                                                                                                                                                                                                                                               
    XrdOucString nb64 = value;
    eos::common::SymKey::Base64(nb64, value);
  }

  EXEC_TIMING_END("AttrGet");

  if (errno)
    return Emsg(epname, error, errno, "get attributes", path);
  ;

  return SFS_OK;
}

/*----------------------------------------------------------------------------*/
int
XrdMgmOfs::_attr_rem (const char *path,
                      XrdOucErrInfo &error,
                      eos::common::Mapping::VirtualIdentity &vid,
                      const char *info,
                      const char *key)
/*----------------------------------------------------------------------------*/
/*
 * @brief delete an extended attribute for a given file/directory by key
 *
 * @param path directory name to set attribute
 * @param error error object
 * @param vid virtual identity of the client
 * @param info CGI
 * @param key key to delete
 *
 * @return SFS_OK if success otherwise SFS_ERROR
 *
 * Only the owner of a directory can delete an extended attributes with user prefix.
 * sys prefix attributes can be deleted only by sudo'ers or root.
 */
/*----------------------------------------------------------------------------*/
{
  static const char *epname = "attr_rm";
  eos::ContainerMD *dh = 0;
  eos::FileMD *fmd = 0;

  errno = 0;

  EXEC_TIMING_BEGIN("AttrRm");

  gOFS->MgmStats.Add("AttrRm", vid.uid, vid.gid, 1);

  if (!key)
    return Emsg(epname, error, EINVAL, "delete attribute", path);

  // ---------------------------------------------------------------------------
  eos::common::RWMutexWriteLock lock(gOFS->eosViewRWMutex);
  try
  {
    dh = gOFS->eosView->getContainer(path);
    XrdOucString Key = key;
    if (Key.beginswith("sys.") && ((!vid.sudoer) && (vid.uid)))
      errno = EPERM;
    else
    {
      // TODO: REVIEW: check permissions
      if (dh && (!dh->access(vid.uid, vid.gid, X_OK | W_OK)))
      {
        errno = EPERM;
      }
      else
      {
        if (dh->hasAttribute(key))
        {
          dh->removeAttribute(key);
          eosView->updateContainerStore(dh);
        }
        else
        {
          errno = ENODATA;
        }
      }
    }
  }
  catch (eos::MDException &e)
  {
    dh = 0;
    errno = e.getErrno();
    eos_debug("msg=\"exception\" ec=%d emsg=\"%s\"\n", e.getErrno(), e.getMessage().str().c_str());
  }

  if (!dh)
  {
    try
    {
      fmd = gOFS->eosView->getFile(path);
      XrdOucString Key = key;
      if (Key.beginswith("sys.") && ((!vid.sudoer) && (vid.uid)))
        errno = EPERM;
      else
      {
        // check permissions
        if (vid.uid && (fmd->getCUid() != vid.uid))
        {
          // TODO: REVIEW: only owner can set file attributes
          errno = EPERM;
        }
        else
        {
          if (fmd->hasAttribute(key))
          {
            fmd->removeAttribute(key);
            eosView->updateFileStore(fmd);
            errno = 0;
          }
          else
          {
            errno = ENODATA;
          }
        }
      }
    }
    catch (eos::MDException &e)
    {
      dh = 0;
      errno = e.getErrno();
      eos_debug("msg=\"exception\" ec=%d emsg=\"%s\"\n", e.getErrno(), e.getMessage().str().c_str());
    }
  }


  EXEC_TIMING_END("AttrRm");

  if (errno)
    return Emsg(epname, error, errno, "remove attribute", path);

  return SFS_OK;
}

/*----------------------------------------------------------------------------*/
int
XrdMgmOfs::_attr_clear (const char *path,
                        XrdOucErrInfo &error,
                        eos::common::Mapping::VirtualIdentity &vid,
                        const char *info)
/*----------------------------------------------------------------------------*/
/*
 * @brief clear all  extended attribute for a given file/directory
 *
 * @param path directory name to set attribute
 * @param error error object
 * @param vid virtual identity of the client
 * @param info CGI
 *
 * @return SFS_OK if success otherwise SFS_ERROR
 *
 * Only the owner of a directory can delete extended attributes with user prefix.
 * sys prefix attributes can be deleted only by sudo'ers or root.
 */
/*----------------------------------------------------------------------------*/
{
  eos::ContainerMD::XAttrMap map;

  if (_attr_ls(path, error, vid, info, map))
  {
    return SFS_ERROR;
  }

  int success = SFS_OK;
  for (auto it = map.begin(); it != map.end(); ++it)
  {

    success |= _attr_rem(path, error, vid, info, it->first.c_str());
  }
  return success;
}<|MERGE_RESOLUTION|>--- conflicted
+++ resolved
@@ -406,17 +406,10 @@
             return SFS_ERROR;
           }
         }
-<<<<<<< HEAD
         XrdOucString val64 = value;
         XrdOucString val;
         eos::common::SymKey::DeBase64(val64, val);
-=======
-
-        XrdOucString val64 = value;
-        XrdOucString val;
-        eos::common::SymKey::DeBase64(val64, val);
-
->>>>>>> 25e661ff
+
         dh->setAttribute(key, val.c_str());
         dh->setMTimeNow();
         dh->notifyMTimeChange(gOFS->eosDirectoryService);
@@ -454,20 +447,11 @@
 	  XrdOucString val64 = value;
 	  XrdOucString val;
 	  eos::common::SymKey::DeBase64(val64, val);
-<<<<<<< HEAD
           fmd->setAttribute(key, val.c_str());
           fmd->setMTimeNow();
           eosView->updateFileStore(fmd);
           errno = 0;
         }
-=======
-
-	  fmd->setAttribute(key, val.c_str());
-	  fmd->setMTimeNow();
-	  eosView->updateFileStore(fmd);
-	  errno = 0;
-	}
->>>>>>> 25e661ff
       }
     }
     catch (eos::MDException &e)
