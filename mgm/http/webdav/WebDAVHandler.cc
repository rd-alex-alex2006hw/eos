--- conflicted
+++ resolved
@@ -199,13 +199,12 @@
 /*----------------------------------------------------------------------------*/
 eos::common::HttpResponse*
 WebDAVHandler::Move (eos::common::HttpRequest *request)
-{ 
+{
   eos::common::HttpResponse *response = 0;
   XrdOucString prot, port;
   std::string destination = eos::common::StringConversion::ParseUrl
       (request->GetHeaders()["destination"].c_str(), prot, port);
 
-<<<<<<< HEAD
   // owncloud protocol patch
   XrdOucString spath = destination.c_str();
   if (spath.find("/remote.php/webdav/") != STR_NPOS)
@@ -214,8 +213,6 @@
     destination=spath.c_str();
   }
   
-=======
->>>>>>> 322e8a74
   eos_static_info("method=MOVE src=\"%s\", dest=\"%s\"",
                   request->GetUrl().c_str(), destination.c_str());
 
