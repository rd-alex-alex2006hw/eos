// ----------------------------------------------------------------------
// File: GroupBalancer.cc
// Author: Joaquim Rocha - CERN
// ----------------------------------------------------------------------

/************************************************************************
 * EOS - the CERN Disk Storage System                                   *
 * Copyright (C) 2011 CERN/Switzerland                                  *
 *                                                                      *
 * This program is free software: you can redistribute it and/or modify *
 * it under the terms of the GNU General Public License as published by *
 * the Free Software Foundation, either version 3 of the License, or    *
 * (at your option) any later version.                                  *
 *                                                                      *
 * This program is distributed in the hope that it will be useful,      *
 * but WITHOUT ANY WARRANTY; without even the implied warranty of       *
 * MERCHANTABILITY or FITNESS FOR A PARTICULAR PURPOSE.  See the        *
 * GNU General Public License for more details.                         *
 *                                                                      *
 * You should have received a copy of the GNU General Public License    *
 * along with this program.  If not, see <http://www.gnu.org/licenses/>.*
 ************************************************************************/

#include "mgm/GroupBalancer.hh"
#include "mgm/XrdMgmOfs.hh"
#include "mgm/XrdMgmOfsDirectory.hh"
#include "mgm/FsView.hh"
#include "common/StringConversion.hh"
#include "common/FileId.hh"
#include "common/LayoutId.hh"
#include "XrdSys/XrdSysTimer.hh"
#include "XrdSys/XrdSysError.hh"
#include "XrdOuc/XrdOucTrace.hh"
#include "Xrd/XrdScheduler.hh"
#include <random>
#include <cmath>

extern XrdSysError gMgmOfsEroute;
extern XrdOucTrace gMgmOfsTrace;

#define CACHE_LIFE_TIME 60 // seconds

EOSMGMNAMESPACE_BEGIN

/*----------------------------------------------------------------------------*/
/**
 * @brief Constructor by space name
 *
 * @param spacename name of the associated space
 */
/*----------------------------------------------------------------------------*/
GroupBalancer::GroupBalancer(const char* spacename)
  : mThreshold(.5),
    mAvgUsedSize(0)
{
  mSpaceName = spacename;
  mLastCheck = 0;
<<<<<<< HEAD
  XrdSysThread::Run(&mThread, GroupBalancer::StaticGroupBalancer,
                    static_cast<void*>(this), XRDSYSTHREAD_HOLD,
                    "GroupBalancer Thread");
=======

  XrdSysThread::Run(&mThread,
		    GroupBalancer::StaticGroupBalancer,
		    static_cast<void *> (this),
		    XRDSYSTHREAD_HOLD,
		    "GroupBalancer Thread");
>>>>>>> a08ecb33
}

/*----------------------------------------------------------------------------*/
/**
 * @brief thread stop function
 */
/*----------------------------------------------------------------------------*/
void
GroupBalancer::Stop()
{
  XrdSysThread::Cancel(mThread);
}

/*----------------------------------------------------------------------------*/
/**
 * @brief Destructor
 */
/*----------------------------------------------------------------------------*/
GroupBalancer::~GroupBalancer()
{
  Stop();

  if (!gOFS->Shutdown) {
    XrdSysThread::Join(mThread, NULL);
  }

  clearCachedSizes();
}

/*----------------------------------------------------------------------------*/
/**
 * @brief Static thread startup function calling Convert
 */
/*----------------------------------------------------------------------------*/
void*
GroupBalancer::StaticGroupBalancer(void* arg)

{
  return reinterpret_cast<GroupBalancer*>(arg)->GroupBalance();
}

/*----------------------------------------------------------------------------*/
/**
 * @brief GroupSize constructor (capacity must be > 0)
     */
/*----------------------------------------------------------------------------*/
GroupSize::GroupSize(uint64_t usedBytes, uint64_t capacity)
  : mSize(usedBytes),
    mCapacity(capacity)

{
  assert(capacity > 0);
}

/*----------------------------------------------------------------------------*/
/**
 * @brief Subtracts the given size from this group and adds it to the given
 *        toGroup
 * @param toGroup the group where to add the size
 * @param size the file size that should be swapped
 */
/*----------------------------------------------------------------------------*/
void
GroupSize::swapFile(GroupSize* toGroup, uint64_t size)
{
  toGroup->mSize += size;
  mSize -= size;
}

/*----------------------------------------------------------------------------*/
/**
 * @brief Gets a random int between 0 and a given maximum
 * @param max the upper bound of the range within which the int will be
 *        generated
 */
/*----------------------------------------------------------------------------*/
int
GroupBalancer::getRandom(int max)
{
  return (int) round(max * random() / (double) RAND_MAX);
}

/*----------------------------------------------------------------------------*/
/**
 * @brief Recalculates the sizes average from the mGroupSizes
 */
/*----------------------------------------------------------------------------*/
void
GroupBalancer::recalculateAvg()
{
  mAvgUsedSize = 0;
<<<<<<< HEAD
  std::map<std::string, GroupSize*>::const_iterator size_it;

  for (size_it = mGroupSizes.cbegin(); size_it != mGroupSizes.cend(); size_it++) {
=======

  for (auto size_it = mGroupSizes.cbegin(); size_it != mGroupSizes.cend(); ++size_it)
  {
>>>>>>> a08ecb33
    mAvgUsedSize += (*size_it).second->filled();
  }

  mAvgUsedSize /= (double) mGroupSizes.size();
  eos_static_debug("New average calculated: %.02f %%", mAvgUsedSize * 100.0);
}

/*----------------------------------------------------------------------------*/
void
GroupBalancer::clearCachedSizes()
/*----------------------------------------------------------------------------*/
/**
 * @brief Deletes all the GrouSize objects stored in mGroupSizes and empties it
 */
/*----------------------------------------------------------------------------*/
{
<<<<<<< HEAD
  std::map<std::string, GroupSize*>::iterator it;

  for (it = mGroupSizes.begin(); it != mGroupSizes.end(); it++) {
    delete(*it).second;
=======
  for (auto it = mGroupSizes.begin(); it != mGroupSizes.end(); ++it) {
    delete (*it).second;
>>>>>>> a08ecb33
  }

  mGroupSizes.clear();
  mGroupsOverAvg.clear();
  mGroupsUnderAvg.clear();
}

/*----------------------------------------------------------------------------*/
void
GroupBalancer::updateGroupAvgCache(FsGroup* group)
/*----------------------------------------------------------------------------*/
/**
 * @brief Places group in mGroupsOverAvg or mGroupsUnderAvg in case they're
 *        greater than or less than the current mAvgUsedSize, respectively
 */
/*----------------------------------------------------------------------------*/
{
  if (mGroupSizes.count(group->mName) == 0) {
    return;
  }

  const std::string& name = group->mName;
  GroupSize* groupSize = mGroupSizes[name];
  double diffWithAvg = ((double) groupSize->filled()
<<<<<<< HEAD
                        - ((double) mAvgUsedSize));
=======
				- ((double) mAvgUsedSize));
>>>>>>> a08ecb33

  if (mGroupsOverAvg.count(name)) {
    mGroupsOverAvg.erase(name);
  } else if (mGroupsUnderAvg.count(name)) {
    mGroupsUnderAvg.erase(name);
  }

  eos_static_debug("diff=%.02f threshold=%.02f", diffWithAvg, mThreshold);

  // Group is mThreshold over or under the average used size
<<<<<<< HEAD
  if (abs(diffWithAvg) > mThreshold) {
=======
  if (abs(diffWithAvg) > mThreshold)
  {
>>>>>>> a08ecb33
    if (diffWithAvg > 0) {
      mGroupsOverAvg[name] = group;
    } else {
      mGroupsUnderAvg[name] = group;
    }
  }
}

/*----------------------------------------------------------------------------*/
void
GroupBalancer::fillGroupsByAvg()
/*----------------------------------------------------------------------------*/
/**
 * @brief Fills mGroupsOverAvg and mGroupsUnderAvg with the objects in
 *        mGroupSizes, in case they're greater than or less than the current
 *        mAvgUsedSize, respectively
 */
/*----------------------------------------------------------------------------*/
{
  mGroupsOverAvg.clear();
  mGroupsUnderAvg.clear();

  if (mGroupSizes.size() == 0) {
    return;
  }

<<<<<<< HEAD
  std::map<std::string, GroupSize*>::const_iterator size_it;

  for (size_it = mGroupSizes.cbegin(); size_it != mGroupSizes.cend(); size_it++) {
    const std::string& name = (*size_it).first;
    FsGroup* group = FsView::gFsView.mGroupView[name];
=======
  for (auto size_it = mGroupSizes.cbegin(); size_it != mGroupSizes.cend(); size_it++)
  {
    const std::string &name = (*size_it).first;
    FsGroup *group = FsView::gFsView.mGroupView[name];
>>>>>>> a08ecb33
    updateGroupAvgCache(group);
  }
}

/*----------------------------------------------------------------------------*/
/**
 * @brief Fills mGroupSizes, calculates the mAvgUsedSize and fills
 *        mGroupsUnderAvg and mGroupsOverAvg
 */
/*----------------------------------------------------------------------------*/
void
GroupBalancer::populateGroupsInfo()
{
  const char* spaceName = mSpaceName.c_str();
  eos::common::RWMutexReadLock lock(FsView::gFsView.ViewMutex);
  mAvgUsedSize = 0;
  clearCachedSizes();
  auto set_fsgrp = FsView::gFsView.mSpaceGroupView[spaceName];

<<<<<<< HEAD
  for (auto it = set_fsgrp.cbegin(); it != set_fsgrp.cend(); it++) {
=======
  if (FsView::gFsView.mSpaceGroupView.count(spaceName) == 0) {
    eos_static_err("No such space %s", spaceName);
    return;
  }

  for (auto it = FsView::gFsView.mSpaceGroupView[spaceName].cbegin();
       it != FsView::gFsView.mSpaceGroupView[spaceName].cend(); it++)
  {
>>>>>>> a08ecb33
    if ((*it)->GetConfigMember("status") != "on") {
      continue;
    }

    uint64_t size = (*it)->AverageDouble("stat.statfs.usedbytes");
    uint64_t capacity = (*it)->AverageDouble("stat.statfs.capacity");

    if (capacity == 0) {
      continue;
    }

    mGroupSizes[(*it)->mName] = new GroupSize(size, capacity);
    mAvgUsedSize += mGroupSizes[(*it)->mName]->filled();
  }

  if (mGroupSizes.size() == 0) {
    mAvgUsedSize = 0;
    eos_static_debug("No groups to be balanced!");
    return;
  }

  mAvgUsedSize /= ((double) mGroupSizes.size());
  eos_static_debug("New average calculated: %.02f %%", mAvgUsedSize * 100.0);
  fillGroupsByAvg();
}

/*----------------------------------------------------------------------------*/
std::string
<<<<<<< HEAD
GroupBalancer::getFileProcTransferNameAndSize(eos::common::FileId::fileid_t fid,
    FsGroup* group,
    uint64_t* size)
=======
GroupBalancer::getFileProcTransferNameAndSize (eos::common::FileId::fileid_t fid,
					       FsGroup *group,
					       uint64_t *size)
>>>>>>> a08ecb33
/*----------------------------------------------------------------------------*/
/**
 * @brief Produces a file conversion path to be placed in the proc directory
 *        taking into account the given group and also returns its size
 * @param fid the file ID
 * @param group the group to which the file will be transferred
 * @param size return address for the size of the file
 *
 * @return name of the proc transfer file
 */
/*----------------------------------------------------------------------------*/
{
  char fileName[1024];
  std::shared_ptr<eos::IFileMD> fmd;
  eos::common::LayoutId::layoutid_t layoutid = 0;
  eos::common::FileId::fileid_t fileid = 0;
  {
    eos::common::RWMutexReadLock lock(gOFS->eosViewRWMutex);

    try {
      fmd = gOFS->eosFileService->getFileMD(fid);
      layoutid = fmd->getLayoutId();
      fileid = fmd->getId();

<<<<<<< HEAD
      if (fmd->getContainerId() == 0) {
        return std::string("");
      }

      if (size) {
        *size = fmd->getSize();
      }
    } catch (eos::MDException& e) {
=======
      if (fmd->getContainerId() == 0)
	return std::string("");

      if (size)
	*size = fmd->getSize();
    }
    catch (eos::MDException &e)
    {
>>>>>>> a08ecb33
      eos_static_debug("msg=\"exception\" ec=%d emsg=\"%s\"\n", e.getErrno(),
		       e.getMessage().str().c_str());
      return std::string("");
    }

<<<<<<< HEAD
    XrdOucString fileURI = gOFS->eosView->getUri(fmd.get()).c_str();

    if (fileURI.beginswith(gOFS->MgmProcPath.c_str())) {
=======
    XrdOucString fileURI = gOFS->eosView->getUri(fmd).c_str();
    if (fileURI.beginswith(gOFS->MgmProcPath.c_str()))
    {
>>>>>>> a08ecb33
      // don't touch files in any ../proc/ directory
      return std::string("");
    }

    eos_static_debug("found file for transfering file=%s",
		     fileURI.c_str());
  }
<<<<<<< HEAD
  snprintf(fileName,
           1024,
           "%s/%016llx:%s#%08lx",
           gOFS->MgmProcConversionPath.c_str(),
           fileid,
           group->mName.c_str(),
           (unsigned long) layoutid);
=======

  snprintf(fileName, 1024, "%s/%016llx:%s#%08lx", gOFS->MgmProcConversionPath.c_str(),
	   fileid, group->mName.c_str(), (unsigned long) layoutid);

>>>>>>> a08ecb33
  return std::string(fileName);
}

/*----------------------------------------------------------------------------*/
void
GroupBalancer::updateTransferList()
/*----------------------------------------------------------------------------*/
/**
 * @brief For each entry in mTransfers, checks if the files' paths exist, if
 *        they don't, they are deleted from the mTransfers
 */
/*----------------------------------------------------------------------------*/
{
<<<<<<< HEAD
  std::map<eos::common::FileId::fileid_t, std::string>::iterator it;

  for (it = mTransfers.begin(); it != mTransfers.end();) {
=======
  for (auto it = mTransfers.begin(); it != mTransfers.end();)
  {
>>>>>>> a08ecb33
    eos::common::Mapping::VirtualIdentity rootvid;
    eos::common::Mapping::Root(rootvid);
    XrdOucErrInfo error;
    const std::string& fileName = (*it).second;
    struct stat buf;

    if (gOFS->_stat(fileName.c_str(), &buf, error, rootvid, "")) {
      mTransfers.erase(it++);
    } else {
      ++it;
    }
  }

  eos_static_info("scheduledtransfers=%d", mTransfers.size());
}

/*----------------------------------------------------------------------------*/
void
<<<<<<< HEAD
GroupBalancer::scheduleTransfer(eos::common::FileId::fileid_t fid,
                                FsGroup* sourceGroup,
                                FsGroup* targetGroup)
=======
GroupBalancer::scheduleTransfer (eos::common::FileId::fileid_t fid,
				 FsGroup *sourceGroup,
				 FsGroup *targetGroup)
>>>>>>> a08ecb33
/*----------------------------------------------------------------------------*/
/**
 * @brief Creates the conversion file in proc for the file ID, from the given
 *        sourceGroup, to the targetGroup (and updates the cache structures)
 * @param fid the id of the file to be transferred
 * @param sourceGroup the group where the file is currently located
 * @param targetGroup the group to which the file is will be transferred
 */
/*----------------------------------------------------------------------------*/
{
  if ((mGroupSizes.count(sourceGroup->mName) == 0) ||
      (mGroupSizes.count(targetGroup->mName) == 0)) {
    eos_static_err("Source: %s or target: %s group no longer in the group "
		   "sizes map");
    return;
  }

  eos::common::Mapping::VirtualIdentity rootvid;
  eos::common::Mapping::Root(rootvid);
  XrdOucErrInfo mError;
  uint64_t size = -1;
  std::string fileName = getFileProcTransferNameAndSize(fid, targetGroup, &size);

  if (fileName == "") {
    return;
  }

  if (!gOFS->_touch(fileName.c_str(), mError, rootvid, 0)) {
    eos_static_info("scheduledfile=%s", fileName.c_str());
  } else {
    eos_static_err("msg=\"failed to schedule transfer\" schedulingfile=\"%s\"",
		   fileName.c_str());
    return;
  }

  mTransfers[fid] = fileName.c_str();
  mGroupSizes[sourceGroup->mName]->swapFile(mGroupSizes[targetGroup->mName],
<<<<<<< HEAD
      size);
=======
					    size);

>>>>>>> a08ecb33
  updateGroupAvgCache(sourceGroup);
  updateGroupAvgCache(targetGroup);
}

/*----------------------------------------------------------------------------*/
eos::common::FileId::fileid_t
GroupBalancer::chooseFidFromGroup(FsGroup* group)
/*----------------------------------------------------------------------------*/
/**
 * @brief Chooses a random file ID from a random filesystem in the given group
 * @param group the group from which the file id will be chosen
 * @return the chosen file ID
 */
/*----------------------------------------------------------------------------*/
{
  int rndIndex;
  eos::common::RWMutexReadLock vlock(FsView::gFsView.ViewMutex);
  eos::common::RWMutexReadLock lock(gOFS->eosViewRWMutex);
  eos::IFsView::FileList filelist;
  std::vector<int> validFsIndexes(group->size());

  for (size_t i = 0; i < group->size(); i++) {
    validFsIndexes[i] = (int) i;
  }

  eos::mgm::BaseView::const_iterator fs_it;

  while (validFsIndexes.size() > 0) {
    fs_it = group->begin();
    rndIndex = getRandom(validFsIndexes.size() - 1);
    std::advance(fs_it, validFsIndexes[rndIndex]);

    // accept only active file systems
    if (FsView::gFsView.mIdView[*fs_it]->GetActiveStatus() ==
<<<<<<< HEAD
        eos::common::FileSystem::kOnline) {
      filelist = gOFS->eosFsView->getFileList(*fs_it);

      if (filelist.size() > 0) {
        break;
=======
	eos::common::FileSystem::kOnline)
    {
      try {
	filelist = &gOFS->eosFsView->getFileList(*fs_it);
      } catch (eos::MDException &e) {}

      if (filelist && filelist->size() > 0) {
	break;
>>>>>>> a08ecb33
      }
    }

    validFsIndexes.erase(validFsIndexes.begin() + rndIndex);
  }

<<<<<<< HEAD
  if (filelist.size() == 0) {
=======
  // Check if we have any files to transfer
  if (!filelist || filelist->size() == 0) {
>>>>>>> a08ecb33
    return -1;
  }

  int attempts = 10;
  eos::IFsView::FileIterator fid_it;

  while (attempts-- > 0) {
    rndIndex = getRandom(filelist.size() - 1);
    fid_it = filelist.begin();
    std::advance(fid_it, rndIndex);

    if (mTransfers.count(*fid_it) == 0) {
      return *fid_it;
    }
  }

  return -1;
}

static void
printSizes(const std::map<std::string, GroupSize*>* sizes)
{
  std::map<std::string, GroupSize*>::const_iterator it;

  for (it = sizes->cbegin(); it != sizes->cend(); it++)
    eos_static_info("group=%s average=%.02f", (*it).first.c_str(),
<<<<<<< HEAD
                    (double)(*it).second->filled() * 100.0);
=======
		    (double) (*it).second->filled() * 100.0);
>>>>>>> a08ecb33
}

/*----------------------------------------------------------------------------*/
void
GroupBalancer::prepareTransfer()
/*----------------------------------------------------------------------------*/
/**
 * @brief Picks two groups (source and target) randomly and schedule a file ID
 *        to be transferred
 */
/*----------------------------------------------------------------------------*/
{
  FsGroup* fromGroup, *toGroup;
  std::map<std::string, FsGroup*>::iterator over_it, under_it;
  eos::mgm::BaseView::const_iterator fsid_it;

  if (mGroupsUnderAvg.size() == 0 || mGroupsOverAvg.size() == 0) {
    if (mGroupsOverAvg.size() == 0) {
      eos_static_debug("No groups over the average!");
    }

    if (mGroupsUnderAvg.size() == 0) {
      eos_static_debug("No groups under the average!");
    }

    recalculateAvg();
    return;
  }

  over_it = mGroupsOverAvg.begin();
  under_it = mGroupsUnderAvg.begin();
  int rndIndex = getRandom(mGroupsOverAvg.size() - 1);
  std::advance(over_it, rndIndex);
  rndIndex = getRandom(mGroupsUnderAvg.size() - 1);
  std::advance(under_it, rndIndex);
  fromGroup = (*over_it).second;
  toGroup = (*under_it).second;

  if (fromGroup->size() == 0) {
    return;
  }

  eos::common::FileId::fileid_t fid = chooseFidFromGroup(fromGroup);

  if ((int) fid == -1) {
    eos_static_info("Couldn't choose any FID to schedule: failedgroup=%s",
		    fromGroup->mName.c_str());
    return;
  }

  scheduleTransfer(fid, fromGroup, toGroup);
}

/*----------------------------------------------------------------------------*/
bool
GroupBalancer::cacheExpired()
/*----------------------------------------------------------------------------*/
/**
 * @brief Check if the sizes cache should be updated (based on the time passed
 *        since they were last updated)
 * @return whether the cache expired or not
 */
/*----------------------------------------------------------------------------*/
{
  time_t currentTime = time(NULL);

  if (difftime(currentTime, mLastCheck) > CACHE_LIFE_TIME) {
    mLastCheck = currentTime;
    return true;
  }

  return false;
}

/*----------------------------------------------------------------------------*/
void
GroupBalancer::prepareTransfers(int nrTransfers)
{
  /*--------------------------------------------------------------------------*/
  /**
   * @brief Schedule a pre-defined number of transfers
   */
  /*--------------------------------------------------------------------------*/
  int allowedTransfers = nrTransfers - mTransfers.size();

  for (int i = 0; i < allowedTransfers; i++) {
    prepareTransfer();
  }

  if (allowedTransfers > 0) {
    printSizes(&mGroupSizes);
  }
}

/*----------------------------------------------------------------------------*/
void*
GroupBalancer::GroupBalance()
/*----------------------------------------------------------------------------*/
/**
 * @brief eternal loop trying to run conversion jobs
 */
/*----------------------------------------------------------------------------*/
{
  eos::common::Mapping::VirtualIdentity rootvid;
  eos::common::Mapping::Root(rootvid);
  XrdOucErrInfo error;
  XrdSysThread::SetCancelOn();
  XrdSysTimer sleeper;
  bool go = false;

<<<<<<< HEAD
  do {
    XrdSysThread::SetCancelOff();
    {
      XrdSysMutexHelper(gOFS->InitializationMutex);

      if (gOFS->Initialized == gOFS->kBooted) {
        go = true;
=======
  // Wait for the namespace to boot
  do
  {
    XrdSysThread::SetCancelOff();
    {
      XrdSysMutexHelper(gOFS->InitializationMutex);
      if (gOFS->Initialized == gOFS->kBooted)
      {
	go = true;
>>>>>>> a08ecb33
      }
    }

    XrdSysThread::SetCancelOn();
    sleeper.Wait(1000);
  } while (!go);

  sleeper.Snooze(10);
<<<<<<< HEAD

  // ---------------------------------------------------------------------------
  // loop forever until cancelled
  // ---------------------------------------------------------------------------
  while (1) {
=======
  // Loop forever until cancelled
  while (1)
  {
>>>>>>> a08ecb33
    bool isSpaceGroupBalancer = true;
    bool isMaster = true;
    int nrTransfers = 0;
    {
      // Extract the current settings if conversion enabled and how many
<<<<<<< HEAD
      // conversion jobs should run.
      uint64_t timeout_ms = 100;

      // Try to read lock the mutex
      while (FsView::gFsView.ViewMutex.TimedRdLock(timeout_ms)) {
        XrdSysThread::CancelPoint();
      }

      XrdSysThread::SetCancelOff();

      if (!FsView::gFsView.mSpaceGroupView.count(mSpaceName.c_str())) {
        FsView::gFsView.ViewMutex.UnLockRead();
        break;
=======
      // conversion jobs should run
      eos::common::RWMutexReadLock lock(FsView::gFsView.ViewMutex);

      if (!FsView::gFsView.mSpaceGroupView.count(mSpaceName.c_str())) {
	break;
>>>>>>> a08ecb33
      }

      FsSpace* space = FsView::gFsView.mSpaceView[mSpaceName.c_str()];

<<<<<<< HEAD
      if (space->GetConfigMember("converter") != "on") {
        eos_static_debug("Converter is off for! It needs to be on "
                         "for the group balancer to work. space=%s",
                         mSpaceName.c_str());
        FsView::gFsView.ViewMutex.UnLockRead();
        goto wait;
=======
      if (space->GetConfigMember("converter") != "on")
      {
	eos_static_debug("Converter is off for! It needs to be on "
			 "for the group balancer to work. space=%s",
			 mSpaceName.c_str());
	goto wait;
>>>>>>> a08ecb33
      }

      isSpaceGroupBalancer = space->GetConfigMember("groupbalancer") == "on";
      nrTransfers = atoi(space->GetConfigMember("groupbalancer.ntx").c_str());
      mThreshold =
	atof(space->GetConfigMember("groupbalancer.threshold").c_str());
      mThreshold /= 100.0;
      FsView::gFsView.ViewMutex.UnLockRead();
    }
    isMaster = gOFS->MgmMaster.IsMaster();

    if (isMaster && isSpaceGroupBalancer) {
      eos_static_info("groupbalancer is enabled ntx=%d ", nrTransfers);
<<<<<<< HEAD
    } else {
      if (isMaster) {
        eos_static_debug("group balancer is disabled");
      } else {
        eos_static_debug("group balancer is in slave mode");
      }
    }

    if (isMaster && isSpaceGroupBalancer) {
      updateTransferList();

      if ((int) mTransfers.size() >= nrTransfers) {
        goto wait;
      }

      if (cacheExpired()) {
        populateGroupsInfo();
        printSizes(&mGroupSizes);
      } else {
        recalculateAvg();
=======
      updateTransferList();

      if ((int) mTransfers.size() >= nrTransfers) {
	goto wait;
      }

      if (cacheExpired()) {
	populateGroupsInfo();
	printSizes(&mGroupSizes);
      } else {
	recalculateAvg();
>>>>>>> a08ecb33
      }

      prepareTransfers(nrTransfers);

    }
    else
    {
      if (isMaster) {
	eos_static_debug("group balancer is disabled");
      } else {
	eos_static_debug("group balancer is in slave mode");
      }
    }

wait:
<<<<<<< HEAD
    XrdSysThread::SetCancelOn();
    // Let some time pass or wait for a notification
    XrdSysTimer sleeper;
    sleeper.Wait(10000);
    XrdSysThread::CancelPoint();
=======
    // Let some time pass or wait for a notification
    XrdSysThread::SetCancelOn();

    for (size_t i = 0; i < 10; ++i) {
      sleeper.Snooze(1);
      XrdSysThread::CancelPoint();
    }
>>>>>>> a08ecb33
  }

  return 0;
}

EOSMGMNAMESPACE_END<|MERGE_RESOLUTION|>--- conflicted
+++ resolved
@@ -55,18 +55,9 @@
 {
   mSpaceName = spacename;
   mLastCheck = 0;
-<<<<<<< HEAD
   XrdSysThread::Run(&mThread, GroupBalancer::StaticGroupBalancer,
                     static_cast<void*>(this), XRDSYSTHREAD_HOLD,
                     "GroupBalancer Thread");
-=======
-
-  XrdSysThread::Run(&mThread,
-		    GroupBalancer::StaticGroupBalancer,
-		    static_cast<void *> (this),
-		    XRDSYSTHREAD_HOLD,
-		    "GroupBalancer Thread");
->>>>>>> a08ecb33
 }
 
 /*----------------------------------------------------------------------------*/
@@ -158,15 +149,9 @@
 GroupBalancer::recalculateAvg()
 {
   mAvgUsedSize = 0;
-<<<<<<< HEAD
-  std::map<std::string, GroupSize*>::const_iterator size_it;
-
-  for (size_it = mGroupSizes.cbegin(); size_it != mGroupSizes.cend(); size_it++) {
-=======
-
-  for (auto size_it = mGroupSizes.cbegin(); size_it != mGroupSizes.cend(); ++size_it)
-  {
->>>>>>> a08ecb33
+
+  for (auto size_it = mGroupSizes.cbegin(); size_it != mGroupSizes.cend();
+       ++size_it) {
     mAvgUsedSize += (*size_it).second->filled();
   }
 
@@ -183,15 +168,8 @@
  */
 /*----------------------------------------------------------------------------*/
 {
-<<<<<<< HEAD
-  std::map<std::string, GroupSize*>::iterator it;
-
-  for (it = mGroupSizes.begin(); it != mGroupSizes.end(); it++) {
+  for (auto it = mGroupSizes.begin(); it != mGroupSizes.end(); ++it) {
     delete(*it).second;
-=======
-  for (auto it = mGroupSizes.begin(); it != mGroupSizes.end(); ++it) {
-    delete (*it).second;
->>>>>>> a08ecb33
   }
 
   mGroupSizes.clear();
@@ -216,11 +194,7 @@
   const std::string& name = group->mName;
   GroupSize* groupSize = mGroupSizes[name];
   double diffWithAvg = ((double) groupSize->filled()
-<<<<<<< HEAD
                         - ((double) mAvgUsedSize));
-=======
-				- ((double) mAvgUsedSize));
->>>>>>> a08ecb33
 
   if (mGroupsOverAvg.count(name)) {
     mGroupsOverAvg.erase(name);
@@ -231,12 +205,7 @@
   eos_static_debug("diff=%.02f threshold=%.02f", diffWithAvg, mThreshold);
 
   // Group is mThreshold over or under the average used size
-<<<<<<< HEAD
   if (abs(diffWithAvg) > mThreshold) {
-=======
-  if (abs(diffWithAvg) > mThreshold)
-  {
->>>>>>> a08ecb33
     if (diffWithAvg > 0) {
       mGroupsOverAvg[name] = group;
     } else {
@@ -263,18 +232,10 @@
     return;
   }
 
-<<<<<<< HEAD
-  std::map<std::string, GroupSize*>::const_iterator size_it;
-
-  for (size_it = mGroupSizes.cbegin(); size_it != mGroupSizes.cend(); size_it++) {
+  for (auto size_it = mGroupSizes.cbegin(); size_it != mGroupSizes.cend();
+       ++size_it) {
     const std::string& name = (*size_it).first;
     FsGroup* group = FsView::gFsView.mGroupView[name];
-=======
-  for (auto size_it = mGroupSizes.cbegin(); size_it != mGroupSizes.cend(); size_it++)
-  {
-    const std::string &name = (*size_it).first;
-    FsGroup *group = FsView::gFsView.mGroupView[name];
->>>>>>> a08ecb33
     updateGroupAvgCache(group);
   }
 }
@@ -292,20 +253,15 @@
   eos::common::RWMutexReadLock lock(FsView::gFsView.ViewMutex);
   mAvgUsedSize = 0;
   clearCachedSizes();
-  auto set_fsgrp = FsView::gFsView.mSpaceGroupView[spaceName];
-
-<<<<<<< HEAD
-  for (auto it = set_fsgrp.cbegin(); it != set_fsgrp.cend(); it++) {
-=======
+
   if (FsView::gFsView.mSpaceGroupView.count(spaceName) == 0) {
     eos_static_err("No such space %s", spaceName);
     return;
   }
 
-  for (auto it = FsView::gFsView.mSpaceGroupView[spaceName].cbegin();
-       it != FsView::gFsView.mSpaceGroupView[spaceName].cend(); it++)
-  {
->>>>>>> a08ecb33
+  auto set_fsgrp = FsView::gFsView.mSpaceGroupView[spaceName];
+
+  for (auto it = set_fsgrp.cbegin(); it != set_fsgrp.cend(); it++) {
     if ((*it)->GetConfigMember("status") != "on") {
       continue;
     }
@@ -334,15 +290,9 @@
 
 /*----------------------------------------------------------------------------*/
 std::string
-<<<<<<< HEAD
 GroupBalancer::getFileProcTransferNameAndSize(eos::common::FileId::fileid_t fid,
     FsGroup* group,
     uint64_t* size)
-=======
-GroupBalancer::getFileProcTransferNameAndSize (eos::common::FileId::fileid_t fid,
-					       FsGroup *group,
-					       uint64_t *size)
->>>>>>> a08ecb33
 /*----------------------------------------------------------------------------*/
 /**
  * @brief Produces a file conversion path to be placed in the proc directory
@@ -367,7 +317,6 @@
       layoutid = fmd->getLayoutId();
       fileid = fmd->getId();
 
-<<<<<<< HEAD
       if (fmd->getContainerId() == 0) {
         return std::string("");
       }
@@ -376,51 +325,24 @@
         *size = fmd->getSize();
       }
     } catch (eos::MDException& e) {
-=======
-      if (fmd->getContainerId() == 0)
-	return std::string("");
-
-      if (size)
-	*size = fmd->getSize();
-    }
-    catch (eos::MDException &e)
-    {
->>>>>>> a08ecb33
       eos_static_debug("msg=\"exception\" ec=%d emsg=\"%s\"\n", e.getErrno(),
-		       e.getMessage().str().c_str());
+                       e.getMessage().str().c_str());
       return std::string("");
     }
 
-<<<<<<< HEAD
     XrdOucString fileURI = gOFS->eosView->getUri(fmd.get()).c_str();
 
     if (fileURI.beginswith(gOFS->MgmProcPath.c_str())) {
-=======
-    XrdOucString fileURI = gOFS->eosView->getUri(fmd).c_str();
-    if (fileURI.beginswith(gOFS->MgmProcPath.c_str()))
-    {
->>>>>>> a08ecb33
       // don't touch files in any ../proc/ directory
       return std::string("");
     }
 
     eos_static_debug("found file for transfering file=%s",
-		     fileURI.c_str());
-  }
-<<<<<<< HEAD
-  snprintf(fileName,
-           1024,
-           "%s/%016llx:%s#%08lx",
+                     fileURI.c_str());
+  }
+  snprintf(fileName, 1024, "%s/%016llx:%s#%08lx",
            gOFS->MgmProcConversionPath.c_str(),
-           fileid,
-           group->mName.c_str(),
-           (unsigned long) layoutid);
-=======
-
-  snprintf(fileName, 1024, "%s/%016llx:%s#%08lx", gOFS->MgmProcConversionPath.c_str(),
-	   fileid, group->mName.c_str(), (unsigned long) layoutid);
-
->>>>>>> a08ecb33
+           fileid, group->mName.c_str(), (unsigned long) layoutid);
   return std::string(fileName);
 }
 
@@ -434,14 +356,7 @@
  */
 /*----------------------------------------------------------------------------*/
 {
-<<<<<<< HEAD
-  std::map<eos::common::FileId::fileid_t, std::string>::iterator it;
-
-  for (it = mTransfers.begin(); it != mTransfers.end();) {
-=======
-  for (auto it = mTransfers.begin(); it != mTransfers.end();)
-  {
->>>>>>> a08ecb33
+  for (auto it = mTransfers.begin(); it != mTransfers.end();) {
     eos::common::Mapping::VirtualIdentity rootvid;
     eos::common::Mapping::Root(rootvid);
     XrdOucErrInfo error;
@@ -460,15 +375,9 @@
 
 /*----------------------------------------------------------------------------*/
 void
-<<<<<<< HEAD
 GroupBalancer::scheduleTransfer(eos::common::FileId::fileid_t fid,
                                 FsGroup* sourceGroup,
                                 FsGroup* targetGroup)
-=======
-GroupBalancer::scheduleTransfer (eos::common::FileId::fileid_t fid,
-				 FsGroup *sourceGroup,
-				 FsGroup *targetGroup)
->>>>>>> a08ecb33
 /*----------------------------------------------------------------------------*/
 /**
  * @brief Creates the conversion file in proc for the file ID, from the given
@@ -482,7 +391,7 @@
   if ((mGroupSizes.count(sourceGroup->mName) == 0) ||
       (mGroupSizes.count(targetGroup->mName) == 0)) {
     eos_static_err("Source: %s or target: %s group no longer in the group "
-		   "sizes map");
+                   "sizes map");
     return;
   }
 
@@ -500,18 +409,13 @@
     eos_static_info("scheduledfile=%s", fileName.c_str());
   } else {
     eos_static_err("msg=\"failed to schedule transfer\" schedulingfile=\"%s\"",
-		   fileName.c_str());
+                   fileName.c_str());
     return;
   }
 
   mTransfers[fid] = fileName.c_str();
   mGroupSizes[sourceGroup->mName]->swapFile(mGroupSizes[targetGroup->mName],
-<<<<<<< HEAD
       size);
-=======
-					    size);
-
->>>>>>> a08ecb33
   updateGroupAvgCache(sourceGroup);
   updateGroupAvgCache(targetGroup);
 }
@@ -546,34 +450,21 @@
 
     // accept only active file systems
     if (FsView::gFsView.mIdView[*fs_it]->GetActiveStatus() ==
-<<<<<<< HEAD
         eos::common::FileSystem::kOnline) {
-      filelist = gOFS->eosFsView->getFileList(*fs_it);
+      try {
+        filelist = gOFS->eosFsView->getFileList(*fs_it);
+      } catch (eos::MDException& e) {}
 
       if (filelist.size() > 0) {
         break;
-=======
-	eos::common::FileSystem::kOnline)
-    {
-      try {
-	filelist = &gOFS->eosFsView->getFileList(*fs_it);
-      } catch (eos::MDException &e) {}
-
-      if (filelist && filelist->size() > 0) {
-	break;
->>>>>>> a08ecb33
       }
     }
 
     validFsIndexes.erase(validFsIndexes.begin() + rndIndex);
   }
 
-<<<<<<< HEAD
+  // Check if we have any files to transfer
   if (filelist.size() == 0) {
-=======
-  // Check if we have any files to transfer
-  if (!filelist || filelist->size() == 0) {
->>>>>>> a08ecb33
     return -1;
   }
 
@@ -600,11 +491,7 @@
 
   for (it = sizes->cbegin(); it != sizes->cend(); it++)
     eos_static_info("group=%s average=%.02f", (*it).first.c_str(),
-<<<<<<< HEAD
                     (double)(*it).second->filled() * 100.0);
-=======
-		    (double) (*it).second->filled() * 100.0);
->>>>>>> a08ecb33
 }
 
 /*----------------------------------------------------------------------------*/
@@ -651,7 +538,7 @@
 
   if ((int) fid == -1) {
     eos_static_info("Couldn't choose any FID to schedule: failedgroup=%s",
-		    fromGroup->mName.c_str());
+                    fromGroup->mName.c_str());
     return;
   }
 
@@ -715,7 +602,7 @@
   XrdSysTimer sleeper;
   bool go = false;
 
-<<<<<<< HEAD
+  // Wait for the namespace to boot
   do {
     XrdSysThread::SetCancelOff();
     {
@@ -723,43 +610,22 @@
 
       if (gOFS->Initialized == gOFS->kBooted) {
         go = true;
-=======
-  // Wait for the namespace to boot
-  do
-  {
-    XrdSysThread::SetCancelOff();
-    {
-      XrdSysMutexHelper(gOFS->InitializationMutex);
-      if (gOFS->Initialized == gOFS->kBooted)
-      {
-	go = true;
->>>>>>> a08ecb33
-      }
-    }
-
+      }
+    }
     XrdSysThread::SetCancelOn();
     sleeper.Wait(1000);
   } while (!go);
 
   sleeper.Snooze(10);
-<<<<<<< HEAD
-
-  // ---------------------------------------------------------------------------
-  // loop forever until cancelled
-  // ---------------------------------------------------------------------------
+
+  // Loop forever until cancelled
   while (1) {
-=======
-  // Loop forever until cancelled
-  while (1)
-  {
->>>>>>> a08ecb33
     bool isSpaceGroupBalancer = true;
     bool isMaster = true;
     int nrTransfers = 0;
     {
       // Extract the current settings if conversion enabled and how many
-<<<<<<< HEAD
-      // conversion jobs should run.
+      // conversion jobs should run
       uint64_t timeout_ms = 100;
 
       // Try to read lock the mutex
@@ -772,38 +638,22 @@
       if (!FsView::gFsView.mSpaceGroupView.count(mSpaceName.c_str())) {
         FsView::gFsView.ViewMutex.UnLockRead();
         break;
-=======
-      // conversion jobs should run
-      eos::common::RWMutexReadLock lock(FsView::gFsView.ViewMutex);
-
-      if (!FsView::gFsView.mSpaceGroupView.count(mSpaceName.c_str())) {
-	break;
->>>>>>> a08ecb33
       }
 
       FsSpace* space = FsView::gFsView.mSpaceView[mSpaceName.c_str()];
 
-<<<<<<< HEAD
       if (space->GetConfigMember("converter") != "on") {
         eos_static_debug("Converter is off for! It needs to be on "
                          "for the group balancer to work. space=%s",
                          mSpaceName.c_str());
         FsView::gFsView.ViewMutex.UnLockRead();
         goto wait;
-=======
-      if (space->GetConfigMember("converter") != "on")
-      {
-	eos_static_debug("Converter is off for! It needs to be on "
-			 "for the group balancer to work. space=%s",
-			 mSpaceName.c_str());
-	goto wait;
->>>>>>> a08ecb33
       }
 
       isSpaceGroupBalancer = space->GetConfigMember("groupbalancer") == "on";
       nrTransfers = atoi(space->GetConfigMember("groupbalancer.ntx").c_str());
       mThreshold =
-	atof(space->GetConfigMember("groupbalancer.threshold").c_str());
+        atof(space->GetConfigMember("groupbalancer.threshold").c_str());
       mThreshold /= 100.0;
       FsView::gFsView.ViewMutex.UnLockRead();
     }
@@ -811,7 +661,20 @@
 
     if (isMaster && isSpaceGroupBalancer) {
       eos_static_info("groupbalancer is enabled ntx=%d ", nrTransfers);
-<<<<<<< HEAD
+      updateTransferList();
+
+      if ((int) mTransfers.size() >= nrTransfers) {
+        goto wait;
+      }
+
+      if (cacheExpired()) {
+        populateGroupsInfo();
+        printSizes(&mGroupSizes);
+      } else {
+        recalculateAvg();
+      }
+
+      prepareTransfers(nrTransfers);
     } else {
       if (isMaster) {
         eos_static_debug("group balancer is disabled");
@@ -820,53 +683,7 @@
       }
     }
 
-    if (isMaster && isSpaceGroupBalancer) {
-      updateTransferList();
-
-      if ((int) mTransfers.size() >= nrTransfers) {
-        goto wait;
-      }
-
-      if (cacheExpired()) {
-        populateGroupsInfo();
-        printSizes(&mGroupSizes);
-      } else {
-        recalculateAvg();
-=======
-      updateTransferList();
-
-      if ((int) mTransfers.size() >= nrTransfers) {
-	goto wait;
-      }
-
-      if (cacheExpired()) {
-	populateGroupsInfo();
-	printSizes(&mGroupSizes);
-      } else {
-	recalculateAvg();
->>>>>>> a08ecb33
-      }
-
-      prepareTransfers(nrTransfers);
-
-    }
-    else
-    {
-      if (isMaster) {
-	eos_static_debug("group balancer is disabled");
-      } else {
-	eos_static_debug("group balancer is in slave mode");
-      }
-    }
-
 wait:
-<<<<<<< HEAD
-    XrdSysThread::SetCancelOn();
-    // Let some time pass or wait for a notification
-    XrdSysTimer sleeper;
-    sleeper.Wait(10000);
-    XrdSysThread::CancelPoint();
-=======
     // Let some time pass or wait for a notification
     XrdSysThread::SetCancelOn();
 
@@ -874,7 +691,6 @@
       sleeper.Snooze(1);
       XrdSysThread::CancelPoint();
     }
->>>>>>> a08ecb33
   }
 
   return 0;
