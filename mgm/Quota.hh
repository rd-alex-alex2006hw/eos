// ----------------------------------------------------------------------
// File: Quota.hh
// Author: Andreas-Joachim Peters - CERN
// ----------------------------------------------------------------------

/************************************************************************
 * EOS - the CERN Disk Storage System                                   *
 * Copyright (C) 2011 CERN/Switzerland                                  *
 *                                                                      *
 * This program is free software: you can redistribute it and/or modify *
 * it under the terms of the GNU General Public License as published by *
 * the Free Software Foundation, either version 3 of the License, or    *
 * (at your option) any later version.                                  *
 *                                                                      *
 * This program is distributed in the hope that it will be useful,      *
 * but WITHOUT ANY WARRANTY; without even the implied warranty of       *
 * MERCHANTABILITY or FITNESS FOR A PARTICULAR PURPOSE.  See the        *
 * GNU General Public License for more details.                         *
 *                                                                      *
 * You should have received a copy of the GNU General Public License    *
 * along with this program.  If not, see <http://www.gnu.org/licenses/>.*
 ************************************************************************/

#ifndef __EOSMGM_QUOTA__HH__
#define __EOSMGM_QUOTA__HH__

/*----------------------------------------------------------------------------*/
// this is needed because of some openssl definition conflict!
#undef des_set_key
/*----------------------------------------------------------------------------*/
#include <google/dense_hash_map>
#include <google/sparsehash/densehashtable.h>
/*----------------------------------------------------------------------------*/
#include "mgm/Namespace.hh"
#include "mgm/FsView.hh"
#include "mgm/XrdMgmOfs.hh"
#include "mgm/Scheduler.hh"
#include "common/Logging.hh"
#include "common/LayoutId.hh"
#include "common/Mapping.hh"
#include "common/GlobalConfig.hh"
#include "common/RWMutex.hh"
#include "namespace/interface/IQuota.hh"
#include "XrdOuc/XrdOucString.hh"
/*----------------------------------------------------------------------------*/

EOSMGMNAMESPACE_BEGIN

#define EOSMGMQUOTA_DISKHEADROOM 1024ll*1024ll*1024l*25

<<<<<<< HEAD
class Quota;

//------------------------------------------------------------------------------
//! Class SpaceQuota
//------------------------------------------------------------------------------
class SpaceQuota : public eos::common::LogId
{
  friend class Quota;

public:

  //----------------------------------------------------------------------------
  //! Constructor
  //----------------------------------------------------------------------------
  SpaceQuota(const char* name);

  //----------------------------------------------------------------------------
  //! Destructor
  //----------------------------------------------------------------------------
  ~SpaceQuota();

  //----------------------------------------------------------------------------
  //! Get space name
  //----------------------------------------------------------------------------
  inline const char* GetSpaceName()
  {
    return pPath.c_str();
  }

  //----------------------------------------------------------------------------
  //! Check user and/or group quota. If both are present, they both have to be
  //! fullfilled.
  //!
  //! @param uid user id
  //! @param gid group id
  //! @param desired_vol desired volume (size)
  //! @param desired_inodes desired number of inodes
  //!
  //! @return true if user has enough quota, otherwise false
  //----------------------------------------------------------------------------
  bool CheckWriteQuota(uid_t uid, gid_t gid, long long desired_vol,
                       unsigned int desired_inodes);

  //----------------------------------------------------------------------------
  //! Print quota information
  //----------------------------------------------------------------------------
  void PrintOut(XrdOucString& output, long long int uid_sel = -1,
                long long int gid_sel = -1, bool monitoring = false,
                bool translate_ids = false);

  //----------------------------------------------------------------------------
  //! Quota type tags
  //----------------------------------------------------------------------------
  enum eQuotaTag {
    kUserBytesIs = 1,                 kUserLogicalBytesIs = 2,
    kUserLogicalBytesTarget = 3,      kUserBytesTarget = 4,
    kUserFilesIs = 5,                 kUserFilesTarget = 6,
    kGroupBytesIs = 7,                kGroupLogicalBytesIs = 8,
    kGroupLogicalBytesTarget = 9,     kGroupBytesTarget = 10,
    kGroupFilesIs = 11,               kGroupFilesTarget = 12,
    kAllUserBytesIs = 13,             kAllUserLogicalBytesIs = 14,
    kAllUserLogicalBytesTarget = 15,  kAllUserBytesTarget = 16,
    kAllGroupBytesIs = 17,            kAllGroupLogicalBytesIs = 18,
    kAllGroupLogicalBytesTarget = 19, kAllGroupBytesTarget = 20,
    kAllUserFilesIs = 21,             kAllUserFilesTarget = 22,
    kAllGroupFilesIs = 23,            kAllGroupFilesTarget = 24
  };
=======
class SpaceQuota : public Scheduler
{
private:
  XrdSysMutex Mutex;
  time_t LastCalculationTime;
  time_t LastEnableCheck;
  bool On;
  eos::QuotaNode* QuotaNode;
  double LayoutSizeFactor; // this is layout dependent!
  bool DirtyTarget; // indicating to recompute the target values



  // one hash map for user view! depending on eQuota Tag id is either uid or gid!

  std::map<long long, unsigned long long> Quota; // the key is (eQuotaTag<<32) | id

  unsigned long long PhysicalFreeBytes; // this is coming from the statfs calls on all file systems
  unsigned long long PhysicalFreeFiles; // this is coming from the statfs calls on all file systems
  unsigned long long PhysicalMaxBytes; // this is coming from the statfs calls on all file systems
  unsigned long long PhysicalMaxFiles; // this is coming from the statfs calls on all file systems

  // this is used to recalculate the values without invalidating the old one
  unsigned long long PhysicalTmpFreeBytes; // this is coming from the statfs calls on all file systems
  unsigned long long PhysicalTmpFreeFiles; // this is coming from the statfs calls on all file systems
  unsigned long long PhysicalTmpMaxBytes; // this is coming from the statfs calls on all file systems
  unsigned long long PhysicalTmpMaxFiles; // this is coming from the statfs calls on all file systems

public:

  bool
  Enabled ()
  {
    time_t now = time (NULL);
    if (now > (LastEnableCheck + 5))
    {
      std::string spacename = SpaceName.c_str ();
      std::string key = "quota";
      if (FsView::gFsView.mSpaceView.count (spacename))
      {
        std::string ison = FsView::gFsView.mSpaceView[spacename]->GetConfigMember (key);
        if (ison == "on")
        {
          On = true;
        }
        else
        {
          On = false;
        }
      }
      else
      {
        On = false;
      }
      LastEnableCheck = now;
    }
    return On;
  }

  XrdSysMutex OpMutex;

  enum eQuotaTag
  {
    kUserBytesIs = 1, kUserLogicalBytesIs = 2, kUserLogicalBytesTarget = 3, kUserBytesTarget = 4,
    kUserFilesIs = 5, kUserFilesTarget = 6,
    kGroupBytesIs = 7, kGroupLogicalBytesIs = 8, kGroupLogicalBytesTarget = 9, kGroupBytesTarget = 10,
    kGroupFilesIs = 11, kGroupFilesTarget = 12,
    kAllUserBytesIs = 13, kAllUserLogicalBytesIs = 14, kAllUserLogicalBytesTarget = 15, kAllUserBytesTarget = 16,
    kAllGroupBytesIs = 17, kAllGroupLogicalBytesIs = 18, kAllGroupLogicalBytesTarget = 19, kAllGroupBytesTarget = 20,
    kAllUserFilesIs = 21, kAllUserFilesTarget = 22,
    kAllGroupFilesIs = 23, kAllGroupFilesTarget = 24
  } ;
>>>>>>> b909b4a4

private:

  //----------------------------------------------------------------------------
  //! Get quota
  //!
  //! @param tag quota type tag (eQuotaTag)
  //! @param id uid/gid/project id
  //!
  //! @return requested quota value
  //----------------------------------------------------------------------------
  long long GetQuota(unsigned long tag, unsigned long id);

  //----------------------------------------------------------------------------
  //! Set quota
  //!
  //! @param tag quota type tag (eQuotaTag)
  //! @param id user/group id
  //! @param value quota value to set
  //----------------------------------------------------------------------------
  void SetQuota(unsigned long tag, unsigned long id, unsigned long long value);

  //----------------------------------------------------------------------------
  //! Reset quota
  //!
  //! @param tag quota type tag (eQuotaTag)
  //! @param uid uid/gid/project id
  //!
  //! @warning Caller needs to hold a lock on mMutex
  //----------------------------------------------------------------------------
  void ResetQuota(unsigned long tag, unsigned long id);

  //----------------------------------------------------------------------------
  //! Add quota
  //!
  //! @param tag quota type tag (eQuotaTag)
  //! @param id user/group id
  //! @param value quota value to be added
  //!
  //! @warning Caller needs to hold a lock on mMutex.
  //----------------------------------------------------------------------------
  void AddQuota(unsigned long tag, unsigned long id, long long value);

  //----------------------------------------------------------------------------
  //! Account ns quota values into the space quota view.
  //----------------------------------------------------------------------------
  void AccountNsToSpace();

  //----------------------------------------------------------------------------
  //! Update quota from the ns quota node for the given identity only if the
  //! requested path is actually a ns quota node.
  //!
  //! @param uid user id
  //! @param gid group id
  //! @param upd_proj_quota if true then update also the project quota
  //----------------------------------------------------------------------------
  void UpdateFromQuotaNode(uid_t uid, gid_t, bool upd_proj_quota);

  //----------------------------------------------------------------------------
  //! Refresh quota all quota values for current space
  //!
  //! @warning Caller needs to hold a read-lock on both eosViewRWMutex and
  //!          pMapMutex
  //----------------------------------------------------------------------------
  void Refresh();

  //----------------------------------------------------------------------------
  //! Calculate the size factor used to estimate the logical available bytes
  //----------------------------------------------------------------------------
  void UpdateLogicalSizeFactor();

  //----------------------------------------------------------------------------
  //! Update target quota values
  //----------------------------------------------------------------------------
  void UpdateTargetSums();

  //----------------------------------------------------------------------------
  //! Update current quota values
  //----------------------------------------------------------------------------
  void UpdateIsSums();

  //----------------------------------------------------------------------------
  //! Update ns quota node address referred to by current space quota
  //!
  //! @return true if update successful, otherwise false
  //! @warning Caller needs to hold a read-lock on eosViewRWMutexo
  //----------------------------------------------------------------------------
  bool UpdateQuotaNodeAddress();

  //----------------------------------------------------------------------------
  //! Serialize index
  //----------------------------------------------------------------------------
  inline unsigned long long Index(unsigned long tag, unsigned long id)
  {
    return ((tag << 32) | id);
  }

  //----------------------------------------------------------------------------
  //! Deserialize index
  //----------------------------------------------------------------------------
  inline unsigned long UnIndex(unsigned long long reindex)
  {
    return (reindex >> 32) & 0xffffffff;
  }

<<<<<<< HEAD
  //----------------------------------------------------------------------------
  //! Check if quota is enabled - needs a lock on the FsView
  //!
  //! @return true if quota enabled, otherwise false
  //! @warning Caller needs to hold a read-lock on gFsView::ViewMutex
  //----------------------------------------------------------------------------
  bool IsEnabled();

  //----------------------------------------------------------------------------
  //! Remove quota
  //!
  //! @param tag quota type tag
  //! @param uid uid/gid/project id
  //!
  //! @return true if quota deleted, false if quota not found
  //----------------------------------------------------------------------------
  bool RmQuota(unsigned long tag, unsigned long id);

  //----------------------------------------------------------------------------
  //! Get current quota value as percentage of the available one
  //!
  //! @param is current quota value
  //! @param avail available quota value
  //!
  //! @return string representation of the percentage value
  //----------------------------------------------------------------------------
  const float
  GetQuotaPercentage(unsigned long long is, unsigned long long avail);

  //----------------------------------------------------------------------------
  //! Get quota status
  //!
  //! @para is current quota value
  //! @param avail available quota value
  //!
  //! @return string representing the status i.e. ignored/ok/warning/exceeded
  //----------------------------------------------------------------------------
  const char* GetQuotaStatus(unsigned long long is, unsigned long long avail);

  //----------------------------------------------------------------------------
  //! Convert int tag to string representation
  //!
  //! @param tag int tag value
  //!
  //! @return string representation of the tag
  //----------------------------------------------------------------------------
  static const char* GetTagAsString(int tag);

  //----------------------------------------------------------------------------
  //! Convert int tag to string description
  //!
  //! @param tag int tag value
  //!
  //! @return string tag description
  //----------------------------------------------------------------------------
  static const char* GetTagName(int tag);

  //----------------------------------------------------------------------------
  //! Convert string tag to int representation
  //!
  //! @param tag string tag
  //!
  //! @return int representation of the tag
  //----------------------------------------------------------------------------
  static unsigned long GetTagFromString(const std::string& tag);

  //----------------------------------------------------------------------------
  //! Convert int tag to user or group category
  //!
  //! @param tag int tag value
  //!
  //! @return user/group category
  //----------------------------------------------------------------------------
  static const char* GetTagCategory(int tag);

  std::string pPath; ///< quota node path
  eos::IQuotaNode* mQuotaNode; ///< corresponding ns quota node
  XrdSysMutex mMutex; ///< mutex to protect access to mMapIdQuota
  time_t mLastEnableCheck; ///< timestamp of the last check
  double mLayoutSizeFactor; ///< layout dependent size factor
  bool mDirtyTarget; ///< mark to recompute target values

  //! Map for user view, depending on eQuota and uid/gid
  std::map<long long, unsigned long long> mMapIdQuota;
};
=======
  bool CheckWriteQuota (uid_t, gid_t, long long desiredspace, unsigned int inodes);

  //! -------------------------------------------------------------
  //! the write placement routine - here we implement the quota check while the scheduling is in the Scheduler base calss
  //! -------------------------------------------------------------
  int FilePlacement (const char* path, //< path to place
                     eos::common::Mapping::VirtualIdentity_t &vid, //< virtual id of client
                     const char* grouptag, //< group tag for placement
                     unsigned long lid, //< layout to be placed
                     std::vector<unsigned int> &avoid_filesystems, //< filesystems to avoid
                     std::vector<unsigned int> &selected_filesystems, //< return filesystems selected by scheduler
                     bool truncate = false, //< indicates placement with truncation
                     int forced_scheduling_group_index = -1, //< forced index for the scheduling subgroup to be used 
                     unsigned long long bookingsize = 1024 * 1024 * 1024ll //< size to book for the placement
                     );

} ;
>>>>>>> b909b4a4


//------------------------------------------------------------------------------
//! Class Quota
//------------------------------------------------------------------------------
class Quota: eos::common::LogId
{
public:
<<<<<<< HEAD
=======
  static std::map<std::string, SpaceQuota*> gQuota;
  static eos::common::RWMutex gQuotaMutex;

  static SpaceQuota* GetSpaceQuota (const char* name, bool nocreate = false);
  static SpaceQuota* GetResponsibleSpaceQuota (const char*path); // returns a space (+quota node), which is responsible for <path>

  Quota ()
  {
  }

  ~Quota ()
  {
  };
>>>>>>> b909b4a4

  enum IdT { kUid, kGid }; ///< Id type enum
  enum Type { kUnknown, kVolume, kInode, kAll }; ///< Quota types

  //----------------------------------------------------------------------------
  //! Create space quota
  //!
  //! @param path quota node path which needs to be '/' terminated
  //----------------------------------------------------------------------------
  static void Create(const std::string& path);

  //----------------------------------------------------------------------------
  //! Check if quota node for path exists
  //!
  //! @param path path to search for, which needs to be '/' terminated
  //!
  //! @return true if quota node exists, otherwise false
  //----------------------------------------------------------------------------
  static bool Exists(const std::string& path);

  //----------------------------------------------------------------------------
  //! Check if there is a quota node responsible for the given path
  //!
  //! @param path path for which a quota node is searched, which needs to be
  //!             '/' terminated
  //!
  //! @return true if quota node exists, otherwise false
  //----------------------------------------------------------------------------
  static bool ExistsResponsible(const std::string& path);

  //----------------------------------------------------------------------------
  //! Get individual quota values
  //!
  //! @param vid client virtual identity
  //! @param path path
  //! @param max_bytes max bytes value
  //! @param free_bytes free bytes value
  //!
  //----------------------------------------------------------------------------
  static void GetIndividualQuota(eos::common::Mapping::VirtualIdentity_t& vid,
                                 const std::string& path,
                                 long long& max_bytes,
                                 long long& free_bytes,
                                 long long& max_files,
                                 long long& free_files);


  //----------------------------------------------------------------------------
  //! Set quota type of id (uid/gid)
  //!
  //! @param qpath quota path
  //! @param id uid or gid value depending on the id_type
  //! @param id_type type of id, can be uid or gid
  //! @param quota_type type of quota to remove, can be inode or volume
  //! @param value quota value to be set
  //! @param msg message returned to the client
  //! @param retc error number returned to the client
  //!
  //! @return true if quota set successful, otherwise false
  //----------------------------------------------------------------------------
  static bool SetQuotaTypeForId(const std::string& qpath, long id,
                                Quota::IdT id_type, Quota::Type quota_type,
                                unsigned long long value, std::string& msg,
                                int& retc);


  //----------------------------------------------------------------------------
  //! Set quota specified by the quota tag.
  //!
  //! @param qpath quota path
  //! @param quota_tag string representation of the SpaceQuota::eQuotaTag. From
  //!                  this we can deduce the quota type and the id type.
  //! @param id uid or gid value depending on the space_tag
  //! @param value quota value to be set
  //!
  //! @return true if quota set successful, otherwise false
  //----------------------------------------------------------------------------
  static bool SetQuotaForTag(const std::string& qpath,
                             const std::string& quota_tag,
                             long id, unsigned long long value);

  //----------------------------------------------------------------------------
  //! Remove all quota types for an id
  //!
  //! @param path quota node path
  //! @param id uid or gid value depending on the id_type
  //! @param id_type type of id, can be uid or gid
  //! @param msg message returned to the client
  //! @param retc error number returned to the client
  //!
  //! @return true if operation successful, otherwise false
  //----------------------------------------------------------------------------
  static bool RmQuotaForId(const std::string& path, long id,
                           Quota::IdT id_type, std::string& msg, int& retc);

  //----------------------------------------------------------------------------
  //! Remove quota type for id
  //!
  //! @param qpath quota node path
  //! @param id uid or gid value depending on the id_type
  //! @param id_type type of id, can be uid or gid
  //! @param quota_type type of quota to remove, can be inode or volume
  //! @param msg message returned to the client
  //! @param retc error number returned to the client
  //!
  //! @return true if operation successful, otherwise false
  //----------------------------------------------------------------------------
  static bool RmQuotaTypeForId(const std::string& qpath, long id,
                               Quota::IdT id_type, Quota::Type quota_type,
                               std::string& msg, int& retc);

  //------------------------------------------------------------------------------
  //! Remove quota specified by the quota tag
  //!
  //! @param qpath quota node path
  //! @param quota_tag string representation of the SpaceQuota::eQuotaTag. From
  //!                  this we can deduce the quota type and the id type.
  //! @param id uid or gid value depending on the space_tag
  //!
  //! @return true if quota set successful, otherwise false
  //------------------------------------------------------------------------------
  static bool RmQuotaForTag(const std::string& space,
                            const std::string& quota_stag,
                            long id);

  //----------------------------------------------------------------------------
  //! Removes a quota node
  //!
  //! @param path quota node path to be removed
  //! @param msg message returned to the client
  //! @param retc error number returned to the client
  //!
  //! @return true if operation successful, otherwise false
  //----------------------------------------------------------------------------
  static bool RmSpaceQuota(std::string& path, std::string& msg, int& retc);

  //----------------------------------------------------------------------------
  //! Get group quota values for a particular path and id
  //!
  //! @param path quota node path
  //! @param id uid/gid/projectid
  //!
  //! @return map between quota types and values. The map contains 4 entries
  //!         corresponding to the following keys: kGroupBytesIs,
  //!         kGroupBytesTarget, kGroupFilesIs and kGroupFilesTarget
  //----------------------------------------------------------------------------
  static std::map<int, unsigned long long>
  GetGroupStatistics(const std::string& path, long id);

  //----------------------------------------------------------------------------
  //! Update SpaceQuota from the namespace quota only if the requested path is
  //! actually a ns quota node. This also performs an update for the project
  //! quota.
  //!
  //! @param path path
  //! @param uid user id
  //! @param gid group id
  //!
  //! @return true if update successful, otherwise it means that current path
  //!         doesn't point to a ns quota node and return false.
  //----------------------------------------------------------------------------
  static bool UpdateFromNsQuota(const std::string& path, uid_t uid, gid_t gid);

  //----------------------------------------------------------------------------
  //! Check if the requested volume and inode values respect the quota
  //!
  //! @param path path
  //! @param uid user id
  //! @param gid group id
  //! @param desired_vol desired space
  //! @param desired_inodes desired number of inondes
  //!
  //! @return true if quota is respected, otherwise false
  //----------------------------------------------------------------------------
  static bool Check(const std::string& path, uid_t uid, gid_t gid,
                    long long desired_vol, unsigned int desired_inodes);

  //----------------------------------------------------------------------------
  //! Callback function to calculate how much pyhisical space a file occupies
  //!
  //! @param file file MD object
  //!
  //! @return physical size depending on file layout type
  //----------------------------------------------------------------------------
  static uint64_t MapSizeCB(const eos::IFileMD* file);

  //----------------------------------------------------------------------------
  //! Load function to initialize all SpaceQuota's with the quota node
  //! definition from the namespace
  //----------------------------------------------------------------------------
  static void LoadNodes();

  //----------------------------------------------------------------------------
  //! Clean-up all space quotas by deleting them and clearing the map
  //----------------------------------------------------------------------------
  static void CleanUp();

  //----------------------------------------------------------------------------
  //! Print out quota information
  //!
  //! @return true if operation successful, otherwise false and populate the
  //!         output string with the error messsage
  //----------------------------------------------------------------------------
  static bool PrintOut(const std::string& path, XrdOucString& output,
                       long long int uid_sel = -1, long long int gid_sel = -1,
                       bool monitoring = false, bool translate_ids = false);

  //----------------------------------------------------------------------------
  //! Take the decision where to place a new file in the system. The core of the
  //! implementation is in the Scheduler and GeoTreeEngine.
  //!
  //! @param space quota space name
  //! @param path file path
  //! @param vid virtual id of client
  //! @param grouptag group tag for placement
  //! @param lid layout to be placed
  //! @param alreadyused_filsystems filesystems to avoid
  //! @param selected_filesystems filesystems selected by scheduler
  //! @param dataproxys if non null, schedule dataproxys for each fs
  //! @param firewallentpts if non null, schedule firewall entry points for each fs
  //! @param plctpolicy indicates if placement should be local/spread/hybrid
  //! @param plctTrgGeotag indicates close to which Geotag collocated stripes
  //!                      should be placed
  //! @param truncate indicates placement with truncation
  //! @param forched_scheduling_group_index forced index for the scheduling
  //!                      subgroup to be used
  //! @param bookingsize size to book for the placement
  //!
  //! @return 0 if placement successful, otherwise a non-zero value
  //!         ENOSPC - no space quota defined for current space
  //!         EDQUOT - no quota node found or not enough quota to place
  //! @warning Must be called with a lock on the FsView::gFsView::ViewMutex
  //----------------------------------------------------------------------------
  static
  int FilePlacement(Scheduler::PlacementArguments* args);

  //----------------------------------------------------------------------------
  //! Take the decision from where to access a file. The core of the
  //! implementation is in the Scheduler and GeoTreeEngine.
  //!
  //! @param vid virutal id of the client
  //! @param focedfsid forced filesystem for access
  //! @param forcedspace forced space for access
  //! @param tried_cgi cgi containing already tried hosts
  //! @param lid layout fo the file
  //! @param locationsfs filesystem ids where layout is stored
  //! @param dataproxys if non null, schedule dataproxys for each fs
  //! @param firewallentpts if non null, schedule firewall entry points for each fs
  //! @param fsindex return index pointing to layout entry filesystem
  //! @param isRW indicate pure read or rd/wr access
  //! @param bookingsize size to book additionally for rd/wr access
  //! @param unavailfs return filesystems currently unavailable
  //! @param min_fsstatus define minimum filesystem state to allow fs selection
  //! @param overridegeoloc override geolocation defined in the virtual id
  //! @param noIO don't apply the penalty as this file access won't result in
  //!             any IO
  //!
  //! @return 0 if successful, otherwise a non-zero value
  //! @warning Must be called with a lock on the FsView::gFsView::ViewMutex
  //----------------------------------------------------------------------------
  static int FileAccess(Scheduler::AccessArguments* args);

  //! @brief Retrieves the kAllGroupLogicalBytesIs and kAllGroupLogicalBytesTarget values for the quota nodes.
  //! @return a map with the paths of the quota nodes and the corresponding values
  static map<std::string, std::tuple<unsigned long long, unsigned long long, unsigned long long>>
      GetAllGroupsLogicalQuotaValues();

  static gid_t gProjectId; ///< gid indicating project quota
  static eos::common::RWMutex pMapMutex; ///< mutex to protect access to pMapQuota

<<<<<<< HEAD
private:

  //----------------------------------------------------------------------------
  //! Get space quota object for exact path
  //!
  //! @param path path of the quota node
  //!
  //! @return SpaceQuota object
  //----------------------------------------------------------------------------
  static SpaceQuota* GetSpaceQuota(const std::string& path);

  //----------------------------------------------------------------------------
  //! Get space quota node responsible for path looking for the most specific
  //! match.
  //!
  //! @param path path for which we search for a responsible space quotap
  //!
  //! @return SpaceQuota object
  //----------------------------------------------------------------------------
  static SpaceQuota* GetResponsibleSpaceQuota(const std::string& path);

  //! Map from path to SpaceQuota object
  static std::map<std::string, SpaceQuota*> pMapQuota;
};
=======
  // builds a list with the names of all spaces
  static int GetSpaceNameList (const char* key, SpaceQuota* spacequota, void *Arg);

  static int QuotaByPath(const char* space, const char* path,
                         uid_t uid, gid_t gid,
                         long long& avail_files,
                         long long& avail_bytes,
                         eos::ContainerMD::id_t& quota_inode);

  static void GetIndividualQuota(eos::common::Mapping::VirtualIdentity_t &vid, const char* path, long long &maxbytes, long long &freebytes);

  static void PrintOut (const char* space, XrdOucString &output, long uid_sel = -1, long gid_sel = -1, bool monitoring = false, bool translateids = false);

  static bool SetQuota (XrdOucString space, long uid_sel, long gid_sel, long long bytes, long long files, XrdOucString &msg, int &retc); // -1 means it is not set for all long/long long values

  static bool RmQuota (XrdOucString space, long uid_sel, long gid_sel, XrdOucString &msg, int &retc); // -1 means it is not set for all long/long long values

  static bool RmSpaceQuota (XrdOucString space, XrdOucString &msg, int &retc); // removes a quota space/quota node

  // callback function for the namespace implementation to calculate the size a file occupies
  static uint64_t MapSizeCB (const eos::FileMD *file);

  // load function to initialize all SpaceQuota's with the quota node definition from the namespace
  static void LoadNodes ();

  // inserts the current state of the quota nodes into SpaceQuota's
  static void NodesToSpaceQuota ();

  // insert current state of a single quota node into a SpaceQuota
  static void NodeToSpaceQuota (const char* name);

  static gid_t gProjectId; //< gid indicating project quota
} ;
>>>>>>> b909b4a4

EOSMGMNAMESPACE_END

#endif<|MERGE_RESOLUTION|>--- conflicted
+++ resolved
@@ -48,7 +48,6 @@
 
 #define EOSMGMQUOTA_DISKHEADROOM 1024ll*1024ll*1024l*25
 
-<<<<<<< HEAD
 class Quota;
 
 //------------------------------------------------------------------------------
@@ -63,7 +62,7 @@
   //----------------------------------------------------------------------------
   //! Constructor
   //----------------------------------------------------------------------------
-  SpaceQuota(const char* name);
+  SpaceQuota(const char* path);
 
   //----------------------------------------------------------------------------
   //! Destructor
@@ -73,9 +72,17 @@
   //----------------------------------------------------------------------------
   //! Get space name
   //----------------------------------------------------------------------------
-  inline const char* GetSpaceName()
+  inline const char* GetSpaceName() const
   {
     return pPath.c_str();
+  }
+
+  //----------------------------------------------------------------------------
+  //! Get namespace quota node
+  //----------------------------------------------------------------------------
+  inline eos::IQuotaNode* GetQuotaNode()
+  {
+    return mQuotaNode;
   }
 
   //----------------------------------------------------------------------------
@@ -116,80 +123,6 @@
     kAllUserFilesIs = 21,             kAllUserFilesTarget = 22,
     kAllGroupFilesIs = 23,            kAllGroupFilesTarget = 24
   };
-=======
-class SpaceQuota : public Scheduler
-{
-private:
-  XrdSysMutex Mutex;
-  time_t LastCalculationTime;
-  time_t LastEnableCheck;
-  bool On;
-  eos::QuotaNode* QuotaNode;
-  double LayoutSizeFactor; // this is layout dependent!
-  bool DirtyTarget; // indicating to recompute the target values
-
-
-
-  // one hash map for user view! depending on eQuota Tag id is either uid or gid!
-
-  std::map<long long, unsigned long long> Quota; // the key is (eQuotaTag<<32) | id
-
-  unsigned long long PhysicalFreeBytes; // this is coming from the statfs calls on all file systems
-  unsigned long long PhysicalFreeFiles; // this is coming from the statfs calls on all file systems
-  unsigned long long PhysicalMaxBytes; // this is coming from the statfs calls on all file systems
-  unsigned long long PhysicalMaxFiles; // this is coming from the statfs calls on all file systems
-
-  // this is used to recalculate the values without invalidating the old one
-  unsigned long long PhysicalTmpFreeBytes; // this is coming from the statfs calls on all file systems
-  unsigned long long PhysicalTmpFreeFiles; // this is coming from the statfs calls on all file systems
-  unsigned long long PhysicalTmpMaxBytes; // this is coming from the statfs calls on all file systems
-  unsigned long long PhysicalTmpMaxFiles; // this is coming from the statfs calls on all file systems
-
-public:
-
-  bool
-  Enabled ()
-  {
-    time_t now = time (NULL);
-    if (now > (LastEnableCheck + 5))
-    {
-      std::string spacename = SpaceName.c_str ();
-      std::string key = "quota";
-      if (FsView::gFsView.mSpaceView.count (spacename))
-      {
-        std::string ison = FsView::gFsView.mSpaceView[spacename]->GetConfigMember (key);
-        if (ison == "on")
-        {
-          On = true;
-        }
-        else
-        {
-          On = false;
-        }
-      }
-      else
-      {
-        On = false;
-      }
-      LastEnableCheck = now;
-    }
-    return On;
-  }
-
-  XrdSysMutex OpMutex;
-
-  enum eQuotaTag
-  {
-    kUserBytesIs = 1, kUserLogicalBytesIs = 2, kUserLogicalBytesTarget = 3, kUserBytesTarget = 4,
-    kUserFilesIs = 5, kUserFilesTarget = 6,
-    kGroupBytesIs = 7, kGroupLogicalBytesIs = 8, kGroupLogicalBytesTarget = 9, kGroupBytesTarget = 10,
-    kGroupFilesIs = 11, kGroupFilesTarget = 12,
-    kAllUserBytesIs = 13, kAllUserLogicalBytesIs = 14, kAllUserLogicalBytesTarget = 15, kAllUserBytesTarget = 16,
-    kAllGroupBytesIs = 17, kAllGroupLogicalBytesIs = 18, kAllGroupLogicalBytesTarget = 19, kAllGroupBytesTarget = 20,
-    kAllUserFilesIs = 21, kAllUserFilesTarget = 22,
-    kAllGroupFilesIs = 23, kAllGroupFilesTarget = 24
-  } ;
->>>>>>> b909b4a4
 
 private:
 
@@ -295,7 +228,6 @@
     return (reindex >> 32) & 0xffffffff;
   }
 
-<<<<<<< HEAD
   //----------------------------------------------------------------------------
   //! Check if quota is enabled - needs a lock on the FsView
   //!
@@ -381,25 +313,6 @@
   //! Map for user view, depending on eQuota and uid/gid
   std::map<long long, unsigned long long> mMapIdQuota;
 };
-=======
-  bool CheckWriteQuota (uid_t, gid_t, long long desiredspace, unsigned int inodes);
-
-  //! -------------------------------------------------------------
-  //! the write placement routine - here we implement the quota check while the scheduling is in the Scheduler base calss
-  //! -------------------------------------------------------------
-  int FilePlacement (const char* path, //< path to place
-                     eos::common::Mapping::VirtualIdentity_t &vid, //< virtual id of client
-                     const char* grouptag, //< group tag for placement
-                     unsigned long lid, //< layout to be placed
-                     std::vector<unsigned int> &avoid_filesystems, //< filesystems to avoid
-                     std::vector<unsigned int> &selected_filesystems, //< return filesystems selected by scheduler
-                     bool truncate = false, //< indicates placement with truncation
-                     int forced_scheduling_group_index = -1, //< forced index for the scheduling subgroup to be used 
-                     unsigned long long bookingsize = 1024 * 1024 * 1024ll //< size to book for the placement
-                     );
-
-} ;
->>>>>>> b909b4a4
 
 
 //------------------------------------------------------------------------------
@@ -408,23 +321,6 @@
 class Quota: eos::common::LogId
 {
 public:
-<<<<<<< HEAD
-=======
-  static std::map<std::string, SpaceQuota*> gQuota;
-  static eos::common::RWMutex gQuotaMutex;
-
-  static SpaceQuota* GetSpaceQuota (const char* name, bool nocreate = false);
-  static SpaceQuota* GetResponsibleSpaceQuota (const char*path); // returns a space (+quota node), which is responsible for <path>
-
-  Quota ()
-  {
-  }
-
-  ~Quota ()
-  {
-  };
->>>>>>> b909b4a4
-
   enum IdT { kUid, kGid }; ///< Id type enum
   enum Type { kUnknown, kVolume, kInode, kAll }; ///< Quota types
 
@@ -686,15 +582,35 @@
   //----------------------------------------------------------------------------
   static int FileAccess(Scheduler::AccessArguments* args);
 
-  //! @brief Retrieves the kAllGroupLogicalBytesIs and kAllGroupLogicalBytesTarget values for the quota nodes.
-  //! @return a map with the paths of the quota nodes and the corresponding values
-  static map<std::string, std::tuple<unsigned long long, unsigned long long, unsigned long long>>
-      GetAllGroupsLogicalQuotaValues();
+  //----------------------------------------------------------------------------
+  //! @brief Retrieve the kAllGroupLogicalBytesIs and kAllGroupLogicalBytesTarget
+  //! values for the quota nodes.
+  //!
+  //! @return a map with the paths of the quota nodes and the corresponding
+  //! values
+  //----------------------------------------------------------------------------
+  static std::map<std::string, std::tuple<unsigned long long,
+         unsigned long long,
+         unsigned long long>>
+         GetAllGroupsLogicalQuotaValues();
+
+  //----------------------------------------------------------------------------
+  //! Get quota for requested user and group by path
+  //!
+  //! @param path path for which to search for a quota node
+  //! @param uid user id
+  //! @param gid group id
+  //! @param avail_files inode quota left
+  //! @param avail_bytes size quota left
+  //! @param quota_inode inode of the quota node
+  //----------------------------------------------------------------------------
+  static int QuotaByPath(const char* path, uid_t uid, gid_t gid,
+                         long long& avail_files, long long& avail_bytes,
+                         eos::IContainerMD::id_t& quota_inode);
 
   static gid_t gProjectId; ///< gid indicating project quota
   static eos::common::RWMutex pMapMutex; ///< mutex to protect access to pMapQuota
 
-<<<<<<< HEAD
 private:
 
   //----------------------------------------------------------------------------
@@ -719,41 +635,6 @@
   //! Map from path to SpaceQuota object
   static std::map<std::string, SpaceQuota*> pMapQuota;
 };
-=======
-  // builds a list with the names of all spaces
-  static int GetSpaceNameList (const char* key, SpaceQuota* spacequota, void *Arg);
-
-  static int QuotaByPath(const char* space, const char* path,
-                         uid_t uid, gid_t gid,
-                         long long& avail_files,
-                         long long& avail_bytes,
-                         eos::ContainerMD::id_t& quota_inode);
-
-  static void GetIndividualQuota(eos::common::Mapping::VirtualIdentity_t &vid, const char* path, long long &maxbytes, long long &freebytes);
-
-  static void PrintOut (const char* space, XrdOucString &output, long uid_sel = -1, long gid_sel = -1, bool monitoring = false, bool translateids = false);
-
-  static bool SetQuota (XrdOucString space, long uid_sel, long gid_sel, long long bytes, long long files, XrdOucString &msg, int &retc); // -1 means it is not set for all long/long long values
-
-  static bool RmQuota (XrdOucString space, long uid_sel, long gid_sel, XrdOucString &msg, int &retc); // -1 means it is not set for all long/long long values
-
-  static bool RmSpaceQuota (XrdOucString space, XrdOucString &msg, int &retc); // removes a quota space/quota node
-
-  // callback function for the namespace implementation to calculate the size a file occupies
-  static uint64_t MapSizeCB (const eos::FileMD *file);
-
-  // load function to initialize all SpaceQuota's with the quota node definition from the namespace
-  static void LoadNodes ();
-
-  // inserts the current state of the quota nodes into SpaceQuota's
-  static void NodesToSpaceQuota ();
-
-  // insert current state of a single quota node into a SpaceQuota
-  static void NodeToSpaceQuota (const char* name);
-
-  static gid_t gProjectId; //< gid indicating project quota
-} ;
->>>>>>> b909b4a4
 
 EOSMGMNAMESPACE_END
 
