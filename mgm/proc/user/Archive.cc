//------------------------------------------------------------------------------
// File: Archive.cc
// Author: Elvin-Alin Sindrilaru <esindril@cern.ch>
//------------------------------------------------------------------------------

/************************************************************************
 * EOS - the CERN Disk Storage System                                   *
 * Copyright (C) 2014 CERN/Switzerland                                  *
 *                                                                      *
 * This program is free software: you can redistribute it and/or modify *
 * it under the terms of the GNU General Public License as published by *
 * the Free Software Foundation, either version 3 of the License, or    *
 * (at your option) any later version.                                  *
 *                                                                      *
 * This program is distributed in the hope that it will be useful,      *
 * but WITHOUT ANY WARRANTY; without even the implied warranty of       *
 * MERCHANTABILITY or FITNESS FOR A PARTICULAR PURPOSE.  See the        *
 * GNU General Public License for more details.                         *
 *                                                                      *
 * You should have received a copy of the GNU General Public License    *
 * along with this program.  If not, see <http://www.gnu.org/licenses/>.*
 ************************************************************************/


/*----------------------------------------------------------------------------*/
#include "mgm/ProcInterface.hh"
#include "mgm/XrdMgmOfs.hh"
#include "mgm/XrdMgmOfsDirectory.hh"
#include "mgm/Access.hh"
#include "mgm/Macros.hh"
#include "mgm/Acl.hh"
/*----------------------------------------------------------------------------*/
#include "common/SymKeys.hh"
/*----------------------------------------------------------------------------*/
#include <iomanip>
/*----------------------------------------------------------------------------*/

EOSMGMNAMESPACE_BEGIN

static const std::string ARCH_INIT = ".archive.init";
static const std::string ARCH_PUT_DONE = ".archive.put.done";
static const std::string ARCH_PUT_ERR = ".archive.put.err";
static const std::string ARCH_GET_DONE = ".archive.get.done";
static const std::string ARCH_GET_ERR = ".archive.get.err";
static const std::string ARCH_PURGE_DONE = ".archive.purge.done";
static const std::string ARCH_PURGE_ERR = ".archive.purge.err";
static const std::string ARCH_DELETE_ERR = ".archive.delete.err";
static const std::string ARCH_LOG = ".archive.log";


//------------------------------------------------------------------------------
// Archive command
//------------------------------------------------------------------------------
int
ProcCommand::Archive()
{

  struct stat statinfo;
  std::ostringstream cmd_json;
  std::string option = (pOpaque->Get("mgm.archive.option") ?
                        pOpaque->Get("mgm.archive.option") : "");

  // For listing we don't need an EOS path
  if (mSubCmd == "transfers")
  {
    if (option.empty())
    {
      stdErr = "error: need to provide the archive listing type";
      retc = EINVAL;
    }
    else
    {
      cmd_json << "{\"cmd\": " << "\"" << mSubCmd.c_str() << "\", "
               << "\"opt\": " <<  "\"" << option << "\", "
               << "\"uid\": " << "\"" << pVid->uid << "\", "
               << "\"gid\": " << "\"" << pVid->gid << "\", "
               << "\"format\": " << "\"pretty\" "
               << "}";
    }
  }
  else if (mSubCmd == "kill")
  {
    if (option.empty())
    {
      stdErr = "error: need to provide a job_uuid for kill";
      retc = EINVAL;
    }
    else
    {
      cmd_json << "{\"cmd\": " << "\"" << mSubCmd.c_str() << "\", "
               << "\"opt\": " << "\"" << option << "\", "
               << "\"uid\": " << "\"" << pVid->uid << "\", "
               << "\"gid\": " << "\"" << pVid->gid << "\" "
               << "}";
    }
  }
  else if (mSubCmd == "list")
  {
    XrdOucString spath = pOpaque->Get("mgm.archive.path");
    const char* inpath = spath.c_str();
    NAMESPACEMAP;
    if (info) info = 0;
    PROC_BOUNCE_ILLEGAL_NAMES;
    PROC_BOUNCE_NOT_ALLOWED;
    eos::common::Path cPath(path);
    spath = cPath.GetPath();

    // Make sure the EOS directory path ends with '/'
    if (spath[spath.length() - 1] != '/')
      spath += '/';

    std::vector<ArchDirStatus> arch_dirs = ArchiveGetDirs(spath.c_str());
    std::set<std::string> transfer_dirs;

    // First get the list of the ongoing transfers
    cmd_json << "{\"cmd\": \"transfers\", "
             << "\"opt\": \"all\", "
             << "\"uid\": \"" << pVid->uid << "\", "
             << "\"gid\": \"" << pVid->gid << "\", "
             << "\"format\": \"monitor\" "
             << "}";

    retc = ArchiveExecuteCmd(cmd_json.str());

    if (!retc)
    {
      // Parse response from the archiver regarding ongoing transfers
      size_t pos;
      std::istringstream iss(stdOut.c_str());
      std::string entry, key, value;
      stdOut = "";

      while (std::getline(iss, entry, '|'))
      {
        pos = entry.find('=');

        if (pos == std::string::npos)
        {
          stdErr = "error: archive response not in expected format";
          retc = EINVAL;
          break;
        }

        key = entry.substr(0, pos);
        value = entry.substr(pos + 1);

        if (key == "path")
          transfer_dirs.insert(value);
      }
    }

    // Create the table for displaying archive status informations
    std::string sdate;
    size_t max_path_len = 0;
    ArchiveUpdateStatus(arch_dirs, transfer_dirs, max_path_len);
    std::vector<size_t> col_size = {30, max_path_len + 5, 16};
    std::ostringstream oss;
    oss << '|' << std::setfill('-') << std::setw(col_size[0] + 1)
        << '|' << std::setw(col_size[1] + 1)
        << '|' << std::setw(col_size[2] + 1)
        << '|' << std::setfill(' ');
    std::string line = oss.str();
    oss.str("");
    oss.clear();

    // Add tabel header
    oss << line << std::endl
        << '|' << std::setw(col_size[0]) << std::setiosflags(std::ios_base::left)
        << "Creation date"
        << '|' << std::setw(col_size[1]) << std::setiosflags(std::ios_base::left)
        << "Path"
        << '|' << std::setw(col_size[2]) << std::setiosflags(std::ios_base::left)
        << "Status"
        << '|'
        << std::endl << line << std::endl;

    for (auto dir = arch_dirs.begin(); dir != arch_dirs.end(); ++dir)
    {
      sdate = asctime(localtime(&dir->ctime));
      sdate.erase(sdate.find('\n'));
      oss << '|' << std::setw(col_size[0]) << std::setiosflags(std::ios_base::left)
          << sdate
          << '|' << std::setw(col_size[1]) << std::setiosflags(std::ios_base::left)
          << dir->path
          << '|' << std::setw(col_size[2]) << std::setiosflags(std::ios_base::left)
          << dir->status
          << '|'
          << std::endl;
    }

    oss << line << std::endl;
    stdOut = oss.str().c_str();
    return SFS_OK;
  }
  else
  {
    XrdOucString spath = pOpaque->Get("mgm.archive.path");
    const char* inpath = spath.c_str();
    NAMESPACEMAP;
    if (info) info = 0;
    PROC_BOUNCE_ILLEGAL_NAMES;
    PROC_BOUNCE_NOT_ALLOWED;
    eos::common::Path cPath(path);
    spath = cPath.GetPath();

    // Make sure the EOS directory path ends with '/'
    if (spath[spath.length() - 1] != '/')
      spath += '/';

    // Check archive permissions
    if (!ArchiveCheckAcl(spath.c_str()))
    {
      stdErr = "error: failed archive ACL check";
      retc = EPERM;
      return SFS_OK;
    }

    std::ostringstream dir_stream;
    dir_stream << "root://" << gOFS->ManagerId.c_str() << "/" << spath.c_str();
    std::string dir_url = dir_stream.str();

    // Check that the requested path exists and is a directory
    if (gOFS->_stat(spath.c_str(), &statinfo, *mError, *pVid))
    {
      stdErr = "error: requested path does not exits";
      retc = EINVAL;
      return SFS_OK;
    }

    if (!S_ISDIR(statinfo.st_mode))
    {
      stdErr = "error:archive path is not a directory";
      retc = EINVAL;
      return SFS_OK;
    }

    // Used for creating/deleting a file in /eos/.../proc/archive with the same
    // name as the inode value. Used to provide archive fast find functionality.
    int fid = statinfo.st_ino;

    // Create vector containing the paths to all the possible special files
    std::ostringstream oss;
    std::vector<std::string> vect_paths;
    std::vector<std::string> vect_files =
      {ARCH_INIT, ARCH_PUT_DONE, ARCH_PUT_ERR, ARCH_GET_DONE, ARCH_GET_ERR,
       ARCH_PURGE_DONE, ARCH_PURGE_ERR, ARCH_DELETE_ERR, ARCH_LOG};

    for (auto it = vect_files.begin(); it != vect_files.end(); ++it)
    {
      oss.str("");
      oss.clear();
      oss << spath.c_str() << *it;
      vect_paths.push_back(oss.str());
    }

    if (mSubCmd == "create")
    {
      if (!gOFS->MgmArchiveDstUrl.length())
      {
        eos_err("archive destination not configured for this EOS instance");
        stdErr = "error: archive destination not configured for this EOS instance";
        retc = EINVAL;
        return SFS_OK;
      }

      // Build the destination dir by using the uid/gid of the user triggering
      // the archive operation e.g root:// ... //some/dir/gid1/uid1/
      std::string dir_sha256 = eos::common::SymKey::Sha256(spath.c_str());
      std::ostringstream dst_oss;
      dst_oss << gOFS->MgmArchiveDstUrl.c_str() << dir_sha256 << '/';
      std::string surl = dst_oss.str();

      // Make sure the destination directory does not exist
      XrdCl::URL url(surl);
      XrdCl::FileSystem fs(url);
      XrdCl::StatInfo *st_info = 0;
      XrdCl::XRootDStatus status = fs.Stat(url.GetPath(), st_info);

      if (status.IsOK())
      {
        stdErr = "error: archive dst=";
        stdErr += surl.c_str();
        stdErr += " already exists";
        eos_err("%s", stdErr.c_str());
        retc = EIO;
        return SFS_OK;
      }

      ArchiveCreate(spath.c_str(), surl, vect_files, fid);
      return SFS_OK;
    }
    else if ((mSubCmd == "put") ||
             (mSubCmd == "get") ||
             (mSubCmd == "purge") ||
             (mSubCmd == "delete"))
    {
      std::string arch_url = dir_url;

      if (option == "r")
      {
        // Retry failed operation
        option = "retry";
        std::string arch_err = spath.c_str();

        if (mSubCmd == "put")
        {
          arch_err += ARCH_PUT_ERR;
          arch_url += ARCH_PUT_ERR;
        }
        else if (mSubCmd == "get") // get retry
        {
          arch_err += ARCH_GET_ERR;
          arch_url += ARCH_GET_ERR;
        }
        else if (mSubCmd == "purge")
        {
          arch_err += ARCH_PURGE_ERR;
          arch_url += ARCH_PURGE_ERR;
        }
        else if (mSubCmd == "delete")
        {
          arch_err += ARCH_DELETE_ERR;
          arch_url += ARCH_DELETE_ERR;
        }

        if (gOFS->_stat(arch_err.c_str(), &statinfo, *mError, *pVid))
        {
          stdErr = "error: no failed ";
          stdErr += mSubCmd;
          stdErr += " file in directory: ";
          stdErr += spath.c_str();
          retc = EINVAL;
        }
      }
      else
      {
        // Check that the init/put archive file exists
        option = "";
        std::string arch_path = spath.c_str();

        if (mSubCmd == "put") // put
        {
          arch_path += ARCH_INIT;
          arch_url += ARCH_INIT;

          if (gOFS->_stat(arch_path.c_str(), &statinfo, *mError, *pVid))
          {
            stdErr = "error: no archive init file in directory: ";
            stdErr += spath.c_str();
            retc = EINVAL;
          }
        }
        else if (mSubCmd == "get") // get
        {
          arch_path += ARCH_PURGE_DONE;
          arch_url += ARCH_PURGE_DONE;

          if (gOFS->_stat(arch_path.c_str(), &statinfo, *mError, *pVid))
          {
            stdErr = "error: no archive purge file in directory: ";
            stdErr += spath.c_str();
            retc = EINVAL;
          }
        }
        else if (mSubCmd == "purge") // purge
        {
          arch_path += ARCH_PUT_DONE;

          if (gOFS->_stat(arch_path.c_str(), &statinfo, *mError, *pVid))
          {
            arch_path = spath.c_str();
            arch_path += ARCH_GET_DONE;

            if (gOFS->_stat(arch_path.c_str(), &statinfo, *mError, *pVid))
            {
              stdErr = "error: purge can be done only after a successful " \
                "get or put operation";
              retc = EINVAL;
            }
            else
            {
              arch_url += ARCH_GET_DONE;
            }
          }
          else
          {
            arch_url += ARCH_PUT_DONE;
          }
        }
        else if (mSubCmd == "delete") // delete
        {
          if (pVid->uid == 0 && ((pVid->prot == "unix") || (pVid->prot == "sss")))
          {
            bool found = false;
            std::string arch_fn;

            // Check that archive exists in the current directory
            for (auto it = vect_files.begin(); it != vect_files.end(); ++it)
            {
              arch_fn = spath.c_str();
              arch_fn += *it;

              if ((*it != ARCH_LOG) && (!gOFS->_stat(arch_fn.c_str(), &statinfo, *mError, *pVid)))
              {
                arch_url += *it;
                found = true;
                break;
              }
            }

            if (!found)
            {
              stdErr = "error: current directory is not archived";
              retc = EINVAL;
            }
            else
            {
              // Delete the entry in /eos/.../proc/archive/
              std::ostringstream proc_fn;
              proc_fn << gOFS->MgmProcArchivePath << '/' << fid;

              if (gOFS->_rem(proc_fn.str().c_str(), *mError, *pVid))
                stdErr = "warning: unable to remove archive id from /proc fast find";
            }
          }
          else
          {
            stdErr = "error: permission denied, only admin can delete an archive";
            retc = EPERM;
          }
        }
      }

      cmd_json << "{\"cmd\": " << "\"" << mSubCmd.c_str() << "\", "
               << "\"src\": " << "\"" << arch_url << "\", "
               << "\"opt\": " << "\"" << option  << "\", "
               << "\"uid\": " << "\"" << pVid->uid << "\", "
               << "\"gid\": " << "\"" << pVid->gid << "\" "
               << "}";
    }
    else
    {
      stdErr = "error: operation not supported, needs to be one of the following: "
        "create, put, get or list";
      retc = EINVAL;
    }
  }

  // Send request to archiver process if no error occured
  if (!retc)
    retc = ArchiveExecuteCmd(cmd_json.str());

  eos_debug("retc=%i, stdOut=%s, stdErr=%s", retc, stdOut.c_str(), stdErr.c_str());
  return SFS_OK;
}


//------------------------------------------------------------------------------
// Get archive status for both already archived directories as well as for dirs
// that have ongoing transfers
//------------------------------------------------------------------------------
void
ProcCommand::ArchiveUpdateStatus(std::vector<ProcCommand::ArchDirStatus>& dirs,
                                 const std::set<std::string>& tx_dirs,
                                 size_t& max_len_path)
{
  std::string path;
  std::vector<std::string> vect_files = {ARCH_INIT, ARCH_PUT_DONE, ARCH_PUT_ERR,
                                         ARCH_GET_DONE, ARCH_GET_ERR, ARCH_PURGE_ERR,
                                         ARCH_PURGE_DONE, ARCH_DELETE_ERR};
  XrdSfsFileExistence exists_flag;
  XrdOucErrInfo out_error;

  for (auto dir = dirs.begin(); dir != dirs.end(); ++dir)
  {
    // Update the max path length
    if (dir->path.length() > max_len_path)
      max_len_path = dir->path.length();

    if (tx_dirs.find(dir->path) != tx_dirs.end())
    {
      dir->status = "transferring";
    }
    else
    {
      for (auto st_file = vect_files.begin(); st_file != vect_files.end(); ++st_file)
      {
        path = dir->path + *st_file;

        if (gOFS->_exists(path.c_str(), exists_flag, out_error) == SFS_OK &&
            ((exists_flag & XrdSfsFileExistIsFile) == true ))
        {
          if (*st_file == ARCH_INIT)
            dir->status = "created";
          else if (*st_file == ARCH_PUT_DONE)
            dir->status = "put done";
          else if (*st_file == ARCH_PUT_ERR)
            dir->status = "put failed";
          else if (*st_file == ARCH_GET_DONE)
            dir->status = "get done";
          else if (*st_file == ARCH_GET_ERR)
            dir->status = "get failed";
          else if (*st_file == ARCH_PURGE_DONE)
            dir->status = "purge done";
          else if (*st_file == ARCH_PURGE_ERR)
            dir->status = "purge failed";
          else if (*st_file == ARCH_DELETE_ERR)
            dir->status = "delete failed";
          break;
        }
      }
    }
  }
}


//------------------------------------------------------------------------------
// Get the list of files in proc/arhive whose name represents the fid of the
// archived directory
//------------------------------------------------------------------------------
std::vector<ProcCommand::ArchDirStatus>
ProcCommand::ArchiveGetDirs(const std::string& root) const
{
  const char* dname;
  struct stat buf;
  std::string full_path;
  std::map<std::string, time_t> fids;
  eos::common::Mapping::VirtualIdentity_t root_ident;
  eos::common::Mapping::Root(root_ident);
  XrdOucErrInfo out_error;
  XrdMgmOfsDirectory proc_dir = XrdMgmOfsDirectory();
  int retc = proc_dir._open(gOFS->MgmProcArchivePath.c_str(),
                            root_ident, static_cast<const char*>(0));

  if (retc)
    return std::vector<ArchDirStatus>();

  while ((dname = proc_dir.nextEntry()))
  {
    if (dname[0] != '.')
    {
      full_path = gOFS->MgmProcArchivePath.c_str();
      full_path += '/';
      full_path += dname;

      if (gOFS->_stat(full_path.c_str(), &buf, out_error, root_ident) == SFS_OK)
        fids[dname] = buf.st_ctime;
    }
  }

  proc_dir.close();
  std::istringstream iss;
  eos::IContainerMD* cmd = 0;
  eos::IContainerMD::id_t id;
  std::vector<ArchDirStatus> dirs;

  {
    eos::common::RWMutexReadLock nsLock(gOFS->eosViewRWMutex);

    for (auto fid = fids.begin(); fid != fids.end(); ++fid)
    {
      // Convert string id to ContainerMD:id_t
      iss.str("");
      iss.clear();
      iss.str(fid->first);
      iss >> id;

      try
      {
        cmd = gOFS->eosDirectoryService->getContainerMD(id);
        full_path = gOFS->eosView->getUri(cmd);

        // If archive directory is in the currently searched subtree
        if (full_path.find(root) == 0)
        {
          ArchDirStatus dstatus(fid->second, full_path, "unknown");
          dirs.push_back(dstatus);
        }
      }
      catch (eos::MDException &e)
      {
        errno = e.getErrno();
        eos_static_err("fid=%016x errno=%d msg=\"%s\"\n",
                       id, e.getErrno(), e.getMessage().str().c_str());
      }
    }
  }

  return dirs;
}


//------------------------------------------------------------------------------
// Send command to archive daemon and collect the response
//------------------------------------------------------------------------------
int
ProcCommand::ArchiveExecuteCmd(const::string& cmd)
{
  int retc = 0;
  int sock_linger = 0;
  zmq::context_t zmq_ctx(1);
  zmq::socket_t socket(zmq_ctx, ZMQ_REQ);
#if ZMQ_VERSION >= 20200
  int sock_timeout = 1500; // 1,5s
  socket.setsockopt(ZMQ_RCVTIMEO, &sock_timeout, sizeof(sock_timeout));
#endif
  socket.setsockopt(ZMQ_LINGER, &sock_linger, sizeof(sock_linger));

  try
  {
    socket.connect(gOFS->mArchiveEndpoint.c_str());
  }
  catch (zmq::error_t& zmq_err)
  {
    eos_static_err("connect to archiver failed");
    stdErr = "error: connect to archiver failed";
    retc = EINVAL;
  }

  if (!retc)
  {
    zmq::message_t msg((void*)cmd.c_str(), cmd.length(), NULL);

    try
    {
      if (!socket.send(msg))
      {
        stdErr = "error: send request to archiver";
        retc = EINVAL;
      }
      else if (!socket.recv(&msg))
      {
        stdErr = "error: no response from archiver";
        retc = EINVAL;
      }
      else
      {
        // Parse response from the archiver
        XrdOucString msg_str((const char*) msg.data(), msg.size());
        //eos_info("Msg_str:%s", msg_str.c_str());
        std::istringstream iss(msg_str.c_str());
        std::string status, line, response;
        iss >> status;

        // Discard whitespaces from the beginning
        while (getline(iss >> std::ws, line))
        {
          response += line;

          if (iss.good())
            response += '\n';
        }

        if (status == "OK")
        {
          stdOut = response.c_str();
        }
        else if (status == "ERROR")
        {
          stdErr = response.c_str();
          retc = EINVAL;
        }
        else
        {
          stdErr = "error: unknown response format from archiver";
          retc = EINVAL;
        }
      }
    }
    catch (zmq::error_t& zmq_err)
    {
      stdErr = "error: timeout getting response from archiver, msg: ";
      stdErr += zmq_err.what();
      retc = EINVAL;
    }
  }

  return retc;
}


//------------------------------------------------------------------------------
// Check if the current user has the necessary permissions to do an archiving
// operation
//------------------------------------------------------------------------------
bool
ProcCommand::ArchiveCheckAcl(const std::string& arch_dir) const
{
  bool is_allowed = false;
<<<<<<< HEAD
  eos::IContainerMD* dir = 0;
  eos::IContainerMD::XAttrMap attrmap;

  {
    eos::common::RWMutexReadLock lock(gOFS->eosViewRWMutex);

    // Check for the parent directory
    try
    {
      dir = gOFS->eosView->getContainer(arch_dir.c_str());
      eos::IContainerMD::XAttrMap::const_iterator it;
=======
  eos::ContainerMD::XAttrMap attrmap;

>>>>>>> e4fb0d6d

  // load evt. the attributes
  gOFS->_attr_ls(arch_dir.c_str(),
		 *mError,
		 *pVid,
		 0,
		 attrmap,
		 false);
  

  // ACL and permission check                                                                                                                                                                      
  Acl acl(arch_dir.c_str(),
          *mError,
          *pVid,
          attrmap,
          true);

  eos_info("acl=%d a=%d egroup=%d mutable=%d", acl.HasAcl(), acl.CanArchive(),
             acl.HasEgroup(), acl.IsMutable());
  
  if (pVid->uid)
      is_allowed = acl.CanArchive();
<<<<<<< HEAD
    else
      is_allowed = true;
  }
=======
  else
    is_allowed = true;
>>>>>>> e4fb0d6d

  return is_allowed;
}


//------------------------------------------------------------------------------
// Create archive file.
//------------------------------------------------------------------------------
void
ProcCommand::ArchiveCreate(const std::string& arch_dir,
                           const std::string& dst_url,
                           const std::vector<std::string>& vect_files,
                           int fid)
{
  int num_dirs = 0;
  int num_files = 0;

  if (MakeSubTreeImmutable(arch_dir, vect_files))
    return;

  // Create the output directory if necessary and open the temporary file in
  // which we construct the archive file
  std::ostringstream oss;
  oss << "/tmp/eos.mgm/archive." << XrdSysThread::ID();
  std::string arch_fn = oss.str();
  std::ofstream arch_ofs(arch_fn.c_str());

  if (!arch_ofs.is_open())
  {
    eos_err("failed to open local archive file:%s", arch_fn.c_str());
    stdErr = "failed to open archive file at MGM ";
    retc = EIO;
    return;
  }

  // Write archive JSON header leaving blank the fields for the number of
  // files/dirs and timestamp which will be filled in later on
  arch_ofs << "{"
           << "\"src\": \"" << "root://" << gOFS->ManagerId << "/" << arch_dir << "\", "
           << "\"dst\": \"" << dst_url << "\", "
           << "\"svc_class\": \"" << gOFS->MgmArchiveSvcClass << "\", "
           << "\"dir_meta\": [\"uid\", \"gid\", \"mode\", \"attr\"], "
           << "\"file_meta\": [\"size\", \"mtime\", \"ctime\", \"uid\", \"gid\", "
           << "\"mode\", \"xstype\", \"xs\"], "
           << "\"uid\": \"" << pVid->uid << "\", "
           << "\"gid\": \"" << pVid->gid << "\", "
           << "\"timestamp\": " << std::setw(10) << "" << ", "
           << "\"num_dirs\": " << std::setw(10) << "" << ", "
           << "\"num_files\": " << std::setw(10) << ""
           << "}" << std::endl;

  // Add directories info
  if (ArchiveAddEntries(arch_dir, arch_ofs, num_dirs, false))
  {
    MakeSubTreeMutable(arch_dir);
    arch_ofs.close();
    unlink(arch_fn.c_str());
    return;
  }

  // Add files info
  if (ArchiveAddEntries(arch_dir, arch_ofs, num_files, true) || (num_files == 0))
  {
    MakeSubTreeMutable(arch_dir);
    arch_ofs.close();
    unlink(arch_fn.c_str());
    return;
  }

  // Rewind the stream and update the header with the number of files and dirs
  num_dirs--; // don't count current dir
  arch_ofs.seekp(0);
  arch_ofs << "{"
           << "\"src\": \"" << "root://" << gOFS->ManagerId << "/" << arch_dir << "\", "
           << "\"dst\": \"" << dst_url << "\", "
           << "\"svc_class\": \"" << gOFS->MgmArchiveSvcClass << "\", "
           << "\"dir_meta\": [\"uid\", \"gid\", \"mode\", \"attr\"], "
           << "\"file_meta\": [\"size\", \"mtime\", \"ctime\", \"uid\", \"gid\", "
           << "\"mode\", \"xstype\", \"xs\"], "
           << "\"uid\": \"" << pVid->uid << "\", "
           << "\"gid\": \"" << pVid->gid << "\", "
           << "\"timestamp\": " << std::setw(10) << time(static_cast<time_t*>(0)) << ", "
           << "\"num_dirs\": " << std::setw(10) << num_dirs << ", "
           << "\"num_files\": " << std::setw(10) << num_files
           << "}" << std::endl;
  arch_ofs.close();

  // Copy local archive file to archive directory in EOS
  struct XrdCl::JobDescriptor copy_job;
  copy_job.source.SetProtocol("file");
  copy_job.source.SetPath(arch_fn.c_str());
  copy_job.target.SetProtocol("root");
  copy_job.target.SetHostName("localhost");
  copy_job.target.SetUserName("root");
  std::string dst_path = arch_dir;
  dst_path += ARCH_INIT;
  copy_job.target.SetPath(dst_path);
  copy_job.target.SetParams("eos.ruid=0&eos.rgid=0");

  XrdCl::CopyProcess copy_proc;
  copy_proc.AddJob(&copy_job);
  XrdCl::XRootDStatus status_prep = copy_proc.Prepare();

  if (status_prep.IsOK())
  {
    XrdCl::XRootDStatus status_run = copy_proc.Run(0);

    if (!status_run.IsOK())
    {
      stdErr = "error: failed run for copy process, msg=";
      stdErr += status_run.ToStr().c_str();
      retc = EIO;
    }
  }
  else
  {
    stdErr = "error: failed prepare for copy process, msg=";
    stdErr += status_prep.ToStr().c_str();
    retc = EIO;
  }

  // Remove local archive file
  unlink(arch_fn.c_str());

  // Change the permissions on the archive file to 644
  eos::common::Mapping::VirtualIdentity_t root_ident;
  eos::common::Mapping::Root(root_ident);
  XrdSfsMode mode = S_IRUSR | S_IWUSR | S_IRGRP | S_IROTH;

  if (gOFS->_chmod(dst_path.c_str(), mode, *mError, root_ident))
  {
    stdErr = "error: setting permisions on the archive file";
    retc = EIO;
  }

  // Add the dir inode to /proc/archive/ for fast find
  if (!retc)
  {
    oss.clear();
    oss.str("");
    oss << gOFS->MgmProcArchivePath << "/" << fid;

    if (gOFS->_touch(oss.str().c_str(), *mError, root_ident))
    {
      stdOut = "warning: failed to create file in /eos/.../proc/archive/";
      return;
    }
  }
}


//------------------------------------------------------------------------------
// Make EOS sub-tree immutable/mutable by adding/removing the sys.acl=z:i from
// all of the directories in the subtree.
//------------------------------------------------------------------------------
int
ProcCommand::MakeSubTreeImmutable(const std::string& arch_dir,
                                  const std::vector<std::string>& vect_files)
{
  bool found_archive = false;
  // Map of directories to set of files
  std::map< std::string, std::set<std::string> > found;

  // Check for already archived directories in the current sub-tree
  if (gOFS->_find(arch_dir.c_str(), *mError, stdErr, *pVid, found,
                 (const char*) 0, (const char*) 0))
  {
    eos_err("dir=%s list all err=%s", arch_dir.c_str(), stdErr.c_str());
    retc = errno;
    return retc;
  }

  for (auto it = found.begin(); it != found.end(); ++it)
  {
    for (auto itf = vect_files.begin(); itf != vect_files.end(); ++itf)
    {
      if (it->second.find(*itf) != it->second.end())
      {
        found_archive = true;
        stdErr = "error: another archive found in current sub-tree in ";
        stdErr += it->first.c_str();
        stdErr += itf->c_str();
        break;
      }
    }

    if (found_archive)
      break;
  }

  if (found_archive)
  {
    // Forbit archiving of archives
    retc = EPERM;
    return retc;
  }

  // Make the EOS sub-tree immutable e.g.: add sys.acl=z:i
  eos::common::Mapping::VirtualIdentity_t root_ident;
  eos::common::Mapping::Root(root_ident);
  const char* acl_key = "sys.acl";
  XrdOucString acl_val;

  for (auto it = found.begin(); it != found.end(); ++it)
  {
    acl_val = "";

    if (!gOFS->_attr_get(it->first.c_str(), *mError, *pVid,
                         (const char*) 0, acl_key, acl_val))
    {
      // Add immutable only if not already present
      int pos_z = acl_val.find("z:");

      if (pos_z != STR_NPOS)
      {
        if (acl_val.find('i', pos_z + 2) == STR_NPOS)
          acl_val.insert('i', pos_z + 2);
      }
      else
        acl_val += ",z:i";
    }
    else
      acl_val = "z:i";

    eos_debug("acl_key=%s, acl_val=%s", acl_key, acl_val.c_str());

    if (gOFS->_attr_set(it->first.c_str(), *mError, root_ident,
                         (const char*) 0, acl_key, acl_val.c_str()))
    {
      stdErr = "error: making EOS subtree immutable, dir=";
      stdErr += arch_dir.c_str();
      retc = mError->getErrInfo();
      break;
    }
  }

  return retc;
}


//----------------------------------------------------------------------------
// Make EOS sub-tree mutable by removing the sys.acl=z:i rule from all of the
// directories in the sub-tree.
//----------------------------------------------------------------------------
int
ProcCommand::MakeSubTreeMutable(const std::string& arch_dir)
{
  std::map< std::string, std::set<std::string> > found;

  // Get all dirs in current subtree
  if (gOFS->_find(arch_dir.c_str(), *mError, stdErr, *pVid, found,
                 (const char*) 0, (const char*) 0))
  {
    eos_err("dir=%s list all err=%s", arch_dir.c_str(), stdErr.c_str());
    retc = errno;
    return retc;
  }

  // Make the EOS sub-tree mutable e.g.: remove sys.acl=z:i
  eos::common::Mapping::VirtualIdentity_t root_ident;
  eos::common::Mapping::Root(root_ident);
  const char* acl_key = "sys.acl";
  XrdOucString acl_val;
  std::string new_acl;

  for (auto it = found.begin(); it != found.end(); ++it)
  {
    acl_val = "";

    if (!gOFS->_attr_get(it->first.c_str(), *mError, *pVid,
                         (const char*) 0, acl_key, acl_val))
    {
      std::istringstream iss(acl_val.c_str());
      std::string rule;
      new_acl = "";

      while (std::getline(iss, rule, ','))
      {
        if (rule.find("z:") == 0)
        {
          rule.erase(rule.find('i'), 1);

          if (rule.length() > 2)
          {
            new_acl += rule;
            new_acl += ',';
          }
        }
        else
        {
          // Don' modify the rest of the rules
          new_acl += rule;
          new_acl += ',';
        }
      }

      // Remove last comma
      if (new_acl.length())
        new_acl.erase(new_acl.length() - 1);

      acl_val = new_acl.c_str();
    }
    else
    {
      eos_warning("Dir=%s no xattrs", it->first.c_str());
      continue;
    }

    eos_debug("acl_key=%s, acl_val=%s", acl_key, acl_val.c_str());

    // Update the new sys.acl xattr
    if (acl_val.length())
    {
      if (gOFS->_attr_set(it->first.c_str(), *mError, root_ident,
                          (const char*) 0, acl_key, acl_val.c_str()))
      {
        stdErr = "error: making EOS subtree mutable (update sys.acl), dir=";
        stdErr += arch_dir.c_str();
        retc = mError->getErrInfo();
        break;
      }
    }
    else
    {
      // Completely remove the sys.acl xattr
      if (gOFS->_attr_rem(it->first.c_str(), *mError, root_ident,
                          (const char*) 0, acl_key))
      {
        stdErr = "error: making EOS subtree mutable (rm sys.acl), dir=";
        stdErr += arch_dir.c_str();
        retc = mError->getErrInfo();
        break;
      }
    }
  }

  return retc;
}


//------------------------------------------------------------------------------
// Get fileinfo for all files/dirs in the subtree and add it to the archive
//------------------------------------------------------------------------------
int
ProcCommand::ArchiveAddEntries(const std::string& arch_dir,
                               std::ofstream& arch_ofs,
                               int& num, bool is_file)
{
  num = 0;
  std::map<std::string, std::string> info_map;
  std::map<std::string, std::string> attr_map; // only for dirs

  // These keys should match the ones in the header dictionary
  if (is_file)
  {
    info_map.insert(std::make_pair("file", "")); // file name
    info_map.insert(std::make_pair("size", ""));
    info_map.insert(std::make_pair("mtime", ""));
    info_map.insert(std::make_pair("ctime", ""));
    info_map.insert(std::make_pair("uid", ""));
    info_map.insert(std::make_pair("gid", ""));
    info_map.insert(std::make_pair("mode", ""));
    info_map.insert(std::make_pair("xstype", ""));
    info_map.insert(std::make_pair("xs", ""));
  }
  else // dir
  {
    info_map.insert(std::make_pair("file", "")); // dir name
    info_map.insert(std::make_pair("uid", ""));
    info_map.insert(std::make_pair("gid", ""));
    info_map.insert(std::make_pair("mode", ""));
    info_map.insert(std::make_pair("xattrn", ""));
    info_map.insert(std::make_pair("xattrv", ""));
  }

  // In C++11 one can simply do:
  /*
    std::map<std::string, std::string> info_map =
    {
      {"size" : ""}, {"mtime": ""}, {"ctime": ""},
      {"uid": ""}, {"gid": ""}, {"xstype": ""}, {"xs": ""}
    };

    or

    std::vector<std::string, std::sting> info_map =  {
      {"uid": ""}, {"gid": ""}, {"attr": ""} };
  */

  std::string line;
  ProcCommand* cmd_find = new ProcCommand();
  XrdOucString info = "&mgm.cmd=find&mgm.path=";
  info += arch_dir.c_str();

  if (is_file)
    info += "&mgm.option=fI";
  else
    info += "&mgm.option=dI";

  cmd_find->open("/proc/user", info.c_str(), *pVid, mError);
  int ret = cmd_find->close();

  if (ret)
  {
    delete cmd_find;
    eos_err("find fileinfo on directory=%s failed", arch_dir.c_str());
    stdErr = "error: find fileinfo failed";
    retc = ret;
    return retc;
  }

  size_t spos = 0;
  size_t key_length = 0; // lenght of file/dir name - it could have spaces
  std::string rel_path;
  std::string key, value, pair;
  std::istringstream line_iss;
  std::ifstream result_ifs(cmd_find->GetResultFn());
  XrdOucString unseal_str;

  if (!result_ifs.good())
  {
    delete cmd_find;
    eos_err("failed to open find fileinfo result file on MGM");
    stdErr = "failed to open find fileinfo result file on MGM";
    retc = EIO;
    return retc;
  }

  char* tmp_buff = new char[4096*4];

  while (std::getline(result_ifs, line))
  {
    if (line.find("&mgm.proc.stderr=") == 0)
      continue;

    if (line.find("&mgm.proc.stdout=") == 0)
      line.erase(0, 17);

    unseal_str = XrdOucString(line.c_str());
    line = XrdMqMessage::UnSeal(unseal_str);
    num++;
    line_iss.clear();
    line_iss.str(line);

    // We assume that the keylength.file parameter is always first in the
    // output of fileinfo -m command
    while(line_iss.good())
    {
      line_iss >> pair;
      spos = pair.find('=');

      if ((spos == std::string::npos) || (!line_iss.good()))
        continue; // not in key=value format

      key = pair.substr(0, spos);
      value = pair.substr(spos + 1);

      if (key == "keylength.file")
      {
        key_length = static_cast<size_t>(atoi(value.c_str()));

        // Read in the file/dir path using the previously read key_length
        int full_length = key_length + 5; // 5 stands for "file="
        line_iss.read(tmp_buff, 1); // read the empty space before "file=..."
        line_iss.read(tmp_buff, full_length);
        tmp_buff[full_length] = '\0';
        pair = tmp_buff;
        spos = pair.find('=');
        key = pair.substr(0, spos);
        value = pair.substr(spos + 1);
      }

      if (info_map.find(key) == info_map.end())
        continue; // not what we are looking for

      if (key == "xattrn")
      {
        // The next token must be an xattrv
        std::string xattrn = value;
        line_iss >> pair;
        spos = pair.find('=');

        if ((spos == std::string::npos) || (!line_iss.good()))
        {
          delete[] tmp_buff;
          delete cmd_find;
          eos_err("malformed xattr pair format");
          stdErr = "malformed xattr pair format";
          retc = EINVAL;
          return retc;
        }

        key = pair.substr(0, spos);
        value = pair.substr(spos + 1);

        if (key != "xattrv")
        {
          delete[] tmp_buff;
          delete cmd_find;
          eos_err("not found expected xattrv");
          stdErr = "not found expected xattrv";
          retc = EINVAL;
          return retc;
        }

        attr_map[xattrn] = value;
      }
      else
      {
        info_map[key] = value;
        eos_debug("key=%s, value=%s", key.c_str(), value.c_str());
      }
    }

    // Add entry info to the archive file with the path names relative to the
    // current archive directory
    rel_path = info_map["file"];
    rel_path.erase(0, arch_dir.length());

    if (rel_path.empty())
      rel_path = "./";

    if (is_file)
    {
      arch_ofs << "[\"f\", \"" << rel_path << "\", "
               << "\"" << info_map["size"] << "\", "
               << "\"" << info_map["mtime"] << "\", "
               << "\"" << info_map["ctime"] << "\", "
               << "\"" << info_map["uid"] << "\", "
               << "\"" << info_map["gid"] << "\", "
               << "\"" << info_map["mode"] << "\", "
               << "\"" << info_map["xstype"] << "\", "
               << "\"" << info_map["xs"] << "\"]"
               << std::endl;
    }
    else
    {
      arch_ofs << "[\"d\", \"" << rel_path << "\", "
               << "\"" << info_map["uid"] << "\", "
               << "\"" << info_map["gid"] << "\", "
               << "\"" << info_map["mode"] << "\", "
               << "{";

      for (auto it = attr_map.begin(); it != attr_map.end(); /*empty*/)
      {
        arch_ofs << "\"" << it->first << "\": \"" << it->second << "\"";
        ++it;

        if (it != attr_map.end())
          arch_ofs << ", ";
      }

      arch_ofs << "}]" << std::endl;
      attr_map.clear();
    }
  }

  delete[] tmp_buff;
  delete cmd_find;
  return retc;
}

EOSMGMNAMESPACE_END<|MERGE_RESOLUTION|>--- conflicted
+++ resolved
@@ -687,52 +687,20 @@
 ProcCommand::ArchiveCheckAcl(const std::string& arch_dir) const
 {
   bool is_allowed = false;
-<<<<<<< HEAD
-  eos::IContainerMD* dir = 0;
   eos::IContainerMD::XAttrMap attrmap;
-
-  {
-    eos::common::RWMutexReadLock lock(gOFS->eosViewRWMutex);
-
-    // Check for the parent directory
-    try
-    {
-      dir = gOFS->eosView->getContainer(arch_dir.c_str());
-      eos::IContainerMD::XAttrMap::const_iterator it;
-=======
-  eos::ContainerMD::XAttrMap attrmap;
-
->>>>>>> e4fb0d6d
-
-  // load evt. the attributes
-  gOFS->_attr_ls(arch_dir.c_str(),
-		 *mError,
-		 *pVid,
-		 0,
-		 attrmap,
-		 false);
+  // Load evt. the attributes
+  gOFS->_attr_ls(arch_dir.c_str(), *mError, *pVid, 0, attrmap, false);
   
-
-  // ACL and permission check                                                                                                                                                                      
-  Acl acl(arch_dir.c_str(),
-          *mError,
-          *pVid,
-          attrmap,
-          true);
+  // ACL and permission check
+  Acl acl(arch_dir.c_str(), *mError, *pVid, attrmap, true);
 
   eos_info("acl=%d a=%d egroup=%d mutable=%d", acl.HasAcl(), acl.CanArchive(),
              acl.HasEgroup(), acl.IsMutable());
   
   if (pVid->uid)
       is_allowed = acl.CanArchive();
-<<<<<<< HEAD
-    else
-      is_allowed = true;
-  }
-=======
   else
     is_allowed = true;
->>>>>>> e4fb0d6d
 
   return is_allowed;
 }
