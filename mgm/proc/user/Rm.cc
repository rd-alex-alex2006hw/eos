--- conflicted
+++ resolved
@@ -150,12 +150,6 @@
       else
       {
 	XrdOucString recyclingAttribute;
-<<<<<<< HEAD
-	
-	// check if this path has a recycle attribute
-	gOFS->_attr_get(spath.c_str(), *mError, *pVid, "",
-                        Recycle::gRecyclingAttribute.c_str(),recyclingAttribute);
-=======
 
 	int rpos;
 	if ( (rpos = spath.find("/.sys.v#.")) == STR_NPOS)
@@ -170,7 +164,6 @@
 	  // get it from the parent directory for version directories
 	  gOFS->_attr_get(ppath.c_str(), *mError, *pVid, "", Recycle::gRecyclingAttribute.c_str(),recyclingAttribute);
 	}
->>>>>>> 655a70ce
 
         //.......................................................................
         // see if we have a recycle policy set 
