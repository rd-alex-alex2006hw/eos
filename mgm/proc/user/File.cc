// ----------------------------------------------------------------------
// File: proc/user/File.cc
// Author: Andreas-Joachim Peters - CERN
// ----------------------------------------------------------------------

/************************************************************************
 * EOS - the CERN Disk Storage System                                   *
 * Copyright (C) 2011 CERN/Switzerland                                  *
 *                                                                      *
 * This program is free software: you can redistribute it and/or modify *
 * it under the terms of the GNU General Public License as published by *
 * the Free Software Foundation, either version 3 of the License, or    *
 * (at your option) any later version.                                  *
 *                                                                      *
 * This program is distributed in the hope that it will be useful,      *
 * but WITHOUT ANY WARRANTY; without even the implied warranty of       *
 * MERCHANTABILITY or FITNESS FOR A PARTICULAR PURPOSE.  See the        *
 * GNU General Public License for more details.                         *
 *                                                                      *
 * You should have received a copy of the AGNU General Public License    *
 * along with this program.  If not, see <http://www.gnu.org/licenses/>.*
 ************************************************************************/

/*----------------------------------------------------------------------------*/
#include "mgm/ProcInterface.hh"
#include "mgm/XrdMgmOfs.hh"
#include "mgm/Access.hh"
#include "mgm/Quota.hh"
#include "mgm/Macros.hh"
#include "common/LayoutId.hh"
/*----------------------------------------------------------------------------*/
#include "XrdCl/XrdClCopyProcess.hh"
/*----------------------------------------------------------------------------*/
#include <math.h>

/*----------------------------------------------------------------------------*/

EOSMGMNAMESPACE_BEGIN

int
ProcCommand::File ()
{
  XrdOucString spath = pOpaque->Get("mgm.path");

  const char* inpath = spath.c_str();
  if (!inpath)
  {
    inpath = "";
  }

  NAMESPACEMAP;
  info = 0;
  if (info)info = 0; // for compiler happyness
  PROC_BOUNCE_ILLEGAL_NAMES;
  PROC_BOUNCE_NOT_ALLOWED;

  spath = path;

  bool cmdok=false;

  if (!spath.length())
  {
    stdErr = "error: you have to give a path name to call 'file'";
    retc = EINVAL;
    return SFS_OK;
  }
  else
  {
    // --------------------------------------------------------------------------
    // drop a replica referenced by filesystem id
    // --------------------------------------------------------------------------
    if (mSubCmd == "drop")
    {
      cmdok=true;
      XrdOucString sfsid = pOpaque->Get("mgm.file.fsid");
      XrdOucString sforce = pOpaque->Get("mgm.file.force");
      bool forceRemove = false;
      if (sforce.length() && (sforce == "1"))
      {
        forceRemove = true;
      }

      unsigned long fsid = (sfsid.length()) ? strtoul(sfsid.c_str(), 0, 10) : 0;

      if (gOFS->_dropstripe(spath.c_str(), *mError, *pVid, fsid, forceRemove))
      {
        stdErr += "error: unable to drop stripe";
        retc = errno;
      }
      else
      {
        stdOut += "success: dropped stripe on fs=";
        stdOut += (int) fsid;
      }
    }


    // -------------------------------------------------------------------------
    // change the number of stripes for files with replica layout
    // -------------------------------------------------------------------------
    if (mSubCmd == "layout")
    {
      cmdok=true;
      XrdOucString stripes = pOpaque->Get("mgm.file.layout.stripes");
      int newstripenumber = 0;
      if (stripes.length()) newstripenumber = atoi(stripes.c_str());
      if (!stripes.length() ||
          ((newstripenumber < (eos::common::LayoutId::kOneStripe + 1)) ||
           (newstripenumber > (eos::common::LayoutId::kSixteenStripe + 1))))
      {
        stdErr = "error: you have to give a valid number of stripes"
                " as an argument to call 'file layout'";
        retc = EINVAL;
      }
      else
      {
        // only root can do that
        if (pVid->uid == 0)
        {
          eos::FileMD* fmd = 0;
          if ((spath.beginswith("fid:") || (spath.beginswith("fxid:"))))
          {
            unsigned long long fid = 0;
            if (spath.beginswith("fid:"))
            {
              spath.replace("fid:", "");
              fid = strtoull(spath.c_str(), 0, 10);
            }
            if (spath.beginswith("fxid:"))
            {
              spath.replace("fxid:", "");
              fid = strtoull(spath.c_str(), 0, 16);
            }
            // reference by fid+fsid
            //-------------------------------------------
            gOFS->eosViewRWMutex.LockWrite();
            try
            {
              fmd = gOFS->eosFileService->getFileMD(fid);
            }
            catch (eos::MDException &e)
            {
              errno = e.getErrno();
              stdErr = "error: cannot retrieve file meta data - ";
              stdErr += e.getMessage().str().c_str();
              eos_debug("caught exception %d %s\n",
                        e.getErrno(),
                        e.getMessage().str().c_str());
            }
          }
          else
          {
            // -----------------------------------------------------------------
            // reference by path
            // -----------------------------------------------------------------
            gOFS->eosViewRWMutex.LockWrite();
            try
            {
              fmd = gOFS->eosView->getFile(spath.c_str());
            }
            catch (eos::MDException &e)
            {
              errno = e.getErrno();
              stdErr = "error: cannot retrieve file meta data - ";
              stdErr += e.getMessage().str().c_str();
              eos_debug("caught exception %d %s\n",
                        e.getErrno(),
                        e.getMessage().str().c_str());
            }
          }

          if (fmd)
          {
            if ((eos::common::LayoutId::GetLayoutType(fmd->getLayoutId()) ==
                 eos::common::LayoutId::kReplica) ||
                (eos::common::LayoutId::GetLayoutType(fmd->getLayoutId()) ==
                 eos::common::LayoutId::kPlain))
            {
              unsigned long newlayout =
                      eos::common::LayoutId::GetId(eos::common::LayoutId::kReplica,
                                                   eos::common::LayoutId::GetChecksum(fmd->getLayoutId()),
                                                   newstripenumber,
                                                   eos::common::LayoutId::GetStripeNumber(fmd->getLayoutId())
                                                   );

              fmd->setLayoutId(newlayout);
              stdOut += "success: setting new stripe number to ";
              stdOut += newstripenumber;
              stdOut += " for path=";
              stdOut += spath;
              // commit new layout
              gOFS->eosView->updateFileStore(fmd);
            }
            else
            {
              retc = EPERM;
              stdErr = "error: you can only change the number of "
                      "stripes for files with replica layout";
            }
          }
          else
	  { 
            retc = errno;
<<<<<<< HEAD
	    stdErr = "error: no such file";
=======
	    stdErr += "error: no such file";
>>>>>>> b4c2d06d
          }
          gOFS->eosViewRWMutex.UnLockWrite();
          //-------------------------------------------

        }
        else
        {
          retc = EPERM;
          stdErr = "error: you have to take role 'root' to execute this command";
        }
      }
    }

    // -------------------------------------------------------------------------
    // verify checksum, size for files issuing an asynchronous verification req
    // -------------------------------------------------------------------------
    if (mSubCmd == "verify")
    {
      cmdok=true;
      XrdOucString option = "";
      XrdOucString computechecksum = pOpaque->Get("mgm.file.compute.checksum");
      XrdOucString commitchecksum = pOpaque->Get("mgm.file.commit.checksum");
      XrdOucString commitsize = pOpaque->Get("mgm.file.commit.size");
      XrdOucString commitfmd = pOpaque->Get("mgm.file.commit.fmd");
      XrdOucString verifyrate = pOpaque->Get("mgm.file.verify.rate");

      if (computechecksum == "1")
      {
        option += "&mgm.verify.compute.checksum=1";
      }

      if (commitchecksum == "1")
      {
        option += "&mgm.verify.commit.checksum=1";
      }

      if (commitsize == "1")
      {
        option += "&mgm.verify.commit.size=1";
      }

      if (commitfmd == "1")
      {
        option += "&mgm.verify.commit.fmd=1";
      }

      if (verifyrate.length())
      {
        option += "&mgm.verify.rate=";
        option += verifyrate;
      }

      XrdOucString fsidfilter = pOpaque->Get("mgm.file.verify.filterid");
      int acceptfsid = 0;
      if (fsidfilter.length())
      {
        acceptfsid = atoi(pOpaque->Get("mgm.file.verify.filterid"));
      }

      // only root can do that
      if (pVid->uid == 0)
      {
        eos::FileMD* fmd = 0;
        if ((spath.beginswith("fid:") || (spath.beginswith("fxid:"))))
        {
          unsigned long long fid = 0;
          if (spath.beginswith("fid:"))
          {
            spath.replace("fid:", "");
            fid = strtoull(spath.c_str(), 0, 10);
          }
          if (spath.beginswith("fxid:"))
          {
            spath.replace("fxid:", "");
            fid = strtoull(spath.c_str(), 0, 16);
          }
          // -------------------------------------------------------------------
          // reference by fid+fsid
          // -------------------------------------------------------------------
          gOFS->eosViewRWMutex.LockRead();
          try
          {
            fmd = gOFS->eosFileService->getFileMD(fid);
            std::string fullpath = gOFS->eosView->getUri(fmd);
            spath = fullpath.c_str();
          }
          catch (eos::MDException &e)
          {
            errno = e.getErrno();
            stdErr = "error: cannot retrieve file meta data - ";
            stdErr += e.getMessage().str().c_str();
            eos_debug("caught exception %d %s\n",
                      e.getErrno(),
                      e.getMessage().str().c_str());
          }
        }
        else
        {
          // -------------------------------------------------------------------
          // reference by path
          // -------------------------------------------------------------------
          gOFS->eosViewRWMutex.LockRead();
          try
          {
            fmd = gOFS->eosView->getFile(spath.c_str());
          }
          catch (eos::MDException &e)
          {
            errno = e.getErrno();
            stdErr = "error: cannot retrieve file meta data - ";
            stdErr += e.getMessage().str().c_str();
            eos_debug("caught exception %d %s\n",
                      e.getErrno(),
                      e.getMessage().str().c_str());
          }
        }

        if (fmd)
        {
          // -------------------------------------------------------------------
          // copy out the locations vector
          // -------------------------------------------------------------------
          eos::FileMD::LocationVector locations;
          eos::FileMD::LocationVector::const_iterator it;
	  bool isRAIN=false;

          for (it = fmd->locationsBegin(); it != fmd->locationsEnd(); ++it)
          {
            locations.push_back(*it);
          }
	  eos::common::LayoutId::layoutid_t fmdlid = fmd->getLayoutId();
	  eos::common::FileId::fileid_t fileid = fmd->getId();

	  if ( (eos::common::LayoutId::GetLayoutType(fmdlid) ==
		eos::common::LayoutId::kRaidDP) ||
	       (eos::common::LayoutId::GetLayoutType(fmdlid) ==
		eos::common::LayoutId::kArchive) ||
	       (eos::common::LayoutId::GetLayoutType(fmdlid) ==
		eos::common::LayoutId::kRaid6)
	       ) 
	  {
	    isRAIN = true;
	  }

          gOFS->eosViewRWMutex.UnLockRead();

          retc = 0;
          bool acceptfound = false;

          for (it = locations.begin(); it != locations.end(); ++it)
          {
            if (acceptfsid && (acceptfsid != (int) *it))
            {
              continue;
            }
            if (acceptfsid)
              acceptfound = true;

	    if (isRAIN) 
	    {
	      int lretc = gOFS->SendResync(fileid, (int) *it);
	      if (!lretc)
	      {
		stdOut += "success: sending resync for RAIN layout to fsid= ";
		stdOut += (int) *it;
		stdOut += " for path=";
		stdOut += spath;
		stdOut += "\n";
	      }
	      else
	      {
		retc = errno;
	      }
	    }
	    else
	    {
	      // rain layouts only resync meta data records
	      int lretc = gOFS->_verifystripe(spath.c_str(),
					      *mError,
					      vid,
					      (unsigned long) *it,
					      option);
	      if (!lretc)
	      {
		stdOut += "success: sending verify to fsid= ";
		stdOut += (int) *it;
		stdOut += " for path=";
		stdOut += spath;
		stdOut += "\n";
	      }
	      else
	      {
		retc = errno;
	      }
	    }
	  }

          // -------------------------------------------------------------------
          // we want to be able to force the registration and verification of a
          // not registered replica
          // -------------------------------------------------------------------
          if (acceptfsid && (!acceptfound))
          {
            int lretc = gOFS->_verifystripe(spath.c_str(),
                                            *mError,
                                            vid,
                                            (unsigned long) acceptfsid,
                                            option
                                            );

            if (!lretc)
            {
              stdOut += "success: sending forced verify to fsid= ";
              stdOut += acceptfsid;
              stdOut += " for path=";
              stdOut += spath;
              stdOut += "\n";
            }
            else
            {
              retc = errno;
            }
          }
        }
        else
        {
          gOFS->eosViewRWMutex.UnLockRead();
        }

        //-------------------------------------------

      }
      else
      {
        retc = EPERM;
        stdErr = "error: you have to take role 'root' to execute this command";
      }
    }

    // -------------------------------------------------------------------------
    // move a replica/stripe from source fs to target fs
    // -------------------------------------------------------------------------
    if (mSubCmd == "move")
    {
      cmdok=true;
      XrdOucString sfsidsource = pOpaque->Get("mgm.file.sourcefsid");
      unsigned long sourcefsid = (sfsidsource.length()) ?
              strtoul(sfsidsource.c_str(), 0, 10) : 0;
      XrdOucString sfsidtarget = pOpaque->Get("mgm.file.targetfsid");
      unsigned long targetfsid = (sfsidsource.length()) ?
              strtoul(sfsidtarget.c_str(), 0, 10) : 0;

      if (gOFS->_movestripe(spath.c_str(),
                            *mError,
                            *pVid,
                            sourcefsid,
                            targetfsid)
          )
      {
        stdErr += "error: unable to move stripe";
        retc = errno;
      }
      else
      {
        stdOut += "success: scheduled move from source fs=";
        stdOut += sfsidsource;
        stdOut += " => target fs=";
        stdOut += sfsidtarget;
      }
    }

    // -------------------------------------------------------------------------
    // replicate a replica/stripe from source fs to target fs
    // -------------------------------------------------------------------------
    if (mSubCmd == "replicate")
    {
      cmdok=true;
      XrdOucString sfsidsource = pOpaque->Get("mgm.file.sourcefsid");
      unsigned long sourcefsid = (sfsidsource.length()) ?
              strtoul(sfsidsource.c_str(), 0, 10) : 0;
      XrdOucString sfsidtarget = pOpaque->Get("mgm.file.targetfsid");
      unsigned long targetfsid = (sfsidtarget.length()) ?
              strtoul(sfsidtarget.c_str(), 0, 10) : 0;

      if (gOFS->_copystripe(spath.c_str(), *mError, *pVid, sourcefsid, targetfsid))
      {
        stdErr += "error: unable to replicate stripe";
        retc = errno;
      }
      else
      {
        stdOut += "success: scheduled replication from source fs=";
        stdOut += sfsidsource;
        stdOut += " => target fs=";
        stdOut += sfsidtarget;
      }
    }

    // -------------------------------------------------------------------------
    // create URLs to share a file without authentication
    // -------------------------------------------------------------------------
    if (mSubCmd == "share")
    {
      cmdok=true;
      XrdOucString sexpires = pOpaque->Get("mgm.file.expires");
      time_t expires = (sexpires.length()) ?
              (time_t) strtoul(sexpires.c_str(), 0, 10) : 0;

      if (!expires)
      {
        // default is 30 days
        expires = (time_t) (time(NULL) + (30 * 86400));
      }
     std::string sharepath;
      sharepath = gOFS->CreateSharePath(spath.c_str(), "", expires, *mError, *pVid);

      if (vid.uid != 0)
      {
        // non-root users cannot create shared URLs with validity > 90 days
        if ((expires - time(NULL)) > (90 * 86400))
        {
          stdErr += "error: you cannot request shared URLs with a validity longer than 90 days!\n";
          errno = EINVAL;
          retc = EINVAL;
          sharepath = "";
        }
      }

      if (!sharepath.length())
      {
        stdErr += "error: unable to create URLs for file sharing";
        retc = errno;
      }
      else
      {
        XrdOucString httppath = "http://";
        httppath += gOFS->HostName;
        httppath += ":8000/";

	size_t qpos = sharepath.find("?");
	std::string httpunenc = sharepath;
	httpunenc.erase(qpos);
	std::string httpenc = eos::common::StringConversion::curl_escaped(httpunenc);

	// remove /#curl#
	httpenc.erase(0,7);
	httppath += httpenc.c_str();

	XrdOucString cgi = sharepath.c_str();
	cgi.erase(0,qpos);
	while (cgi.replace("+", "%2B", qpos))
	{
	}

	httppath += cgi.c_str();

        XrdOucString rootUrl = "root://";
        rootUrl += gOFS->ManagerId;
        rootUrl += "/";
        rootUrl += sharepath.c_str();
        if (mHttpFormat)
        {
          stdOut += "<h4 id=\"sharevalidity\" >File Sharing Links: [ valid until  ";
          struct tm *newtime;
          newtime = localtime(&expires);
          stdOut += asctime(newtime);
          stdOut.erase(stdOut.length() - 1);
          stdOut += " ]</h4>\n";
          stdOut += path;
          stdOut += "<table border=\"0\"><tr><td>";
          stdOut += "<img alt=\"\" src=\"data:image/gif;base64,R0lGODlhEAANAJEAAAJ6xv///wAAAAAAACH5BAkAAAEALAAAAAAQAA0AAAg0AAMIHEiwoMGDCBMqFAigIYCFDBsadPgwAMWJBB1axBix4kGPEhN6HDgyI8eTJBFSvEgwIAA7\">";
          stdOut += "<a id=\"httpshare\" href=\"";
          stdOut += httppath.c_str();
          stdOut += "\">HTTP</a></td>";
          stdOut += "</tr><tr><td>";
          stdOut += "<img alt=\"\" src=\"data:image/gif;base64,R0lGODlhEAANAJEAAAJ6xv///wAAAAAAACH5BAkAAAEALAAAAAAQAA0AAAg0AAMIHEiwoMGDCBMqFAigIYCFDBsadPgwAMWJBB1axBix4kGPEhN6HDgyI8eTJBFSvEgwIAA7\">";
          stdOut += "<a id=\"rootshare\" href=\"";
          stdOut += rootUrl.c_str();
          stdOut += "\">ROOT</a></td>";
          stdOut += "</tr></table>\n";
        }
        else
        {
          stdOut += "[ root ]: ";
          stdOut += rootUrl;
          stdOut += "\n";
          stdOut += "[ http ]: ";
          stdOut += httppath;
          stdOut += "\n";
        }
      }
    }

    // -------------------------------------------------------------------------
    // rename a file or directory from source to target path
    // -------------------------------------------------------------------------
    if (mSubCmd == "rename")
    {
      cmdok=true;
      XrdOucString source = pOpaque->Get("mgm.file.source");
      XrdOucString target = pOpaque->Get("mgm.file.target");

      if (gOFS->rename(source.c_str(), target.c_str(), *mError, *pVid, 0, 0, true))
      {
        stdErr += "error: unable to rename";
        retc = errno;
      }
      else
      {
        stdOut += "success: renamed '";
        stdOut += source.c_str();
        stdOut += "' to '";
        stdOut += target.c_str();
        stdOut += "'";
      }
    }

    // -------------------------------------------------------------------------
    // link a file or directory from source to target path
    // -------------------------------------------------------------------------
    if (mSubCmd == "symlink")
    {
      cmdok=true;
      XrdOucString source = pOpaque->Get("mgm.file.source");
      XrdOucString target = pOpaque->Get("mgm.file.target");

      if (gOFS->symlink(source.c_str(), target.c_str(), *mError, *pVid, 0, 0, true))
      {
        stdErr += "error: unable to link";
        retc = errno;
      }
      else
      {
        stdOut += "success: linked '";
        stdOut += source.c_str();
        stdOut += "' to '";
        stdOut += target.c_str();
        stdOut += "'";
      }
    }

    // -------------------------------------------------------------------------
    // tag/untag a file to be located on a certain file system
    // -------------------------------------------------------------------------
    if (mSubCmd == "tag")
    {
      cmdok=true;
      if ( (! ((vid.prot == "sss") && (eos::common::Mapping::HasUid(DAEMONUID, vid.uid_list))) ) &&
	   (vid.uid) )
      {
	stdErr = "error: permission denied - you have to be root to run the 'tag' command";
	retc = EPERM;
	return SFS_OK;
      }

      XrdOucString sfsid = pOpaque->Get("mgm.file.tag.fsid");
      bool do_add=false;
      bool do_rm = false;
      bool do_unlink = false;

      if (sfsid.beginswith("+"))
      {
	do_add = true;
      }
      if (sfsid.beginswith("-"))
      {
	do_rm = true;
      }
      if (sfsid.beginswith("~"))
      {
	do_unlink = true;
      }

      sfsid.erase(0,1);
      errno = 0;
      int fsid = (sfsid.c_str())?(int)strtol(sfsid.c_str(),0,10):0;
      if (errno || fsid == 0 || (!do_add && !do_rm && !do_unlink))
      {
	stdErr = "error: you have to provide a valid filesystem id and a valid operation (+|-) e.g. 'file tag /myfile +1000'\n";
	retc = EINVAL;
	stdErr += sfsid;
      }
      else
      {
	eos::FileMD* fmd = 0;
	{
	  eos::common::RWMutexWriteLock lock(gOFS->eosViewRWMutex);
	  try
	  {
	    fmd = gOFS->eosView->getFile(spath.c_str());
	    if (do_add && fmd->hasLocation(fsid))
	    {
	      stdErr += "error: file '";
	      stdErr += spath.c_str();
	      stdErr += "' is already located on fs=";
	      stdErr += (int) fsid;
	      retc = EINVAL;
	    }
	    else if ( ( do_rm || do_unlink) && (!fmd->hasLocation(fsid) && !fmd->hasUnlinkedLocation(fsid)) )
	    {
	      stdErr += "error: file '";
	      stdErr += spath.c_str();
	      stdErr += "' is not located on fs=";
	      stdErr += (int) fsid;
	      retc = EINVAL;
	    }
	    else
	    {
	      if (do_add)
		fmd->addLocation(fsid);

	      if (do_rm || do_unlink)
	      {
		fmd->unlinkLocation(fsid);
		if (do_rm)
		  fmd->removeLocation(fsid);
	      }

	      gOFS->eosView->updateFileStore(fmd);

	      if (do_add)
	      {
		stdOut += "success: added location to file '";
	      }
	      if (do_rm)
	      {
		stdOut += "success: removed location from file '";
	      }	
	      if (do_unlink)
	      {
		stdOut += "success: unlinked location from file '";
	      }	
	      stdOut += spath.c_str();
	      stdOut += "' on fs=";
	      stdOut += (int) fsid;
	    }
	  }
	  catch (eos::MDException &e)
	  {
	    errno = e.getErrno();
	    eos_debug("msg=\"exception\" ec=%d emsg=\"%s\"\n", e.getErrno(), e.getMessage().str().c_str());
	  }
	  
	  if (!fmd)
	  {
	    stdErr += "error: unable to get file meta data of file '";
	    stdErr += spath.c_str();
	    stdErr += "'";
	    retc = errno;
	  }
	}
      }
    }

    // -------------------------------------------------------------------------
    // third-party copy files/directories
    // -------------------------------------------------------------------------
    if (mSubCmd == "copy")
    {
      cmdok=true;
      XrdOucString src = spath;
      XrdOucString dst = pOpaque->Get("mgm.file.target");

      if (!dst.length())
      {
        stdErr += "error: missing destination argument";
        retc = EINVAL;
      }
      else
      {
        struct stat srcbuf;
        struct stat dstbuf;
        // check that we can access source and destination
        if (gOFS->_stat(src.c_str(), &srcbuf, *mError, *pVid, ""))
        {
          stdErr += "error: ";
          stdErr += mError->getErrText();
          retc = errno;
        }
        else
        {
          XrdOucString option = pOpaque->Get("mgm.file.option");
          bool silent = false;
          if ((option.find("s")) != STR_NPOS)
          {
            silent = true;
          }
          else
          {
            if ((option.find("c")) != STR_NPOS)
            {
              stdOut += "info: cloning '";
            }
            else
            {
              stdOut += "info: copying '";
            }
            stdOut += spath;
            stdOut += "' => '";
            stdOut += dst;
            stdOut += "' ...\n";
          }

          int dstat = gOFS->_stat(dst.c_str(), &dstbuf, *mError, *pVid, "");

          if ((option.find("f") == STR_NPOS) &&
              !dstat)
          {
            // there is no force flag and the target exists
            stdErr += "error: the target file exists - use '-f' to force the copy";
            retc = EEXIST;
          }
          else
          {
            // check source and destination access
            if (gOFS->_access(src.c_str(),
                              R_OK,
                              *mError,
                              *pVid,
                              "") ||
                gOFS->_access(dst.c_str(),
                              W_OK,
                              *mError,
                              *pVid,
                              ""
                              ))
            {
              stdErr += "error: ";
              stdErr += mError->getErrText();
              retc = errno;
            }
            else
            {
              std::vector<std::string> lCopySourceList;
              std::vector<std::string> lCopyTargetList;
              // ---------------------------------------------------------------
              // if this is a directory create a list of files to copy
              // ---------------------------------------------------------------
              std::map < std::string, std::set < std::string >> found;

              if (S_ISDIR(srcbuf.st_mode) && S_ISDIR(dstbuf.st_mode))
              {
                if (!gOFS->_find(src.c_str(), *mError, stdErr, *pVid, found))
                {
                  // -----------------------------------------------------------
                  // add all to the copy source,target list ...
                  // -----------------------------------------------------------

                  for (auto dirit = found.begin(); dirit != found.end(); dirit++)
                  {
                    // loop over dirs and add all the files
                    for (auto fileit = dirit->second.begin(); fileit != dirit->second.end(); fileit++)
                    {
                      std::string src_path = dirit->first;
                      std::string end_path = src_path;
                      end_path.erase(0, src.length());
                      src_path += *fileit;
                      std::string dst_path = dst.c_str();
                      dst_path += end_path;
                      dst_path += *fileit;
                      lCopySourceList.push_back(src_path.c_str());
                      lCopyTargetList.push_back(dst_path.c_str());
                      stdOut += "info: copying '";
                      stdOut += src_path.c_str();
                      stdOut += "' => '";
                      stdOut += dst_path.c_str();
                      stdOut += "' ... \n";
                    }
                  }
                }
                else
                {
                  stdErr += "error: find failed";
                }
              }
              else
              {
                // -------------------------------------------------------------
                // add a single file to the copy list
                // -------------------------------------------------------------
                lCopySourceList.push_back(src.c_str());
                lCopyTargetList.push_back(dst.c_str());
              }

              for (size_t i = 0; i < lCopySourceList.size(); i++)
              {
                // ---------------------------------------------------------------
                // setup a TPC job
                // ---------------------------------------------------------------
                struct XrdCl::JobDescriptor lTPCJob;
                if (srcbuf.st_size)
                {
                  // TPC for non-empty files
                  lTPCJob.thirdParty = true;
                  lTPCJob.thirdPartyFallBack = false;
                }
                else
                {
                  // non-TPC for 0-size files
                  lTPCJob.thirdParty = false;
                  lTPCJob.thirdPartyFallBack = false;
                }
                lTPCJob.force = true;
                lTPCJob.posc = false;
                lTPCJob.coerce = false;

                std::string source = lCopySourceList[i];
                std::string target = lCopyTargetList[i];

                std::string sizestring;
                std::string cgi = "eos.ruid=";
                cgi += eos::common::StringConversion::GetSizeString(sizestring,
                                                                    (unsigned long long) pVid->uid);
                cgi += "&eos.rgid=";
                cgi += eos::common::StringConversion::GetSizeString(sizestring,
                                                                    (unsigned long long) pVid->gid);
                cgi += "&eos.app=filecopy";

                if ((option.find("c")) != STR_NPOS)
                {
                  char clonetime[256];
                  snprintf(clonetime, sizeof (clonetime) - 1, "&eos.ctime=%lu&eos.mtime=%lu", srcbuf.st_ctime, srcbuf.st_mtime);
                  cgi += clonetime;
                }

                lTPCJob.source.SetProtocol("root");
                lTPCJob.source.SetHostName("localhost");
                lTPCJob.source.SetUserName("root");
                lTPCJob.source.SetParams(cgi);
                lTPCJob.target.SetProtocol("root");
                lTPCJob.target.SetHostName("localhost");
                lTPCJob.target.SetUserName("root");
                lTPCJob.target.SetParams(cgi);
                lTPCJob.source.SetPath(source);
                lTPCJob.target.SetPath(target);
                lTPCJob.sourceLimit = 1;
                lTPCJob.checkSumPrint = false;
                lTPCJob.chunkSize = 4 * 1024 * 1024;
                lTPCJob.parallelChunks = 1;

                XrdCl::CopyProcess lCopyProcess;
                lCopyProcess.AddJob(&lTPCJob);

                XrdCl::XRootDStatus lTpcPrepareStatus = lCopyProcess.Prepare();

                eos_static_info("[tpc]: %s=>%s %s",
                                lTPCJob.source.GetURL().c_str(),
                                lTPCJob.target.GetURL().c_str(),
                                lTpcPrepareStatus.ToStr().c_str());

                if (lTpcPrepareStatus.IsOK())
                {
                  XrdCl::XRootDStatus lTpcStatus = lCopyProcess.Run(0);
                  eos_static_info("[tpc]: %s %d",
                                  lTpcStatus.ToStr().c_str(),
                                  lTpcStatus.IsOK());
                  if (lTpcStatus.IsOK())
                  {
                    if (!silent)
                    {
                      stdOut += "success: copy done '";
                      stdOut += source.c_str();
                      stdOut += "'\n";
                    }
                  }
                  else
                  {
                    stdErr += "error: copy failed ' ";
                    stdErr += source.c_str();
                    stdErr += "' - ";
                    stdErr += lTpcStatus.ToStr().c_str();

                    retc = EIO;
                  }
                }
                else
                {
                  stdErr += "error: copy failed - ";
                  stdErr += lTpcPrepareStatus.ToStr().c_str();
                  retc = EIO;
                }
              }
            }
          }
        }
      }
    }

    if (mSubCmd == "convert")
    {
      cmdok=true;
      // -----------------------------------------------------------------------
      // check access permissions on source
      // -----------------------------------------------------------------------

      if ((gOFS->_access(spath.c_str(), W_OK, *mError, *pVid, "") != SFS_OK))
      {
        stdErr += "error: you have no write permission on '";
        stdErr += spath.c_str();
        stdErr += "'";
        retc = EPERM;
      }
      else
      {
        while (1)
        {
          XrdOucString layout = pOpaque->Get("mgm.convert.layout");
          XrdOucString space = pOpaque->Get("mgm.convert.space");
          XrdOucString option = pOpaque->Get("mgm.option");
          if (!space.length())
          {
            // -------------------------------------------------------------------
            // retrieve the target space from the layout settings
            // -------------------------------------------------------------------
            eos::common::Path cPath(spath.c_str());
            eos::ContainerMD::XAttrMap map;
            int rc = gOFS->_attr_ls(cPath.GetParentPath(), *mError, *pVid, (const char *) 0, map);
            if (rc || (!map.count("sys.forced.space") && !map.count("user.forced.space")))
            {
              stdErr += "error: cannot get default space settings from parent directory attributes";
              retc = EINVAL;
            }
            else
            {
              if (map.count("sys.forced.space"))
                space = map["sys.forced.space"].c_str();
              else
                space = map["user.forced.space"].c_str();
            }
          }

          if (space.length())
          {

            if (!layout.length() && (option != "rewrite"))
            {
              stdErr += "error: conversion layout has to be defined";
              retc = EINVAL;
            }
            else
            {
              // get the file meta data
              eos::FileMD* fmd = 0;
              int fsid = 0;

              eos::common::LayoutId::layoutid_t layoutid = 0;
              eos::common::FileId::fileid_t fileid = 0;
              {
                eos::common::RWMutexReadLock lock(gOFS->eosViewRWMutex);
                try
                {
                  fmd = gOFS->eosView->getFile(spath.c_str());
                  layoutid = fmd->getLayoutId();
                  fileid = fmd->getId();
                  if (fmd->getNumLocation())
                    fsid = *(fmd->locationsBegin());
                }
                catch (eos::MDException &e)
                {
                  errno = e.getErrno();
                  eos_debug("msg=\"exception\" ec=%d emsg=\"%s\"\n", e.getErrno(), e.getMessage().str().c_str());
                }
              }

              if (!fmd)
              {
                stdErr += "error: unable to get file meta data of file ";
                stdErr += spath.c_str();
                retc = errno;
              }
              else
              {
                char conversiontagfile[1024];

                if (option == "rewrite")
                {
                  stdOut += "info: rewriting file with identical layout id\n";
                  // we just rewrite the file as it was
                  char hexlayout[17];
                  snprintf(hexlayout, sizeof (hexlayout) - 1, "%08llx",
                           (long long) layoutid);
                  layout = hexlayout;
                  // get the space this file is currently hosted
                  if (!fsid)
                  {
                    // bummer, this file has not even a single replica
                    stdErr += "error: file has no replica attached\n";
                    retc = ENODEV;
                    break;
                  }

                  // figure out which space this fsid is in ...
                  {
                    eos::common::RWMutexReadLock lock(FsView::gFsView.ViewMutex);
                    FileSystem* filesystem = 0;
                    if (FsView::gFsView.mIdView.count((int) fsid))
                      filesystem = FsView::gFsView.mIdView[(int) fsid];
                    if (!filesystem)
                    {
                      stdErr += "error: couldn't find filesystem in view\n";
                      retc = EINVAL;
                      break;
                    }
                    // get the space of that filesystem
                    space = filesystem->GetString("schedgroup").c_str();
                    space.erase(space.find("."));
                    stdOut += "info:: rewriting into space '";
                    stdOut += space;
                    stdOut += "'\n";
                  }
                }

                if (eos::common::StringConversion::IsHexNumber(layout.c_str(), "%08x"))
                {
                  // we hand over as an conversion layout ID
                  snprintf(conversiontagfile,
                           sizeof (conversiontagfile) - 1,
                           "%s/%016llx:%s#%s",
                           gOFS->MgmProcConversionPath.c_str(),
                           fileid,
                           space.c_str(),
                           layout.c_str());
                  stdOut += "info: conversion based on hexadecimal layout id\n";
                }
                else
                {
                  unsigned long layout_type = 0;
                  unsigned long layout_stripes = 0;

                  // check if it was provided as <layout>:<stripes>
                  std::string lLayout = layout.c_str();
                  std::string lLayoutName;
                  std::string lLayoutStripes;
                  if (eos::common::StringConversion::SplitKeyValue(lLayout,
                                                                   lLayoutName,
                                                                   lLayoutStripes))
                  {
                    XrdOucString lLayoutString = "eos.layout.type=";
                    lLayoutString += lLayoutName.c_str();
                    lLayoutString += "&eos.layout.nstripes=";
                    lLayoutString += lLayoutStripes.c_str();
                    // ---------------------------------------------------------------
                    // add block checksumming and the default blocksize of 4 M
                    // ---------------------------------------------------------------

                    XrdOucEnv lLayoutEnv(lLayoutString.c_str());
                    layout_type =
                            eos::common::LayoutId::GetLayoutFromEnv(lLayoutEnv);
                    layout_stripes =
                            eos::common::LayoutId::GetStripeNumberFromEnv(lLayoutEnv);
                    // ---------------------------------------------------------------
                    // re-create layout id by merging in the layout stripes & type
                    // ---------------------------------------------------------------
                    layoutid =
                            eos::common::LayoutId::GetId(layout_type,
                                                         eos::common::LayoutId::kAdler,
                                                         layout_stripes,
                                                         eos::common::LayoutId::k4M,
                                                         eos::common::LayoutId::kCRC32C,
                                                         eos::common::LayoutId::GetRedundancyStripeNumber(layoutid));


                    snprintf(conversiontagfile,
                             sizeof (conversiontagfile) - 1,
                             "%s/%016llx:%s#%08lx",
                             gOFS->MgmProcConversionPath.c_str(),
                             fileid,
                             space.c_str(),
                             (unsigned long) layoutid);
                    stdOut += "info: conversion based layout+stripe arguments\n";
                  }
                  else
                  {
                    // assume this is the name of an attribute
                    snprintf(conversiontagfile,
                             sizeof (conversiontagfile) - 1,
                             "%s/%016llx:%s#%s",
                             gOFS->MgmProcConversionPath.c_str(),
                             fileid,
                             space.c_str(),
                             layout.c_str());
                    stdOut += "info: conversion based conversion attribute name\n";
                  }
                }
                eos::common::Mapping::VirtualIdentity rootvid;
                eos::common::Mapping::Root(rootvid);
                if (gOFS->_touch(conversiontagfile, *mError, rootvid, 0))
                {
                  stdErr += "error: unable to create conversion job '";
                  stdErr += conversiontagfile;
                  stdErr += "'";
                  retc = errno;
                }
                else
                {
                  stdOut += "success: created conversion job '";
                  stdOut += conversiontagfile;
                  stdOut += "'";
                }
              }
            }
          }
          break; // while 1
        }
      }
    }

    // -------------------------------------------------------------------------
    // touch a file
    // -------------------------------------------------------------------------
    if (mSubCmd == "touch")
    {
      cmdok=true;
      if (gOFS->_touch(spath.c_str(), *mError, *pVid, 0))
      {
        stdErr += "error: unable to touch";
        retc = errno;
      }
      else
      {
        stdOut += "success: touched '";
        stdOut += spath.c_str();
        stdOut += "'";
      }
    }

    // -------------------------------------------------------------------------
    // fix the current state of the file layout by removing/repairing or adding
    // replica/stripes
    // -------------------------------------------------------------------------
    if (mSubCmd == "adjustreplica")
    {
      cmdok=true;
      // -----------------------------------------------------------------------
      // only root can do that
      // -----------------------------------------------------------------------
      if (pVid->uid == 0)
      {
        eos::FileMD* fmd = 0;
        bool nodrop = false;

        if (pOpaque->Get("mgm.file.option") &&
            (!strcmp(pOpaque->Get("mgm.file.option"), "nodrop")))
        {
          nodrop = true;
        }
        // ---------------------------------------------------------------------
        // this flag indicates that the replicate command should queue
        // this transfers on the head of the FST transfer lists
        // ---------------------------------------------------------------------
        XrdOucString sexpressflag = (pOpaque->Get("mgm.file.express"));
        bool expressflag = false;
        if (sexpressflag == "1")
          expressflag = 1;

        XrdOucString creationspace = pOpaque->Get("mgm.file.desiredspace");
        int icreationsubgroup = -1;

        if (pOpaque->Get("mgm.file.desiredsubgroup"))
        {
          icreationsubgroup = atoi(pOpaque->Get("mgm.file.desiredsubgroup"));
        }

        if ((spath.beginswith("fid:") || (spath.beginswith("fxid:"))))
        {
          unsigned long long fid = 0;
          if (spath.beginswith("fid:"))
          {
            spath.replace("fid:", "");
            fid = strtoull(spath.c_str(), 0, 10);
          }
          if (spath.beginswith("fxid:"))
          {
            spath.replace("fxid:", "");
            fid = strtoull(spath.c_str(), 0, 16);
          }

          // reference by fid+fsid
          //-------------------------------------------
          gOFS->eosViewRWMutex.LockRead();
          try
          {
            fmd = gOFS->eosFileService->getFileMD(fid);
          }
          catch (eos::MDException &e)
          {
            errno = e.getErrno();
            stdErr = "error: cannot retrieve file meta data - ";
            stdErr += e.getMessage().str().c_str();
            eos_debug("caught exception %d %s\n",
                      e.getErrno(),
                      e.getMessage().str().c_str());
          }
        }
        else
        {
          // -------------------------------------------------------------------
          // reference by path
          // -------------------------------------------------------------------
          gOFS->eosViewRWMutex.LockRead();
          try
          {
            fmd = gOFS->eosView->getFile(spath.c_str());
          }
          catch (eos::MDException &e)
          {
            errno = e.getErrno();
            stdErr = "error: cannot retrieve file meta data - ";
            stdErr += e.getMessage().str().c_str();
            eos_debug("caught exception %d %s\n",
                      e.getErrno(),
                      e.getMessage().str().c_str());
          }
        }

        XrdOucString space = "default";
        XrdOucString refspace = "";
        unsigned int forcedsubgroup = 0;


        if (fmd)
        {
          unsigned long long fid = fmd->getId();
          eos::FileMD fmdCopy(*fmd);
          fmd = &fmdCopy;

          gOFS->eosViewRWMutex.UnLockRead();
          //-------------------------------------------

          // check if that is a replica layout at all
          if (eos::common::LayoutId::GetLayoutType(fmd->getLayoutId()) ==
              eos::common::LayoutId::kReplica)
          {
            // check the configured and available replicas

            XrdOucString sizestring;

            eos::FileMD::LocationVector::const_iterator lociter;
            int nreplayout =
                    eos::common::LayoutId::GetStripeNumber(fmd->getLayoutId()) + 1;
            int nrep = (int) fmd->getNumLocation();
            int nreponline = 0;
            int ngroupmix = 0;
            for (lociter = fmd->locationsBegin();
                    lociter != fmd->locationsEnd();
                    ++lociter
                    )
            {
              // ignore filesystem id 0
              if (!(*lociter))
              {
                eos_err("fsid 0 found fid=%lld", fmd->getId());
                continue;
              }

              eos::common::RWMutexReadLock lock(FsView::gFsView.ViewMutex);

              FileSystem* filesystem = 0;
              if (FsView::gFsView.mIdView.count((int) *lociter))
                filesystem = FsView::gFsView.mIdView[(int) *lociter];
              if (filesystem)
              {
                eos::common::FileSystem::fs_snapshot_t snapshot;
                filesystem->SnapShotFileSystem(snapshot, true);

                // remember the spacename
                space = snapshot.mSpace.c_str();

                if (!refspace.length())
                {
                  refspace = space;
                }
                else
                {
                  if (space != refspace)
                  {
                    ngroupmix++;
                  }
                }

                forcedsubgroup = snapshot.mGroupIndex;

                if (
                    (snapshot.mConfigStatus > eos::common::FileSystem::kDrain) &&
                    (snapshot.mStatus == eos::common::FileSystem::kBooted)
                    )
                {
                  // this is a good accessible one
                  nreponline++;
                }
              }
            }

            eos_debug("path=%s nrep=%lu nrep-layout=%lu nrep-online=%lu",
                      spath.c_str(),
                      nrep,
                      nreplayout,
                      nreponline);

            if (nreplayout > nreponline)
            {
              eos::common::RWMutexReadLock vlock(FsView::gFsView.ViewMutex); // lock order 1
              eos::common::RWMutexReadLock lock(Quota::gQuotaMutex); // lock order 2

              // set the desired space & subgroup if provided
              if (creationspace.length())
              {
                space = creationspace;
              }

              if (icreationsubgroup != -1)
              {
                forcedsubgroup = icreationsubgroup;
              }

              // if the space is explicitly set,
              // we don't force into a particular subgroup
              if (creationspace.length())
              {
                forcedsubgroup = -1;
              }

              // we don't have enough replica's online,
              // we trigger asynchronous replication
              int nnewreplicas = nreplayout - nreponline; // we have to create that much new replica

              eos_debug("forcedsubgroup=%d icreationsubgroup=%d",
                        forcedsubgroup,
                        icreationsubgroup);

              // get the location where we can read that file
              SpaceQuota* quotaspace = Quota::GetSpaceQuota(space.c_str(), true);
              eos_debug("creating %d new replicas space=%s subgroup=%d",
                        nnewreplicas,
                        space.c_str(),
                        forcedsubgroup);

              if (!quotaspace)
              {
                stdErr = "error: create new replicas => cannot get space: ";
                stdErr += space;
                stdErr += "\n";
                errno = ENOSPC;
              }
              else
              {
                unsigned long fsIndex; // this defines the fs to use in the selectefs vector
                std::vector<unsigned int> selectedfs;
                std::vector<unsigned int> unavailfs;
                // fill the existing locations
                for (lociter = fmd->locationsBegin();
                        lociter != fmd->locationsEnd();
                        ++lociter)
                {
                  selectedfs.push_back(*lociter);
                }

		std::string tried_cgi;
                if (!(errno = quotaspace->FileAccess(*pVid,
                                                     (unsigned long) 0,
                                                     space.c_str(),
						     tried_cgi,
                                                     (unsigned long) fmd->getLayoutId(),
                                                     selectedfs,
                                                     fsIndex,
                                                     false,
                                                     (long long unsigned) 0,
                                                     unavailfs))
                    )
                {
                  // this is now our source filesystem
                  unsigned int sourcefsid = selectedfs[fsIndex];
                  // now the just need to ask for <n> targets
                  int layoutId = eos::common::LayoutId::GetId(eos::common::LayoutId::kReplica, eos::common::LayoutId::kNone,
                                                              nnewreplicas);

                  // we don't know the container tag here, but we don't really care since we are scheduled as root
                  if (!(errno = quotaspace->FilePlacement(spath.c_str(),
                                                          *pVid,
                                                          0,
                                                          layoutId,
                                                          selectedfs,
                                                          selectedfs,
                                                          SFS_O_TRUNC,
                                                          forcedsubgroup,
                                                          fmd->getSize()))
                      )
                  {
                    // yes we got a new replication vector
                    for (unsigned int i = 0; i < selectedfs.size(); i++)
                    {
                      //                      stdOut += "info: replication := "; stdOut += (int) sourcefsid; stdOut += " => "; stdOut += (int)selectedfs[i]; stdOut += "\n";
                      // add replication here
                      if (gOFS->_replicatestripe(fmd,
                                                 spath.c_str(),
                                                 *mError,
                                                 *pVid,
                                                 sourcefsid,
                                                 selectedfs[i],
                                                 false,
                                                 expressflag))
                      {
                        stdErr += "error: unable to replicate stripe ";
                        stdErr += (int) sourcefsid;
                        stdErr += " => ";
                        stdErr += (int) selectedfs[i];
                        stdErr += "\n";
                        retc = errno;
                      }
                      else
                      {
                        stdOut += "success: scheduled replication from source fs=";
                        stdOut += (int) sourcefsid;
                        stdOut += " => target fs=";
                        stdOut += (int) selectedfs[i];
                        stdOut += "\n";
                      }
                    }
                  }
                  else
                  {
                    stdErr = "error: create new replicas => cannot place replicas: ";
                    stdErr += spath;
                    stdErr += "\n";
                    retc = ENOSPC;
                  }
                }
                else
                {
                  stdErr = "error: create new replicas => no source available: ";
                  stdErr += spath;
                  stdErr += "\n";
                  retc = ENONET;
                }
              }
            }
            else
            {
              // we do this only if we didn't create replicas in the if section before,
              // otherwise we remove replicas which have used before for new replications

              // this is magic code to adjust the number of replicas to the desired policy ;-)
              if ((nreplayout < nrep) && (!nodrop))
              {
                std::vector<unsigned long> fsid2delete;
                unsigned int n2delete = nrep - nreplayout;

                eos::FileMD::LocationVector locvector;
                // we build three views to sort the order of dropping

                std::multimap <int /*configstate*/, int /*fsid*/> statemap;
                std::multimap <std::string /*schedgroup*/, int /*fsid*/> groupmap;
                std::multimap <std::string /*space*/, int /*fsid*/> spacemap;

                // we have too many replica's online, we drop (nrepoonline-nreplayout) replicas starting with the lowest configuration state

                eos_debug("trying to drop %d replicas space=%s subgroup=%d",
                          n2delete,
                          creationspace.c_str(),
                          icreationsubgroup);

                // fill the views
                for (lociter = fmd->locationsBegin();
                        lociter != fmd->locationsEnd();
                        ++lociter)
                {
                  // ignore filesystem id 0
                  if (!(*lociter))
                  {
                    eos_err("fsid 0 found fid=%lld", fmd->getId());
                    continue;
                  }

                  eos::common::RWMutexReadLock lock(FsView::gFsView.ViewMutex);

                  FileSystem* filesystem = 0;
                  if (FsView::gFsView.mIdView.count((int) *lociter))
                    filesystem = FsView::gFsView.mIdView[(int) *lociter];

                  eos::common::FileSystem::fs_snapshot_t fs;

                  if (filesystem && filesystem->SnapShotFileSystem(fs, true))
                  {
                    unsigned int fsid = filesystem->GetId();
                    statemap.insert(std::pair<int, int>(fs.mConfigStatus, fsid));
                    groupmap.insert(std::pair<std::string, int>(fs.mGroup, fsid));
                    spacemap.insert(std::pair<std::string, int>(fs.mSpace, fsid));
                  }
                }


                if (!creationspace.length())
                {
                  // there is no requirement to keep a certain space
                  std::multimap <int, int>::const_iterator sit;
                  for (sit = statemap.begin(); sit != statemap.end(); ++sit)
                  {
                    fsid2delete.push_back(sit->second);
                    // we add to the deletion vector until we have found enough replicas
                    if (fsid2delete.size() == n2delete)
                      break;
                  }
                }
                else
                {
                  if (!icreationsubgroup)
                  {
                    // we have only a space requirement no subgroup required
                    std::multimap <std::string, int>::const_iterator sit;
                    std::multimap <int, int> limitedstatemap;

                    std::string cspace = creationspace.c_str();

                    for (sit = spacemap.begin(); sit != spacemap.end(); ++sit)
                    {

                      // match the space name
                      if (sit->first == cspace)
                      {
                        continue;
                      }

                      // we default to the highest state for safety reasons
                      int state = eos::common::FileSystem::kRW;

                      std::multimap <int, int>::const_iterator stateit;

                      // get the state for each fsid matching
                      for (stateit = statemap.begin();
                              stateit != statemap.end();
                              stateit++)
                      {
                        if (stateit->second == sit->second)
                        {
                          state = stateit->first;
                          break;
                        }
                      }

                      // fill the map containing only the candidates
                      limitedstatemap.insert(std::pair<int, int>(state, sit->second));
                    }

                    std::multimap <int, int>::const_iterator lit;

                    for (
                            lit = limitedstatemap.begin();
                            lit != limitedstatemap.end();
                            ++lit
                            )
                    {
                      fsid2delete.push_back(lit->second);
                      if (fsid2delete.size() == n2delete)
                        break;
                    }
                  }
                  else
                  {
                    // we have a clear requirement on space/subgroup
                    std::multimap <std::string, int>::const_iterator sit;
                    std::multimap <int, int> limitedstatemap;

                    std::string cspace = creationspace.c_str();
                    cspace += ".";
                    cspace += icreationsubgroup;

                    for (sit = groupmap.begin(); sit != groupmap.end(); ++sit)
                    {

                      // match the space name
                      if (sit->first == cspace)
                      {
                        continue;
                      }


                      // we default to the highest state for safety reasons
                      int state = eos::common::FileSystem::kRW;

                      std::multimap <int, int>::const_iterator stateit;

                      // get the state for each fsid matching
                      for (stateit = statemap.begin();
                              stateit != statemap.end();
                              stateit++)
                      {
                        if (stateit->second == sit->second)
                        {
                          state = stateit->first;
                          break;
                        }
                      }

                      // fill the map containing only the candidates
                      limitedstatemap.insert(std::pair<int, int>(state, sit->second));
                    }

                    std::multimap <int, int>::const_iterator lit;

                    for (lit = limitedstatemap.begin(); lit != limitedstatemap.end(); ++lit)
                    {
                      fsid2delete.push_back(lit->second);
                      if (fsid2delete.size() == n2delete)
                        break;
                    }
                  }
                }

                if (fsid2delete.size() != n2delete)
                {
                  // add a warning that something does not work as requested ....
                  stdErr = "warning: cannot adjust replicas according to your "
                          "requirement: space=";
                  stdErr += creationspace;
                  stdErr += " subgroup=";
                  stdErr += icreationsubgroup;
                  stdErr += "\n";
                }

                for (unsigned int i = 0; i < fsid2delete.size(); i++)
                {
                  if (fmd->hasLocation(fsid2delete[i]))
                  {
                    //-------------------------------------------
                    eos::common::RWMutexWriteLock lock(gOFS->eosViewRWMutex);
                    try
                    {
                      // we have to get again the original file meta data
                      fmd = gOFS->eosFileService->getFileMD(fid);
                      fmd->unlinkLocation(fsid2delete[i]);
                      gOFS->eosView->updateFileStore(fmd);
                      eos_debug("removing location %u", fsid2delete[i]);
                      stdOut += "success: dropping replica on fs=";
                      stdOut += (int) fsid2delete[i];
                      stdOut += "\n";
                    }
                    catch (eos::MDException &e)
                    {
                      errno = e.getErrno();
                      stdErr = "error: drop excess replicas => cannot unlink "
                              "location - ";
                      stdErr += e.getMessage().str().c_str();
                      stdErr += "\n";
                      eos_debug("caught exception %d %s\n",
                                e.getErrno(),
                                e.getMessage().str().c_str());
                    }
                  }
                }
              }
            }
          } 
	  else
	  {
	    // if this is a rain layout, we try to rewrite the file using the converter
	    if ( (eos::common::LayoutId::GetLayoutType(fmd->getLayoutId()) ==
		  eos::common::LayoutId::kRaidDP) ||
		 (eos::common::LayoutId::GetLayoutType(fmd->getLayoutId()) ==
		  eos::common::LayoutId::kArchive) ||
		 (eos::common::LayoutId::GetLayoutType(fmd->getLayoutId()) ==
		  eos::common::LayoutId::kRaid6)
		 ) 
	    {
	      ProcCommand Cmd;
	      // rewrite the file asynchronous using the converter
	      XrdOucString option = pOpaque->Get("mgm.option");

	      
	      XrdOucString info;
	      info += "&mgm.cmd=file&mgm.subcmd=convert&mgm.option=rewrite&mgm.path=";
	      info += spath.c_str();
	      retc = Cmd.open("/proc/user", info.c_str(), *pVid, mError);
	      Cmd.AddOutput(stdOut, stdErr);
	      Cmd.close();
	      
	      retc = Cmd.GetRetc();
	    }
	    else 
	    {
	      stdOut += "warning: no action for this layout type (neither replica nor rain)\n";
	    }

	  }
        }
        else
        {
          gOFS->eosViewRWMutex.UnLockRead();
        }
      }
      else
      {
        retc = EPERM;
        stdErr = "error: you have to take role 'root' to execute this command";
      }
    }

    // -------------------------------------------------------------------------
    // return meta data for a particular file
    // -------------------------------------------------------------------------
    if (mSubCmd == "getmdlocation")
    {
      cmdok=true;
      gOFS->MgmStats.Add("GetMdLocation", pVid->uid, pVid->gid, 1);
      // this returns the access urls to query local metadata information
      XrdOucString spath = pOpaque->Get("mgm.path");

      const char* inpath = spath.c_str();

      NAMESPACEMAP;
      info = 0;
      if (info)info = 0; // for compiler happyness
      PROC_BOUNCE_ILLEGAL_NAMES;
      PROC_BOUNCE_NOT_ALLOWED;

      spath = path;

      if (!spath.length())
      {
        stdErr = "error: you have to give a path name to call 'fileinfo'";
        retc = EINVAL;
      }
      else
      {
        eos::FileMD* fmd = 0;

        //-------------------------------------------
        eos::common::RWMutexReadLock lock(gOFS->eosViewRWMutex);

	try
	{	
	  if ((spath.beginswith("fid:") || (spath.beginswith("fxid:"))))
	  {
	    unsigned long long fid = 0;
	    if (spath.beginswith("fid:"))
	    {
              spath.replace("fid:", "");
              fid = strtoull(spath.c_str(), 0, 10);
            }
	    if (spath.beginswith("fxid:"))
	    {
	      spath.replace("fxid:", "");
	      fid = strtoull(spath.c_str(), 0, 16);
	    }
	    // reference by fid+fsid
	    //-------------------------------------------
	    
	    fmd = gOFS->eosFileService->getFileMD(fid);
	  }
	  else 
	  {
	    fmd = gOFS->eosView->getFile(spath.c_str());
	  }
        }
        catch (eos::MDException &e)
        {
          errno = e.getErrno();
          stdErr = "error: cannot retrieve file meta data - ";
          stdErr += e.getMessage().str().c_str();
          eos_debug("caught exception %d %s\n",
                    e.getErrno(),
                    e.getMessage().str().c_str());
        }

        if (!fmd)
        {
          retc = errno;
        }
        else
        {
          eos::FileMD fmdCopy(*fmd);
          fmd = &fmdCopy;

          XrdOucString sizestring;

          eos::FileMD::LocationVector::const_iterator lociter;
          int i = 0;
          stdOut += "&";
          stdOut += "mgm.nrep=";
          stdOut += (int) fmd->getNumLocation();
          stdOut += "&";
          stdOut += "mgm.checksumtype=";
          stdOut += eos::common::LayoutId::GetChecksumString(fmd->getLayoutId());
          stdOut += "&";
          stdOut += "mgm.size=";
          stdOut +=
                  eos::common::StringConversion::GetSizeString(sizestring,
                                                               (unsigned long long) fmd->getSize());
          stdOut += "&";
          stdOut += "mgm.checksum=";
          size_t cxlen = eos::common::LayoutId::GetChecksumLen(fmd->getLayoutId());
          for (unsigned int i = 0; i < SHA_DIGEST_LENGTH; i++)
          {
            char hb[3];
            sprintf(hb, "%02x", (i < cxlen) ?
                    ((unsigned char) (fmd->getChecksum().getDataPadded(i))) : 0);
            stdOut += hb;
          }
          stdOut += "&";
          stdOut += "mgm.stripes=";
          stdOut += (int) (eos::common::LayoutId::GetStripeNumber(fmd->getLayoutId()) + 1);
          stdOut += "&";

          for (lociter = fmd->locationsBegin();
                  lociter != fmd->locationsEnd();
                  ++lociter)
          {
            // ignore filesystem id 0
            if (!(*lociter))
            {
              eos_err("fsid 0 found fid=%lld", fmd->getId());
              continue;
            }
            eos::common::RWMutexReadLock lock(FsView::gFsView.ViewMutex);
            eos::common::FileSystem* filesystem = 0;
            if (FsView::gFsView.mIdView.count(*lociter))
            {
              filesystem = FsView::gFsView.mIdView[*lociter];
            }
            if (filesystem)
            {
              XrdOucString host;
              XrdOucString fullpath = "";
              std::string hostport = filesystem->GetString("hostport");
              stdOut += "mgm.replica.url";
              stdOut += i;
              stdOut += "=";
              stdOut += hostport.c_str();
              stdOut += "&";
              XrdOucString hexstring = "";
              eos::common::FileId::Fid2Hex(fmd->getId(), hexstring);
              stdOut += "mgm.fid";
              stdOut += i;
              stdOut += "=";
              stdOut += hexstring;
              stdOut += "&";
              stdOut += "mgm.fsid";
              stdOut += i;
              stdOut += "=";
              stdOut += (int) *lociter;
              stdOut += "&";
              stdOut += "mgm.fsbootstat";
              stdOut += i;
              stdOut += "=";
              stdOut += filesystem->GetString("stat.boot").c_str();
              stdOut += "&";
              stdOut += "mgm.fstpath";
              stdOut += i;
              stdOut += "=";
              eos::common::FileId::FidPrefix2FullPath(hexstring.c_str(),
                                                      filesystem->GetPath().c_str(),
                                                      fullpath);
              stdOut += fullpath;
              stdOut += "&";
            }
            else
            {
              stdOut += "NA&";
            }
            i++;
          }
        }
      }
    }

    // -------------------------------------------------------------------------
    // purge versions of a file
    // -------------------------------------------------------------------------
    if (mSubCmd == "purge")
    {
      cmdok=true;
      XrdOucString max_count = pOpaque->Get("mgm.purge.version");
      ProcCommand Cmd;
      XrdOucString info;
      if (!max_count.length())
      {
        stdErr = "error: illegal version count specified";
        retc = EINVAL;
        return SFS_OK;
      }

      // stat this file
      struct stat buf;
      if (gOFS->_stat(spath.c_str(), &buf, *mError, *pVid, ""))
      {
        stdErr = "error; unable to stat path=";
        stdErr += spath.c_str();
        retc = errno;
        return SFS_OK;
      }


      info = "mgm.cmd=find&mgm.find.purge.versions=";
      info += max_count;
      info += "&mgm.path=";

      eos::common::Path cPath(spath.c_str());

      info += cPath.GetParentPath();
      info += "/.sys.v#.";
      info += cPath.GetName();
      info += "/";
      info += "&mgm.option=fMS";
      retc = Cmd.open("/proc/user", info.c_str(), *pVid, mError);
      Cmd.AddOutput(stdOut, stdErr);
      Cmd.close();
    }

    // -------------------------------------------------------------------------
    // create a new version of a file
    // -------------------------------------------------------------------------
    if (mSubCmd == "version")
    {
      cmdok=true;
      XrdOucString max_count = pOpaque->Get("mgm.purge.version");
      int maxversion = 0;
      if (!max_count.length())
      {
        maxversion = -1;
      }
      else
      {
        maxversion = atoi(max_count.c_str());
        if (!maxversion)
        {
          stdErr = "error: illegal version count specified version-cnt=";
          stdErr += max_count.c_str();
          retc = EINVAL;
          return SFS_OK;
        }
      }


      // stat this file
      struct stat buf;
      if (gOFS->_stat(spath.c_str(), &buf, *mError, *pVid, ""))
      {
        stdErr = "error; unable to stat path=";
        stdErr += spath.c_str();
        retc = errno;
        return SFS_OK;
      }

      ProcCommand Cmd;
      // third party copy the file to a temporary name

      eos::common::Path atomicPath(spath.c_str());

      XrdOucString info;
      info += "&mgm.cmd=file&mgm.subcmd=copy&mgm.file.target=";
      info += atomicPath.GetAtomicPath(true);
      info += "&mgm.path=";
      info += spath.c_str();
      retc = Cmd.open("/proc/user", info.c_str(), *pVid, mError);
      Cmd.AddOutput(stdOut, stdErr);
      Cmd.close();

      if ((!Cmd.GetRetc()))
      {
	if (maxversion > 0) 
	{
	  XrdOucString versiondir;
	  eos::common::Path cPath(spath.c_str());
	  versiondir += cPath.GetParentPath();
	  versiondir += "/.sys.v#.";
	  versiondir += cPath.GetName();
	  versiondir += "/";

	  if (gOFS->PurgeVersion(versiondir.c_str(), *mError, maxversion))
	  {
	    stdErr += "error: unable to purge versions of path=";
	    stdErr += spath.c_str();
	    stdErr += "\n";
	    stdErr += "error: ";
	    stdErr += mError->getErrText();
	    retc = mError->getErrInfo();
	    return SFS_OK;
	  }
	}
	// everything worked well
	stdOut = "info: created new version of '";
	stdOut += spath.c_str();
	stdOut += "'";
	if (maxversion > 0)
	{
	  stdOut += " keeping ";
	  stdOut += (int)maxversion;
	  stdOut += " versions!";
	}
      }
    }

    // -------------------------------------------------------------------------
    // list or grab version(s) of a file
    // -------------------------------------------------------------------------
    if (mSubCmd == "versions")
    {
      cmdok=true;
      XrdOucString grab = pOpaque->Get("mgm.grab.version");

      if (grab == "-1")
      {
        ProcCommand Cmd;
        // list versions
        eos::common::Path vpath(spath.c_str());
        XrdOucString info;
        info += "&mgm.cmd=ls&mgm.option=-l";
        info += "&mgm.path=";
        info += vpath.GetVersionDirectory();
        Cmd.open("/proc/user", info.c_str(), *pVid, mError);
        Cmd.AddOutput(stdOut, stdErr);
        Cmd.close();
        retc = Cmd.GetRetc();
        if (retc && (retc == ENOENT))
        {
          stdOut = "";
          stdErr = "error: no version exists for '";
          stdErr += spath.c_str();
          stdErr += "'";
          return SFS_OK;
        }
      }
      else
      {
        eos::common::Path vpath(spath.c_str());
        struct stat buf;
        struct stat vbuf;

        // stat this file

        if (gOFS->_stat(spath.c_str(), &buf, *mError, *pVid, ""))
        {
          stdErr = "error; unable to stat path=";
          stdErr += spath.c_str();
          retc = errno;
          return SFS_OK;
        }
        // grab version
        XrdOucString versionname = pOpaque->Get("mgm.grab.version");
        if (!versionname.length())
        {
          stdErr = "error: you have to provide the version you want to stage!";
          retc = EINVAL;
          return SFS_OK;
        }
        XrdOucString versionpath = vpath.GetVersionDirectory();
        versionpath += versionname;
        if (gOFS->_stat(versionpath.c_str(), &vbuf, *mError, *pVid, ""))
        {
          stdErr = "error: failed to stat your provided version path='";
          stdErr += versionpath;
          stdErr += "'";
          retc = errno;
          return SFS_OK;
        }

        // now stage a new version of the existing file
        XrdOucString versionedpath;
        if (gOFS->Version((eos::common::FileId::fileid_t)buf.st_ino >> 28, *mError, *pVid, -1, &versionedpath))
        {
          stdErr += "error: unable to create a version of path=";
          stdErr += spath.c_str();
          stdErr += "\n";
          stdErr += "error: ";
          stdErr += mError->getErrText();
          retc = mError->getErrInfo();
          return SFS_OK;
        }

        // and stage back the desired version
        if (gOFS->rename(versionpath.c_str(), spath.c_str(), *mError, *pVid))
        {
          stdErr += "error: unable to stage";
          stdErr += " '";
          stdErr += versionpath.c_str();
          stdErr += "' back to '";
          stdErr += spath.c_str();
          stdErr += "'";
          retc = errno;
          return SFS_OK;
        }
        else
        {
          stdOut += "success: staged '";
          stdOut += versionpath;
          stdOut += "' back to '";
          stdOut += spath.c_str();
          stdOut += "'";
          stdOut += " - the previous file is now '";
          stdOut += versionedpath;
          stdOut += ";";
        }
      }
    }
  }

  if (!cmdok)
  {
    stdErr += "error: don't know subcmd=";
    stdErr += mSubCmd;
    retc = EINVAL;
  }

  return SFS_OK;
}
EOSMGMNAMESPACE_END<|MERGE_RESOLUTION|>--- conflicted
+++ resolved
@@ -201,11 +201,7 @@
           else
 	  { 
             retc = errno;
-<<<<<<< HEAD
-	    stdErr = "error: no such file";
-=======
 	    stdErr += "error: no such file";
->>>>>>> b4c2d06d
           }
           gOFS->eosViewRWMutex.UnLockWrite();
           //-------------------------------------------
