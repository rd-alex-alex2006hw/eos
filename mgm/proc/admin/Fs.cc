// ----------------------------------------------------------------------
// File: proc/admin/Fs.cc
// Author: Andreas-Joachim Peters - CERN
// ----------------------------------------------------------------------

/************************************************************************
 * EOS - the CERN Disk Storage System                                   *
 * Copyright (C) 2011 CERN/Switzerland                                  *
 *                                                                      *
 * This program is free software: you can redistribute it and/or modify *
 * it under the terms of the GNU General Public License as published by *
 * the Free Software Foundation, either version 3 of the License, or    *
 * (at your option) any later version.                                  *
 *                                                                      *
 * This program is distributed in the hope that it will be useful,      *
 * but WITHOUT ANY WARRANTY; without even the implied warranty of       *
 * MERCHANTABILITY or FITNESS FOR A PARTICULAR PURPOSE.  See the        *
 * GNU General Public License for more details.                         *
 *                                                                      *
 * You should have received a copy of the AGNU General Public License    *
 * along with this program.  If not, see <http://www.gnu.org/licenses/>.*
 ************************************************************************/

/*----------------------------------------------------------------------------*/
#include "mgm/ProcInterface.hh"
#include "mgm/XrdMgmOfs.hh"
#include "common/LayoutId.hh"

/*----------------------------------------------------------------------------*/

EOSMGMNAMESPACE_BEGIN

int
ProcCommand::Fs ()
{
 if (mSubCmd == "ls")
 {
   std::string output;
   std::string format;
   std::string mListFormat;
   std::string fqdn;

   if ( pOpaque->Get("mgm.outhost") )
   fqdn = pOpaque->Get("mgm.outhost");

   mListFormat = FsView::GetFileSystemFormat(std::string(mOutFormat.c_str()));

   if (fqdn != "brief")
   {
     if (format.find("S")!=std::string::npos) format.replace(format.find("S"), 1, "s");
     if (mListFormat.find("S")!=std::string::npos) mListFormat.replace(mListFormat.find("S"), 1, "s");
   }


   eos::common::RWMutexReadLock lock(FsView::gFsView.ViewMutex);
   FsView::gFsView.PrintSpaces(output, format, mListFormat, mOutDepth, mSelection);
   stdOut += output.c_str();
 }

 if (mAdminCmd)
 {
   std::string tident = pVid->tident.c_str();
   size_t addpos = 0;
   if ((addpos = tident.find("@")) != std::string::npos)
   {
     tident.erase(0, addpos + 1);
   }


   if (mSubCmd == "add")
   {
     std::string sfsid = (pOpaque->Get("mgm.fs.fsid")) ? pOpaque->Get("mgm.fs.fsid") : "0";
     std::string uuid = (pOpaque->Get("mgm.fs.uuid")) ? pOpaque->Get("mgm.fs.uuid") : "";
     std::string nodename = (pOpaque->Get("mgm.fs.node")) ? pOpaque->Get("mgm.fs.node") : "";
     std::string mountpoint = (pOpaque->Get("mgm.fs.mountpoint")) ? pOpaque->Get("mgm.fs.mountpoint") : "";
     std::string space = (pOpaque->Get("mgm.fs.space")) ? pOpaque->Get("mgm.fs.space") : "";
     std::string configstatus = (pOpaque->Get("mgm.fs.configstatus")) ? pOpaque->Get("mgm.fs.configstatus") : "";

     //          eos::common::RWMutexWriteLock vlock(FsView::gFsView.ViewMutex); => moving into the routine to do it more clever(shorted)
     retc = proc_fs_add(sfsid, uuid, nodename, mountpoint, space, configstatus, stdOut, stdErr, tident, *pVid);
   }

   if (mSubCmd == "mv")
   {
     if (pVid->uid == 0)
     {
       std::string sfsid = (pOpaque->Get("mgm.fs.id")) ? pOpaque->Get("mgm.fs.id") : "";
       std::string space = (pOpaque->Get("mgm.space")) ? pOpaque->Get("mgm.space") : "";

       eos::common::RWMutexWriteLock lock(FsView::gFsView.ViewMutex);
       retc = proc_fs_mv(sfsid, space, stdOut, stdErr, tident, *pVid);
     }
     else
     {
       retc = EPERM;
       stdErr = "error: you have to take role 'root' to execute this command";
     }
   }

   if (mSubCmd == "dumpmd")
   {
     if ((pVid->uid == 0) || (pVid->prot == "sss"))
     {

       // we have to stall if the namespace is still booting

       {
         XrdSysMutexHelper lock(gOFS->InitializationMutex);
         if (gOFS->Initialized != gOFS->kBooted)
         {
           return gOFS->Stall(*mError, 60, "Namespace is still booting");
         }
       }

       std::string fsidst = pOpaque->Get("mgm.fsid");
       XrdOucString option = pOpaque->Get("mgm.dumpmd.option");
       XrdOucString dp = pOpaque->Get("mgm.dumpmd.path");
       XrdOucString df = pOpaque->Get("mgm.dumpmd.fid");
       XrdOucString ds = pOpaque->Get("mgm.dumpmd.size");
       XrdOucString dt = pOpaque->Get("mgm.dumpmd.storetime");
       size_t entries = 0;
       retc = proc_fs_dumpmd(fsidst, option, dp, df, ds, stdOut, stdErr, tident, *pVid, entries);

       if (!retc)
       {
         gOFS->MgmStats.Add("DumpMd", pVid->uid, pVid->gid, entries);
       }

       if (dt == "1")
       {
         // store the time of this dump
         XrdSysMutexHelper lock(gOFS->DumpmdTimeMapMutex);
         gOFS->DumpmdTimeMap[strtoul(fsidst.c_str(), 0, 10)] = time(NULL);
       }
     }
     else
     {
       retc = EPERM;
       stdErr = "error: you have to take role 'root' or connect via 'sss' to execute this command";
     }
   }

   if (mSubCmd == "config")
   {
     std::string identifier = (pOpaque->Get("mgm.fs.identifier")) ? pOpaque->Get("mgm.fs.identifier") : "";
     std::string key = (pOpaque->Get("mgm.fs.key")) ? pOpaque->Get("mgm.fs.key") : "";
     std::string value = (pOpaque->Get("mgm.fs.value")) ? pOpaque->Get("mgm.fs.value") : "";

     retc = proc_fs_config(identifier, key, value, stdOut, stdErr, tident, *pVid);
   }

   if (mSubCmd == "rm")
   {
     std::string nodename = (pOpaque->Get("mgm.fs.node")) ? pOpaque->Get("mgm.fs.node") : "";
     std::string mountpoint = pOpaque->Get("mgm.fs.mountpoint") ? pOpaque->Get("mgm.fs.mountpoint") : "";
     std::string id = pOpaque->Get("mgm.fs.id") ? pOpaque->Get("mgm.fs.id") : "";
     eos::common::RWMutexWriteLock lock(FsView::gFsView.ViewMutex);
     retc = proc_fs_rm(nodename, mountpoint, id, stdOut, stdErr, tident, *pVid);
   }

   if (mSubCmd == "dropdeletion")
   {
     std::string id = pOpaque->Get("mgm.fs.id") ? pOpaque->Get("mgm.fs.id") : "";
     eos::common::RWMutexReadLock lock(FsView::gFsView.ViewMutex);
     retc = proc_fs_dropdeletion(id, stdOut, stdErr, tident, *pVid);
   }
 }

 if (mSubCmd == "boot")
 {
   if ((pVid->uid == 0) || (pVid->prot == "sss"))
   {
     std::string node = (pOpaque->Get("mgm.fs.node")) ? pOpaque->Get("mgm.fs.node") : "";
     std::string fsids = (pOpaque->Get("mgm.fs.id")) ? pOpaque->Get("mgm.fs.id") : "";
     std::string forcemgmsync = (pOpaque->Get("mgm.fs.forcemgmsync")) ? pOpaque->Get("mgm.fs.forcemgmsync") : "";
     eos::common::FileSystem::fsid_t fsid = atoi(fsids.c_str());

     if (node == "*")
     {
       // boot all filesystems
       if (pVid->uid == 0)
       {
         eos::common::RWMutexReadLock lock(FsView::gFsView.ViewMutex);

         std::map<eos::common::FileSystem::fsid_t, FileSystem*>::iterator it;
         stdOut += "success: boot message send to";
         for (it = FsView::gFsView.mIdView.begin(); it != FsView::gFsView.mIdView.end(); it++)
         {
           if ((it->second->GetConfigStatus() > eos::common::FileSystem::kOff))
           {
             if (forcemgmsync.length())
             {
               // set the check flag
               it->second->SetLongLong("bootcheck", eos::common::FileSystem::kBootResync);
             }
             else
             {
               // set the force flag
               it->second->SetLongLong("bootcheck", eos::common::FileSystem::kBootForced);
             }

             it->second->SetLongLong("bootsenttime", (unsigned long long) time(NULL));
             stdOut += " ";
             stdOut += it->second->GetString("host").c_str();
             stdOut += ":";
             stdOut += it->second->GetString("path").c_str();
           }
         }
       }
       else
       {
         retc = EPERM;
         stdErr = "error: you have to take role 'root' to execute this command";
       }
     }
     else
     {
       if (node.length())
       {
         eos::common::RWMutexReadLock lock(FsView::gFsView.ViewMutex);
         if (!FsView::gFsView.mNodeView.count(node))
         {
           stdErr = "error: cannot boot node - no node with name=";
           stdErr += node.c_str();
           retc = ENOENT;
         }
         else
         {
           stdOut += "success: boot message send to";
           eos::mgm::BaseView::const_iterator it;
           for (it = FsView::gFsView.mNodeView[node]->begin(); it != FsView::gFsView.mNodeView[node]->end(); it++)
           {

             FileSystem* fs = 0;
             if (FsView::gFsView.mIdView.count(*it))
               fs = FsView::gFsView.mIdView[*it];

             if (fs)
             {
               if (forcemgmsync.length())
               {
                 // set the check flag
                 fs->SetLongLong("bootcheck", eos::common::FileSystem::kBootResync);
               }
               else
               {
                 // set the force flag
                 fs->SetLongLong("bootcheck", eos::common::FileSystem::kBootForced);
               }
               fs->SetLongLong("bootsenttime", (unsigned long long) time(NULL));
               stdOut += " ";
               stdOut += fs->GetString("host").c_str();
               stdOut += ":";
               stdOut += fs->GetString("path").c_str();
             }
           }
         }
       }

       if (fsid)
       {
         eos::common::RWMutexReadLock lock(FsView::gFsView.ViewMutex);
         if (FsView::gFsView.mIdView.count(fsid))
         {
           stdOut += "success: boot message send to";
           FileSystem* fs = FsView::gFsView.mIdView[fsid];
           if (fs)
           {
             if (forcemgmsync.length())
             {
               // set the check flag
               fs->SetLongLong("bootcheck", eos::common::FileSystem::kBootResync);
               ;
             }
             else
             {
               // set the force flag
               fs->SetLongLong("bootcheck", eos::common::FileSystem::kBootForced);
             }
             fs->SetLongLong("bootsenttime", (unsigned long long) time(NULL));
             stdOut += " ";
             stdOut += fs->GetString("host").c_str();
             stdOut += ":";
             stdOut += fs->GetString("path").c_str();
           }
         }
         else
         {
           stdErr = "error: cannot boot filesystem - no filesystem with fsid=";
           stdErr += fsids.c_str();
           retc = ENOENT;
         }
       }
     }
   }
   else
   {
     retc = EPERM;
     stdErr = "error: you have to take role 'root' to execute this command";
   }
 }
 //      stdOut+="\n==== fs done ====";

 if (mSubCmd == "status")
 {
   if ((pVid->uid == 0) || (pVid->prot == "sss"))
   {
     std::string fsids = (pOpaque->Get("mgm.fs.id")) ? pOpaque->Get("mgm.fs.id") : "";
     std::string node = (pOpaque->Get("mgm.fs.node")) ? pOpaque->Get("mgm.fs.node") : "";
     std::string mount = (pOpaque->Get("mgm.fs.mountpoint")) ? pOpaque->Get("mgm.fs.mountpoint") : "";
     std::string option = (pOpaque->Get("mgm.fs.option")) ? pOpaque->Get("mgm.fs.option") : "";
     eos::common::FileSystem::fsid_t fsid = atoi(fsids.c_str());

     XrdOucString filelisting="";
     bool listfile=false;
     bool riskanalysis=false;

     if (option.find("l")!=std::string::npos) 
     {
       listfile=true;
       riskanalysis=true;
     }

     if (option.find("r")!=std::string::npos) 
       riskanalysis=true;

     if (!fsid)
     {
       // try to get from the node/mountpoint
       if ((node.find(":") == std::string::npos))
       {
         node += ":1095"; // default eos fst port
       }

       if ((node.find("/eos/") == std::string::npos))
       {
         node.insert(0, "/eos/");
         node.append("/fst");
       }

       eos::common::RWMutexReadLock lock(FsView::gFsView.ViewMutex);
       if (FsView::gFsView.mNodeView.count(node))
       {
         eos::mgm::BaseView::const_iterator it;
         for (it = FsView::gFsView.mNodeView[node]->begin(); it != FsView::gFsView.mNodeView[node]->end(); it++)
         {
           if (FsView::gFsView.mIdView.count(*it))
           {
             if (FsView::gFsView.mIdView[*it]->GetPath() == mount)
             {
               // this is the filesystem
               fsid = *it;
             }
           }
         }
       }
     }

     if (fsid)
     {
       eos::common::RWMutexReadLock lock(FsView::gFsView.ViewMutex);
       if (FsView::gFsView.mIdView.count(fsid))
       {
         FileSystem* fs = FsView::gFsView.mIdView[fsid];
         if (fs)
         {
           stdOut += "# ------------------------------------------------------------------------------------\n";
           stdOut += "# FileSystem Variables\n";
           stdOut += "# ....................................................................................\n";
           std::vector<std::string> keylist;
           fs->GetKeys(keylist);
           std::sort(keylist.begin(), keylist.end());
           for (size_t i = 0; i < keylist.size(); i++)
           {
             char line[1024];
             snprintf(line, sizeof (line) - 1, "%-32s := %s\n", keylist[i].c_str(), fs->GetString(keylist[i].c_str()).c_str());
             stdOut += line;
           }

<<<<<<< HEAD
           stdOut += "# ....................................................................................\n";
           stdOut += "# Risk Analysis\n";
           stdOut += "# ....................................................................................\n";

           // get some statistics about the filesystem
           //-------------------------------------------
           unsigned long long nfids = 0;
           unsigned long long nfids_healthy = 0;
           unsigned long long nfids_risky = 0;
           unsigned long long nfids_inaccessible = 0;
           unsigned long long nfids_todelete = 0;

           eos::common::RWMutexReadLock lock(gOFS->eosViewRWMutex);
           try
           {
             eos::IFsView::FileList filelist = gOFS->eosFsView->getFileList(fsid);
             eos::IFsView::FileList unlinkfilelist = gOFS->eosFsView->getUnlinkedFileList(fsid);
             nfids_todelete = unlinkfilelist.size();

             nfids = (unsigned long long) filelist.size();
             eos::IFsView::FileIterator it;
             for (it = filelist.begin(); it != filelist.end(); ++it)
             {
               eos::IFileMD* fmd = gOFS->eosFileService->getFileMD(*it);

               if (fmd)
               {
                 size_t nloc_ok = 0;
                 size_t nloc = fmd->getNumLocation();
                 eos::IFileMD::LocationVector::const_iterator lociter;
                 eos::IFileMD::LocationVector loc_vect = fmd->getLocations();
                 
                 for (lociter = loc_vect.begin(); lociter != loc_vect.end(); ++lociter)
                 {
                   if (*lociter)
                   {
                     if (FsView::gFsView.mIdView.count(*lociter))
                     {
                       FileSystem* repfs = FsView::gFsView.mIdView[*lociter];
                       eos::common::FileSystem::fs_snapshot_t snapshot;
                       repfs->SnapShotFileSystem(snapshot, false);
                       if ((snapshot.mStatus == eos::common::FileSystem::kBooted) &&
                           (snapshot.mConfigStatus == eos::common::FileSystem::kRW) &&
                           (snapshot.mErrCode == 0) && // this we probably don't need
                           (fs->GetActiveStatus(snapshot)))
                       {
                         nloc_ok++;
                       }
                     }
                   }
                 }
                 if (eos::common::LayoutId::GetLayoutType(fmd->getLayoutId()) == eos::common::LayoutId::kReplica)
                 {
                   if (nloc_ok == nloc)
                   {
                     nfids_healthy++;
                   }
                   else
                   {
                     if (nloc_ok == 0)
                     {
                       nfids_inaccessible++;
		       if (listfile) 
                       {
			 filelisting += "status=offline path=";
			 filelisting += gOFS->eosView->getUri(fmd).c_str();
			 filelisting += "\n";
=======
	   if (riskanalysis) 
	   {
	     stdOut += "# ....................................................................................\n";
	     stdOut += "# Risk Analysis\n";
	     stdOut += "# ....................................................................................\n";
	     
	     // get some statistics about the filesystem
	     //-------------------------------------------
	     unsigned long long nfids = 0;
	     unsigned long long nfids_healthy = 0;
	     unsigned long long nfids_risky = 0;
	     unsigned long long nfids_inaccessible = 0;
	     unsigned long long nfids_todelete = 0;
	     
	     eos::common::RWMutexReadLock lock(gOFS->eosViewRWMutex);
	     try
	     {
	       eos::FileSystemView::FileList filelist = gOFS->eosFsView->getFileList(fsid);
	       eos::FileSystemView::FileList unlinkfilelist = gOFS->eosFsView->getUnlinkedFileList(fsid);
	       nfids_todelete = unlinkfilelist.size();
	       
	       nfids = (unsigned long long) filelist.size();
	       eos::FileSystemView::FileIterator it;
	       for (it = filelist.begin(); it != filelist.end(); ++it)
	       {
		 eos::FileMD* fmd = 0;
		 fmd = gOFS->eosFileService->getFileMD(*it);
		 if (fmd)
		 {
		   eos::FileMD::LocationVector::const_iterator lociter;
		   size_t nloc = fmd->getNumLocation();
		   size_t nloc_ok = 0;
		   for (lociter = fmd->locationsBegin(); lociter != fmd->locationsEnd(); ++lociter)
		   {
		     if (*lociter)
		     {
		       if (FsView::gFsView.mIdView.count(*lociter))
		       {
			 FileSystem* repfs = FsView::gFsView.mIdView[*lociter];
			 eos::common::FileSystem::fs_snapshot_t snapshot;
			 repfs->SnapShotFileSystem(snapshot, false);
			 if ((snapshot.mStatus == eos::common::FileSystem::kBooted) &&
			     (snapshot.mConfigStatus == eos::common::FileSystem::kRW) &&
			     (snapshot.mErrCode == 0) && // this we probably don't need
			     (fs->GetActiveStatus(snapshot)))
			 {
			   nloc_ok++;
			 }
>>>>>>> 406d977e
		       }
		     }
		   }
		   if (eos::common::LayoutId::GetLayoutType(fmd->getLayoutId()) == eos::common::LayoutId::kReplica)
		   {
		     if (nloc_ok == nloc)
		     {
		       nfids_healthy++;
		     }
		     else
		     {
		       if (nloc_ok == 0)
		       {
			 nfids_inaccessible++;
			 if (listfile) 
			 {
			   filelisting += "status=offline path=";
			   filelisting += gOFS->eosView->getUri(fmd).c_str();
			   filelisting += "\n";
			 }
		       }
		       else
		       {
			 if (nloc_ok < nloc)
			 {
			   nfids_risky++;
			   if (listfile)
			   {
			     filelisting += "status=atrisk  path=";
			     filelisting += gOFS->eosView->getUri(fmd).c_str();
			     filelisting += "\n";
			   }
			 }
		       }
		     }
		   }
		   if (eos::common::LayoutId::GetLayoutType(fmd->getLayoutId()) == eos::common::LayoutId::kPlain)
		   {
		     if (nloc_ok != nloc)
		     {
		       nfids_inaccessible++;
		       if (listfile) 
		       {
			 filelisting += "status=offline path=";
			 filelisting += gOFS->eosView->getUri(fmd).c_str();
			 filelisting += "\n";
		       }
		     }
                   }
                 }
               }

	       XrdOucString sizestring;
	       char line[1024];
	       snprintf(line, sizeof (line) - 1, "%-32s := %10s (%.02f%%)\n", "number of files", eos::common::StringConversion::GetSizeString(sizestring, nfids), 100.0);
	       stdOut += line;
	       snprintf(line, sizeof (line) - 1, "%-32s := %10s (%.02f%%)\n", "files healthy", eos::common::StringConversion::GetSizeString(sizestring, nfids_healthy), nfids ? (100.0 * nfids_healthy) / nfids : 100.0);
	       stdOut += line;
	       snprintf(line, sizeof (line) - 1, "%-32s := %10s (%.02f%%)\n", "files at risk", eos::common::StringConversion::GetSizeString(sizestring, nfids_risky), nfids ? (100.0 * nfids_risky) / nfids : 100.0);
	       stdOut += line;
	       snprintf(line, sizeof (line) - 1, "%-32s := %10s (%.02f%%)\n", "files inaccessbile", eos::common::StringConversion::GetSizeString(sizestring, nfids_inaccessible), nfids ? (100.0 * nfids_inaccessible) / nfids : 100.0);
	       stdOut += line;
	       snprintf(line, sizeof (line) - 1, "%-32s := %10s\n", "files pending deletion", eos::common::StringConversion::GetSizeString(sizestring, nfids_todelete));
	       stdOut += line;
	       stdOut += "# ------------------------------------------------------------------------------------\n";
	       if (listfile)
		 stdOut += filelisting;
	     }
	     catch (eos::MDException &e)
	     {
	       errno = e.getErrno();
	       eos_static_err("caught exception %d %s\n", e.getErrno(), e.getMessage().str().c_str());
	     }
	   }
	   //-------------------------------------------
	   retc = 0;
         }
       }
       else
       {
         stdErr = "error: cannot find filesystem - no filesystem with fsid=";
         stdErr += fsids.c_str();
         retc = ENOENT;
       }
     }
     else
     {
       stdErr = "error: cannot find a matching filesystem";
       retc = ENOENT;
     }
   }
   else
   {
     retc = EPERM;
     stdErr = "error: you have to take role 'root' to execute this command or connect via sss";
   }
 }
 return SFS_OK;
}

EOSMGMNAMESPACE_END<|MERGE_RESOLUTION|>--- conflicted
+++ resolved
@@ -377,75 +377,7 @@
              stdOut += line;
            }
 
-<<<<<<< HEAD
-           stdOut += "# ....................................................................................\n";
-           stdOut += "# Risk Analysis\n";
-           stdOut += "# ....................................................................................\n";
-
-           // get some statistics about the filesystem
-           //-------------------------------------------
-           unsigned long long nfids = 0;
-           unsigned long long nfids_healthy = 0;
-           unsigned long long nfids_risky = 0;
-           unsigned long long nfids_inaccessible = 0;
-           unsigned long long nfids_todelete = 0;
-
-           eos::common::RWMutexReadLock lock(gOFS->eosViewRWMutex);
-           try
-           {
-             eos::IFsView::FileList filelist = gOFS->eosFsView->getFileList(fsid);
-             eos::IFsView::FileList unlinkfilelist = gOFS->eosFsView->getUnlinkedFileList(fsid);
-             nfids_todelete = unlinkfilelist.size();
-
-             nfids = (unsigned long long) filelist.size();
-             eos::IFsView::FileIterator it;
-             for (it = filelist.begin(); it != filelist.end(); ++it)
-             {
-               eos::IFileMD* fmd = gOFS->eosFileService->getFileMD(*it);
-
-               if (fmd)
-               {
-                 size_t nloc_ok = 0;
-                 size_t nloc = fmd->getNumLocation();
-                 eos::IFileMD::LocationVector::const_iterator lociter;
-                 eos::IFileMD::LocationVector loc_vect = fmd->getLocations();
-                 
-                 for (lociter = loc_vect.begin(); lociter != loc_vect.end(); ++lociter)
-                 {
-                   if (*lociter)
-                   {
-                     if (FsView::gFsView.mIdView.count(*lociter))
-                     {
-                       FileSystem* repfs = FsView::gFsView.mIdView[*lociter];
-                       eos::common::FileSystem::fs_snapshot_t snapshot;
-                       repfs->SnapShotFileSystem(snapshot, false);
-                       if ((snapshot.mStatus == eos::common::FileSystem::kBooted) &&
-                           (snapshot.mConfigStatus == eos::common::FileSystem::kRW) &&
-                           (snapshot.mErrCode == 0) && // this we probably don't need
-                           (fs->GetActiveStatus(snapshot)))
-                       {
-                         nloc_ok++;
-                       }
-                     }
-                   }
-                 }
-                 if (eos::common::LayoutId::GetLayoutType(fmd->getLayoutId()) == eos::common::LayoutId::kReplica)
-                 {
-                   if (nloc_ok == nloc)
-                   {
-                     nfids_healthy++;
-                   }
-                   else
-                   {
-                     if (nloc_ok == 0)
-                     {
-                       nfids_inaccessible++;
-		       if (listfile) 
-                       {
-			 filelisting += "status=offline path=";
-			 filelisting += gOFS->eosView->getUri(fmd).c_str();
-			 filelisting += "\n";
-=======
+            
 	   if (riskanalysis) 
 	   {
 	     stdOut += "# ....................................................................................\n";
@@ -494,7 +426,6 @@
 			 {
 			   nloc_ok++;
 			 }
->>>>>>> 406d977e
 		       }
 		     }
 		   }
