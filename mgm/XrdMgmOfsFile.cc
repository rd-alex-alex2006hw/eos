--- conflicted
+++ resolved
@@ -207,27 +207,11 @@
   MAYSTALL;
   MAYREDIRECT;
   XrdOucString currentWorkflow = "default";
-
-<<<<<<< HEAD
-  if ((spath.beginswith("fid:") || (spath.beginswith("fxid:")))) {
-=======
   unsigned long long byfid = 0;
 
-
-  if ((spath.beginswith("fid:") || (spath.beginswith("fxid:")) || (spath.beginswith("ino:"))))
-  {
->>>>>>> b909b4a4
-    //-------------------------------------------
-    // reference by fid+fsid
-    //-------------------------------------------
-<<<<<<< HEAD
-    unsigned long long fid = 0;
-
+  if ((spath.beginswith("fid:") || (spath.beginswith("fxid:")) ||
+       (spath.beginswith("ino:")))) {
     if (spath.beginswith("fid:")) {
-=======
-    if (spath.beginswith("fid:"))
-    {
->>>>>>> b909b4a4
       spath.replace("fid:", "");
       byfid = strtoull(spath.c_str(), 0, 10);
     }
@@ -236,24 +220,18 @@
       spath.replace("fxid:", "");
       byfid = strtoull(spath.c_str(), 0, 16);
     }
-    if (spath.beginswith("ino:"))
-    {
-      spath.replace("ino:","");
+
+    if (spath.beginswith("ino:")) {
+      spath.replace("ino:", "");
       byfid = strtoull(spath.c_str(), 0, 16);
       byfid = eos::common::FileId::InodeToFid(byfid);
     }
+
     eos::common::RWMutexReadLock lock(gOFS->eosViewRWMutex);
-<<<<<<< HEAD
 
     try {
-      fmd = gOFS->eosFileService->getFileMD(fid);
+      fmd = gOFS->eosFileService->getFileMD(byfid);
       spath = gOFS->eosView->getUri(fmd.get()).c_str();
-=======
-    try
-    {
-      fmd = gOFS->eosFileService->getFileMD(byfid);
-      spath = gOFS->eosView->getUri(fmd).c_str();
->>>>>>> b909b4a4
       eos_info("msg=\"access by inode\" ino=%s path=%s", path, spath.c_str());
       path = spath.c_str();
     } catch (eos::MDException& e) {
@@ -838,26 +816,14 @@
             fmdlid = fmd->getLayoutId();
             // oc chunks start with flags=0
             cid = fmd->getContainerId();
-<<<<<<< HEAD
             std::shared_ptr<eos::IContainerMD> cmd =
               gOFS->eosDirectoryService->getContainerMD(cid);
             cmd->setMTimeNow();
             cmd->notifyMTimeChange(gOFS->eosDirectoryService);
             gOFS->eosView->updateContainerStore(cmd.get());
+            gOFS->FuseXCast(cmd->getId());
           } catch (eos::MDException& e) {
             fmd.reset();
-=======
-
-	    eos::ContainerMD* cmd = gOFS->eosDirectoryService->getContainerMD(cid);
-	    cmd->setMTimeNow();
-	    cmd->notifyMTimeChange( gOFS->eosDirectoryService );
-	    gOFS->eosView->updateContainerStore(cmd);
-	    gOFS->FuseXCast(cmd->getId());
-          }
-          catch (eos::MDException &e)
-          {
-            fmd = 0;
->>>>>>> b909b4a4
             errno = e.getErrno();
             eos_debug("msg=\"exception\" ec=%d emsg=\"%s\"\n",
                       e.getErrno(), e.getMessage().str().c_str());
@@ -931,16 +897,15 @@
     }
   }
 
-  
   // ---------------------------------------------------------------------------
   // flush synchronization logic, don't open a file which is currently flushing
   // ---------------------------------------------------------------------------
-  if (gOFS->zMQ->gFuseServer.Flushs().hasFlush(eos::common::FileId::FidToInode(fileId)))
-  {
+  if (gOFS->zMQ->gFuseServer.Flushs().hasFlush(eos::common::FileId::FidToInode(
+        fileId))) {
     // the first 255ms are covered inside hasFlush, otherwise we stall clients for a sec
-    return gOFS->Stall(error, 1, "file is currently being flushed"); 
-  }
-   
+    return gOFS->Stall(error, 1, "file is currently being flushed");
+  }
+
   // ---------------------------------------------------------------------------
   // construct capability
   // ---------------------------------------------------------------------------
@@ -1050,15 +1015,16 @@
         ctime.tv_nsec = ext_ctime_nsec;
         fmd->setCTime(ctime);
       }
-<<<<<<< HEAD
 
       try {
         gOFS->eosView->updateFileStore(fmd.get());
+        gOFS->FuseXCast(eos::common::FileId::FidToInode(fmd->getId()));
         std::shared_ptr<eos::IContainerMD> cmd =
           gOFS->eosDirectoryService->getContainerMD(cid);
         cmd->setMTimeNow();
         cmd->notifyMTimeChange(gOFS->eosDirectoryService);
         gOFS->eosView->updateContainerStore(cmd.get());
+        gOFS->FuseXCast(cmd->getId());
 
         if (isCreation || (!fmd->getNumLocation())) {
           eos::IQuotaNode* ns_quota = gOFS->eosView->getQuotaNode(cmd.get());
@@ -1066,32 +1032,6 @@
           if (ns_quota) {
             ns_quota->addFile(fmd.get());
           }
-=======
-      try
-      {
-        gOFS->eosView->updateFileStore(fmd);
-	gOFS->FuseXCast(eos::common::FileId::FidToInode(fmd->getId()));
-
-	eos::ContainerMD* cmd = gOFS->eosDirectoryService->getContainerMD(cid);
-	cmd->setMTimeNow();
-	cmd->notifyMTimeChange( gOFS->eosDirectoryService );
-	gOFS->eosView->updateContainerStore(cmd);
-	gOFS->FuseXCast(cmd->getId());
-
-	if (isCreation || (!fmd->getNumLocation())) 
-	{
-	  std::string uri = gOFS->eosView->getUri(fmd);
-	  SpaceQuota* space = Quota::GetResponsibleSpaceQuota(uri.c_str());
-	  if (space)
-	  {
-	    eos::QuotaNode* quotanode = 0;
-	    quotanode = space->GetQuotaNode();
-	    if (quotanode)
-	    {
-	      quotanode->addFile(fmd);
-	    }
-	  }
->>>>>>> b909b4a4
         }
       } catch (eos::MDException& e) {
         errno = e.getErrno();
@@ -1101,8 +1041,6 @@
         gOFS->MgmStats.Add("OpenFailedQuota", vid.uid, vid.gid, 1);
         return Emsg(epname, error, errno, "open file", errmsg.c_str());
       }
-
-      // -----------------------------------------------------------------------
     }
   }
 
@@ -1200,15 +1138,9 @@
   int retc = 0;
   bool isRecreation = false;
 
-  // ---------------------------------------------------------------------------
   // Place a new file
-<<<<<<< HEAD
   if (isCreation || ((open_mode == SFS_O_TRUNC) && (!fmd->getNumLocation())) ||
       isInjection) {
-=======
-  if (isCreation || (!fmd->getNumLocation()) || isInjection)
-  {
->>>>>>> b909b4a4
     const char* containertag = 0;
 
     if (attrmap.count("user.tag")) {
@@ -1659,38 +1591,32 @@
         // consistently redirect to the highest fsid having if possible the same
         // geotag as the client
         // ---------------------------------------------------------------------
-
-	if (byfid)
-	{
-	  // the new FUSE client needs to have the replicas attached after the 
-	  // first open call
-
-	  eos::common::RWMutexWriteLock lock(gOFS->eosViewRWMutex);
-          // -------------------------------------------------------------------                                                 
-          try
-	  {
-	    fmd = gOFS->eosFileService->getFileMD(byfid);
-	    
-	    if (isRecreation)
-	    {
-	      fmd->unlinkAllLocations();
-	    }
-	    for (int i = 0; i < (int) selectedfs.size(); i++)
-	    {
-	      fmd->addLocation(selectedfs[i]);
-	    }
-	    gOFS->eosView->updateFileStore(fmd);
-	  }
-          catch (eos::MDException &e)
-	  {
-	    errno = e.getErrno();
-	    std::string errmsg = e.getMessage().str();
-	    eos_debug("msg=\"exception\" ec=%d emsg=\"%s\"\n",
-		      e.getErrno(), e.getMessage().str().c_str());
-	    gOFS->MgmStats.Add("OpenFailedQuota", vid.uid, vid.gid, 1);
-	    return Emsg(epname, error, errno, "open file", errmsg.c_str());
-	  }
-	}
+        if (byfid) {
+          // the new FUSE client needs to have the replicas attached after the
+          // first open call
+          eos::common::RWMutexWriteLock lock(gOFS->eosViewRWMutex);
+
+          try {
+            fmd = gOFS->eosFileService->getFileMD(byfid);
+
+            if (isRecreation) {
+              fmd->unlinkAllLocations();
+            }
+
+            for (int i = 0; i < (int) selectedfs.size(); ++i) {
+              fmd->addLocation(selectedfs[i]);
+            }
+
+            gOFS->eosView->updateFileStore(fmd.get());
+          } catch (eos::MDException& e) {
+            errno = e.getErrno();
+            std::string errmsg = e.getMessage().str();
+            eos_debug("msg=\"exception\" ec=%d emsg=\"%s\"\n",
+                      e.getErrno(), e.getMessage().str().c_str());
+            gOFS->MgmStats.Add("OpenFailedQuota", vid.uid, vid.gid, 1);
+            return Emsg(epname, error, errno, "open file", errmsg.c_str());
+          }
+        }
 
         eos::common::FileSystem::fsid_t fsid = 0;
         fsIndex = 0;
@@ -2401,12 +2327,8 @@
         if ((ctime.tv_sec + age) < now) {
           // only update within the resolution of the access tracking
           fmd->setCTimeNow();
-<<<<<<< HEAD
           gOFS->eosView->updateFileStore(fmd.get());
-=======
-          gOFS->eosView->updateFileStore(fmd);
-	  gOFS->FuseXCast(eos::common::FileId::FidToInode(fmd->getId()));
->>>>>>> b909b4a4
+          gOFS->FuseXCast(eos::common::FileId::FidToInode(fmd->getId()));
         }
 
         errno = 0;
