--- conflicted
+++ resolved
@@ -63,11 +63,11 @@
   if(!map.attachLog(changelogfile, eos::common::SqliteDbLogInterface::daily, 0644))
   {
     eos_emerg("failed to open %s config changelog file %s", eos::common::DbMap::getDbType().c_str(), changelogfile);
-    exit(-1);
-  }
+            exit(-1);
+          }
   else {
     this->changelogfile = changelogfile;
-  }
+        }
 }
 
 /*----------------------------------------------------------------------------*/
@@ -82,7 +82,19 @@
 
 /*----------------------------------------------------------------------------*/
 bool
-ConfigEngineChangeLog::ParseTextEntry (const char *entry, std::string &key, std::string &value, std::string &action)
+ConfigEngineChangeLog::ParseTextEntry (const char *entry,
+                                       std::string &key,
+                                       std::string &value,
+                                       std::string &action)
+/*----------------------------------------------------------------------------*/
+/**
+ * @brief Parse a text line into key value pairs
+ * @param entry entry to parse
+ * @param key key parsed
+ * @param value value parsed
+ * @param action action parsed
+ */
+/*----------------------------------------------------------------------------*/
 {
   std::stringstream ss(entry);
   std::string tmp;
@@ -181,7 +193,7 @@
 {
   eos::common::DbLog logfile;
   eos::common::DbLog::TlogentryVec qresult;
-  if (!logfile.SetDbFile(changelogfile))
+  if (!logfile.setDbFile(changelogfile))
   {
     eos_err("failed to read ", changelogfile.c_str());
     return false;
@@ -965,13 +977,10 @@
       *err += def->c_str();
       *err += "\n";
     }
-<<<<<<< HEAD
 
     // apply the access settings but not the redirection rules
     Access::ApplyAccessConfig(false);
 
-=======
->>>>>>> 20dc8f85
     return 0;
   }
 
@@ -986,6 +995,7 @@
       *err += def->c_str();
       *err += "\n";
     }
+
     return 0;
   }
 
@@ -1236,6 +1246,7 @@
 
       if (filtered)
       {
+
         out += sinputline;
         out += "\n";
       }
@@ -1301,9 +1312,9 @@
   if (prefix)
   {
     // if there is a prefix
-    cl += prefix;
-    cl += ":";
-    cl += key;
+  cl += prefix;
+  cl += ":";
+  cl += key;
   }
   else
   {
@@ -1319,7 +1330,7 @@
   if (prefix)
   {
     configname = prefix;
-    configname += ":";
+  configname += ":";
     configname += key;
   }
   else
@@ -1393,12 +1404,12 @@
 
   if (prefix)
   {
-    cl += prefix;
-    cl += ":";
-    cl += key;
+  cl += prefix;
+  cl += ":";
+  cl += key;
     configname = prefix;
-    configname += ":";
-    configname += key;
+  configname += ":";
+  configname += key;
   }
   else
   {
