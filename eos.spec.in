%define _unpackaged_files_terminate_build 0
Summary: The EOS project
Name: @CPACK_PACKAGE_NAME@
Version: @CPACK_PACKAGE_VERSION@
Release: @CPACK_PACKAGE_RELEASE@%{dist}
Prefix: /usr
License: none
Group: Applications/File

Source: %{name}-%{version}-@CPACK_PACKAGE_RELEASE@.tar.gz
BuildRoot: %{_tmppath}/%{name}-root

%if 0%{?rhel} >= 6 || %{?fedora}%{!?fedora:0} >= 18
BuildRequires: cmake >= 2.8
%define cmake_cmd cmake
%else
BuildRequires: cmake28 >= 2.8
%define cmake_cmd cmake28
%endif

BuildRequires: xrootd xrootd-libs
BuildRequires: xrootd-server-libs, xrootd-server-devel
BuildRequires: xrootd-client-libs, xrootd-client-devel
BuildRequires: xrootd-private-devel
BuildRequires: readline-devel, ncurses-devel
BuildRequires: libattr-devel, openldap-devel
BuildRequires: e2fsprogs-devel, zlib-devel, openssl-devel,ncurses-devel, xfsprogs-devel
BuildRequires: fuse-devel, fuse >= 2.5
BuildRequires: leveldb-devel
BuildRequires: libcurl-devel libcurl
BuildRequires: libmicrohttpd, libmicrohttpd-devel
BuildRequires: git
<<<<<<< HEAD
BuildRequires: protobuf >= 2.3.0
BuildRequires: protobuf-devel >= 2.3.0
BuildRequires: krb5-devel >= 1.6.1

%if 0%{?rhel} >= 6 || %{?fedora}%{!?fedora:0}
BuildRequires: libuuid-devel, ncurses-static, openssl-static, zlib-static, sparsehash-devel
BuildRequires: zeromq3 zeromq3-devel
=======

%if 0%{?rhel} >= 6 || %{?fedora}%{!?fedora:0} || 0%{?el7} == 1
%if %{?fedora}%{!?fedora:0} >= 18 || 0%{?el7} == 1
BuildRequires: libuuid-devel,ncurses-static,openssl-static,zlib-static,sparsehash-devel,zeromq3,zeromq3-devel
%else
BuildRequires: libuuid-devel,ncurses-static,openssl-static,zlib-static,sparsehash,zeromq,zeromq-devel
%endif
>>>>>>> 4039939c
%else
BuildRequires: gcc44, gcc44-c++, sparsehash
BuildRequires: zeromq zeromq-devel
%endif

%description
The EOS software package.

#######################################################################################
%package -n eos-server
#######################################################################################
Summary: The EOS server installation
Group: Applications/File
Requires: xrootd
Requires: xrootd-client
<<<<<<< HEAD
=======
%if %{?fedora}%{!?fedora:0} >= 18 || 0%{?el7} == 1
Requires: zeromq3
%else
Requires: zeromq
%endif
>>>>>>> 4039939c
Requires: eos-client
Requires: libmicrohttpd
Requires: acl
Requires: gdb
Requires: leveldb

%if 0%{?rhel} >= 6 || %{?fedora}%{!?fedora:0}
Requires: zeromq3
%else
Requires: zeromq
<<<<<<< HEAD
%endif
=======
Requires: libcurl
>>>>>>> 4039939c

%description -n eos-server
The EOS server installation containing MGM, FST & MQ service.

%prep

%setup -n %{name}-%{version}-@CPACK_PACKAGE_RELEASE@

%build
test -e $RPM_BUILD_ROOT && rm -r $RPM_BUILD_ROOT
%if 0%{?rhel} < 6 && %{?fedora}%{!?fedora:0} <= 1
export CC=/usr/bin/gcc44 CXX=/usr/bin/g++44
%endif

mkdir -p build
cd build
%{cmake_cmd} ../ -DRELEASE=@CPACK_PACKAGE_RELEASE@ -DCMAKE_BUILD_TYPE=RelWithDebInfo
%{__make} %{_smp_mflags}

%install
cd build
%{__make} install DESTDIR=$RPM_BUILD_ROOT
echo "Installed!"
%clean
rm -rf $RPM_BUILD_ROOT

%files -n eos-server
%defattr(-,root,root)
/usr/lib64/libXrdMqOfs.so.%{version}
/usr/lib64/libXrdMqOfs.so.0
/usr/lib64/libXrdMqOfs.so
/usr/bin/xrdmqdumper
/usr/sbin/eosha
/usr/sbin/eoshapl
/usr/sbin/eosfilesync
/usr/sbin/eosdirsync
/usr/sbin/eos-tty-broadcast
/usr/lib64/libeosCommonServer.so.%{version}
/usr/lib64/libeosCommonServer.so.0
/usr/lib64/libeosCommonServer.so
/usr/lib64/libXrdEosFst.so.%{version}
/usr/lib64/libXrdEosFst.so.0
/usr/lib64/libXrdEosFst.so
/usr/lib64/libEosFstOss.so.%{version}
/usr/lib64/libEosFstOss.so.0
/usr/lib64/libEosFstOss.so
/usr/lib64/libEosAuthOfs.so
/usr/lib64/libEosAuthOfs.so.0
/usr/lib64/libEosAuthOfs.so.%{version}
/usr/lib64/libEosAuthProto.so
/usr/lib64/libEosAuthProto.so.0
/usr/lib64/libEosAuthProto.so.%{version}
/usr/sbin/eosfstregister
/usr/sbin/eosfstinfo
/usr/sbin/eosadmin
/usr/sbin/eos-check-blockxs
/usr/sbin/eos-udp-dumper
/usr/sbin/eos-compute-blockxs
/usr/sbin/eos-scan-fs
/usr/sbin/eos-adler32
/usr/sbin/eos-mmap
/usr/sbin/eos-repair-tool
/usr/sbin/eos-ioping
/usr/sbin/eos-iobw
/usr/sbin/eos-iops
/usr/lib64/libXrdEosMgm.so.%{version}
/usr/lib64/libXrdEosMgm.so.0
/usr/lib64/libXrdEosMgm.so
/usr/sbin/eos-log-compact
/usr/sbin/eos-log-repair
/usr/sbin/eossh-timeout
%attr(700,daemon,daemon) /var/eos
%attr(755,daemon,daemon) /var/log/eos/
%config(noreplace) /etc/xrd.cf.fst
%config(noreplace) /etc/xrd.cf.mgm
%config(noreplace) /etc/xrd.cf.mq
%config(noreplace) /etc/xrd.cf.global-mq
%config(noreplace) /etc/xrd.cf.sync
%config(noreplace) /etc/xrd.cf.fed
%config(noreplace) /etc/xrd.cf.prefix
%config(noreplace) /etc/sysconfig/eos.example
%config(noreplace) /etc/xrd.cf.auth
%_sysconfdir/rc.d/init.d/eos
%_sysconfdir/rc.d/init.d/eosha
%_sysconfdir/rc.d/init.d/eossync
%_sysconfdir/rc.d/init.d/eosslave
%_sysconfdir/cron.d/eos-logs
%_sysconfdir/cron.d/eos-reports
%_sysconfdir/logrotate.d/eos-logs

%post -n eos-server
/sbin/chkconfig --add eos
/sbin/chkconfig --add eosslave
echo Starting conditional EOS services
sleep 2
/sbin/service eos condrestart > /dev/null 2>&1 || :
/sbin/service eosd condrestart > /dev/null 2>&1 || :

%preun -n eos-server
if [ $1 = 0 ]; then
	echo Stopping EOS services
	/sbin/service eosha stop > /dev/null 2>&1
	/sbin/service eosd stop > /dev/null 2>&1
	/sbin/service eos stop > /dev/null 2>&1 || :
	/sbin/service eossync stop > /dev/null 2>&1
	/sbin/service eosslave stop > /dev/null 2>&1
	/sbin/chkconfig --del eos
	/sbin/chkconfig --del eosslave
fi


#######################################################################################
# the shell client package
#######################################################################################
%package -n eos-client
#######################################################################################
Summary: The EOS shell client
Group: Applications/File
Requires: xrootd-client
%description -n eos-client
The EOS shell client.
%files -n eos-client
/usr/bin/eos
/usr/bin/eosdropboxd
/usr/bin/eoscp
/usr/lib64/libXrdMqClient.so.%{version}
/usr/lib64/libXrdMqClient.so.0
/usr/lib64/libXrdMqClient.so
/usr/lib64/libeosCommon.so.%{version}
/usr/lib64/libeosCommon.so.0
/usr/lib64/libeosCommon.so

############################
# documentation
%doc %_mandir/man1/

#######################################################################################
# the fuse client package
#######################################################################################
%package -n eos-fuse
#######################################################################################
Summary: The EOS fuse client
Group: Applications/File

Requires: xrootd-client
Requires: eos-client
Requires: fuse
Requires: krb5-libs

%description -n eos-fuse
The EOS fuse client.
%files -n eos-fuse
/usr/bin/eosfsd
/usr/sbin/eosd
%if 0%{?rhel} >= 7 || %{?fedora:1}%{!?fedora:0}
/etc/fuse.conf.eos
%else
%config(noreplace) /etc/fuse.conf
/etc/fuse.conf.eos
%endif
/etc/rc.d/init.d/eosd
%_sysconfdir/logrotate.d/eos-fuse-logs
%changelog

%post -n eos-fuse
/sbin/chkconfig --add eosd
echo Starting conditional EOS services
sleep 2
/sbin/service eosd condrestart > /dev/null 2>&1 || :
%preun -n eos-fuse
if [ $1 = 0 ]; then
	echo Stopping EOS services
	/sbin/service eosd stop > /dev/null 2>&1
	/sbin/chkconfig --del eosd
fi

#######################################################################################
# the srm scripts package
#######################################################################################
%package -n eos-srm
#######################################################################################
Summary: The EOS srm script package for checksumming and space
Group: Applications/File

Requires: eos-client

%description -n eos-srm
The EOS srm package.
%files -n eos-srm
/usr/sbin/eos-srm-used-bytes
/usr/sbin/eos-srm-max-bytes
/usr/sbin/eos-srm-checksum


#######################################################################################
# the keytab test package
#######################################################################################
%package -n eos-testkeytab
#######################################################################################
Summary: The EOS testkeytab package
Group: Applications/File

Requires: eos-server

%description -n eos-testkeytab
Contains an example keytab file.
%files -n eos-testkeytab
%config(noreplace) %attr(-,daemon,daemon) %_sysconfdir/eos.keytab

#######################################################################################
# the EOS archive daemon package - created only for SLC6
#######################################################################################
%if 0%{?rhel} >= 6
%package -n eos-archive
#######################################################################################
Summary: The EOS archive daemon
Group: Applications/File
Requires: python-daemon xrootd-python python-zmq

%description -n eos-archive
The EOS archive daemon.

%files -n eos-archive
/usr/bin/eosarchived.py
/usr/bin/eosarch_run.py
/usr/lib/python*
%config(noreplace) %_sysconfdir/sysconfig/eosarchived
%config(noreplace) %_sysconfdir/eosarchived.conf
%_sysconfdir/rc.d/init.d/eosarchived

%post -n eos-archive
/sbin/chkconfig --add eosarchived
echo Starting conditional EOS archive services
sleep 2
/sbin/service eosarchived condrestart > /dev/null 2>&1 || :

%preun -n eos-archive
if [ $1 = 0 ]; then
	echo Stopping EOS archive services
	/sbin/service eosarchvied stop > /dev/null 2>&1
	/sbin/chkconfig --del eosarchived
fi
%endif

#######################################################################################
# the test package
#######################################################################################
%package -n eos-test
#######################################################################################
Summary: The EOS test package
Group: Applications/File

Requires: eos-server cadaver bc

%description -n eos-test
Contains an instance test script and some test executables
%files -n eos-test
/usr/sbin/eos-instance-test
/usr/sbin/eos-rain-test
/usr/sbin/xrdcpabort
/usr/sbin/xrdcpappend
/usr/sbin/xrdcpposixcache
/usr/sbin/xrdcpextend
/usr/sbin/xrdcpholes
/usr/sbin/xrdcpbackward
/usr/sbin/xrdcpdownloadrandom
/usr/sbin/xrdcprandom
/usr/sbin/xrdcpshrink
/usr/sbin/xrdcptruncate
/usr/sbin/xrdcppartial
/usr/sbin/xrdstress
/usr/sbin/xrdstress.exe
/usr/sbin/eos-io-test
/usr/sbin/eos-io-tool

#######################################################################################
# the cleanup package
#######################################################################################
%package -n eos-cleanup
#######################################################################################
Summary: The EOS test package
Group: Applications/File

%description -n eos-cleanup
Contains an clean-up script to remove 'left-overs' of an EOS instance for FST/MGM/FUSE etc ...
%files -n eos-cleanup
/usr/sbin/eos-uninstall
/usr/sbin/eos-log-clean
/usr/sbin/eos-fst-clean
/usr/sbin/eos-mgm-clean<|MERGE_RESOLUTION|>--- conflicted
+++ resolved
@@ -30,26 +30,18 @@
 BuildRequires: libcurl-devel libcurl
 BuildRequires: libmicrohttpd, libmicrohttpd-devel
 BuildRequires: git
-<<<<<<< HEAD
 BuildRequires: protobuf >= 2.3.0
 BuildRequires: protobuf-devel >= 2.3.0
 BuildRequires: krb5-devel >= 1.6.1
 
-%if 0%{?rhel} >= 6 || %{?fedora}%{!?fedora:0}
-BuildRequires: libuuid-devel, ncurses-static, openssl-static, zlib-static, sparsehash-devel
-BuildRequires: zeromq3 zeromq3-devel
-=======
-
 %if 0%{?rhel} >= 6 || %{?fedora}%{!?fedora:0} || 0%{?el7} == 1
 %if %{?fedora}%{!?fedora:0} >= 18 || 0%{?el7} == 1
 BuildRequires: libuuid-devel,ncurses-static,openssl-static,zlib-static,sparsehash-devel,zeromq3,zeromq3-devel
 %else
 BuildRequires: libuuid-devel,ncurses-static,openssl-static,zlib-static,sparsehash,zeromq,zeromq-devel
 %endif
->>>>>>> 4039939c
 %else
 BuildRequires: gcc44, gcc44-c++, sparsehash
-BuildRequires: zeromq zeromq-devel
 %endif
 
 %description
@@ -62,29 +54,18 @@
 Group: Applications/File
 Requires: xrootd
 Requires: xrootd-client
-<<<<<<< HEAD
-=======
 %if %{?fedora}%{!?fedora:0} >= 18 || 0%{?el7} == 1
 Requires: zeromq3
 %else
 Requires: zeromq
 %endif
->>>>>>> 4039939c
 Requires: eos-client
 Requires: libmicrohttpd
 Requires: acl
 Requires: gdb
-Requires: leveldb
-
-%if 0%{?rhel} >= 6 || %{?fedora}%{!?fedora:0}
-Requires: zeromq3
-%else
 Requires: zeromq
-<<<<<<< HEAD
-%endif
-=======
+%endif
 Requires: libcurl
->>>>>>> 4039939c
 
 %description -n eos-server
 The EOS server installation containing MGM, FST & MQ service.
