#-------------------------------------------------------------------------------
# Helper macros and variables
#-------------------------------------------------------------------------------
%define _unpackaged_files_terminate_build 0
%define distribution %(/usr/lib/rpm/redhat/dist.sh --distnum)

%if %{?rhel:1}%{!?rhel:0}
    %if %{rhel} >= 7
	%define use_systemd 1
    %else
	%define use_systemd 0
    %endif
%else
    %if %{?fedora}%{!?fedora:0} >= 19
	%define use_systemd 1
    %else
	%define use_systemd 0
    %endif
%endif

# By default we build the eos client SRPMS, if the entire build is required
# then pass the "--with server" flag to the rpmbuild command
%bcond_without server

# Define minimum required dependency for XRootD
%define xrootd_version 4.0.0
%define major_version @CPACK_PACKAGE_VERSION_MAJOR@

#-------------------------------------------------------------------------------
# Package definitions
#-------------------------------------------------------------------------------
Summary: The EOS project
Name: @CPACK_PACKAGE_NAME@
Version: @CPACK_PACKAGE_VERSION@
Release: @CPACK_PACKAGE_RELEASE@%{dist}
Prefix: /usr
License: none
Group: Applications/File

Source: %{name}-%{version}-@CPACK_PACKAGE_RELEASE@.tar.gz
BuildRoot: %{_tmppath}/%{name}-root
%if %{?fedora:1}%{!?fedora:0}
BuildRequires: cmake >= 3.3
%define cmake_cmd cmake
%else
BuildRequires: cmake3 >= 3.3
%define cmake_cmd cmake3
%endif
BuildRequires: xrootd >= %{xrootd_version}
BuildRequires: xrootd-client-devel >= %{xrootd_version}
BuildRequires: xrootd-server-devel >= %{xrootd_version}
BuildRequires: xrootd-private-devel >= %{xrootd_version}
BuildRequires: git, readline-devel
BuildRequires: openssl, openssl-devel
BuildRequires: ncurses, ncurses-devel
BuildRequires: zlib, zlib-devel
BuildRequires: fuse-devel, fuse >= 2.5
BuildRequires: redhat-rpm-config
BuildRequires: protobuf, protobuf-devel, protobuf-compiler
BuildRequires: leveldb-devel
BuildRequires: libattr-devel, xfsprogs-devel

%if %{?_with_server:1}%{!?_with_server:0}
BuildRequires: openldap-devel
BuildRequires: e2fsprogs-devel
BuildRequires: libmicrohttpd, libmicrohttpd-devel >= 0.9.38
BuildRequires: jsoncpp, jsoncpp-devel
%endif

%if 0%{distribution} == 5
BuildRequires: gcc44, gcc44-c++, sparsehash, uuid, uuid-devel,
BuildRequires: zeromq, zeromq-devel, curl-devel, curl
%else
BuildRequires: libuuid-devel, ncurses-static, openssl-static, zlib-static,
BuildRequires: libcurl-devel libcurl, sparsehash-devel
%if 0%{?rhel} == 6 || 0%{?el6} == 1 || (0%{?fedora} >= 18 && 0%{?fedora} <= 21)
BuildRequires: zeromq3, zeromq3-devel
%else
BuildRequires: zeromq, zeromq-devel, cppzmq-devel
%endif
%endif

%if %{use_systemd}
BuildRequires: systemd
Requires:      systemd
%else
Requires: chkconfig
Requires: initscripts
%endif

%description
The EOS software package.

%prep
%setup -n %{name}-%{version}-@CPACK_PACKAGE_RELEASE@

%build
test -e $RPM_BUILD_ROOT && rm -r $RPM_BUILD_ROOT

%if 0%{distribution} == 5
export CC=/usr/bin/gcc44 CXX=/usr/bin/g++44
%endif

mkdir -p build
cd build
%if %{?_with_server:0}%{!?_with_server:1}
%{cmake_cmd} ../ -DRELEASE=@CPACK_PACKAGE_RELEASE@ -DCMAKE_BUILD_TYPE=RelWithDebInfo -DCLIENT=1
%else
%{cmake_cmd} ../ -DRELEASE=@CPACK_PACKAGE_RELEASE@ -DCMAKE_BUILD_TYPE=RelWithDebInfo
%endif
%{__make} %{_smp_mflags}

%install
cd build
%{__make} install DESTDIR=$RPM_BUILD_ROOT
echo "Installed!"

%clean
rm -rf $RPM_BUILD_ROOT

%if %{?_with_server:1}%{!?_with_server:0}
#-------------------------------------------------------------------------------
# Package eos-server
#-------------------------------------------------------------------------------
%package -n eos-server
Summary: The EOS server installation
Group: Applications/File

Requires: xrootd >= %{xrootd_version}
Requires: xrootd-client >= %{xrootd_version}
Requires: eos-client
Requires: libmicrohttpd >= 0.9.38
Requires: acl
Requires: gdb
Requires: protobuf
Requires: jemalloc
Requires: jsoncpp
Requires: psmisc

%if 0%{distribution} == 5
Requires: zeromq
Requires: curl
%else
Requires: libcurl
%if 0%{?rhel} == 6 || 0%{?el6} == 1 || (0%{?fedora} >= 18 && 0%{?fedora} <= 21)
BuildRequires: zeromq3, zeromq3-devel
%else
BuildRequires: zeromq, zeromq-devel, cppzmq-devel
%endif
%endif

%description -n eos-server
The EOS server installation containing MGM, FST & MQ service.

%files -n eos-server
%defattr(-, root, root, -)
%{_bindir}/xrdmqdumper
%{_sbindir}/eosha
%{_sbindir}/eoshapl
%{_sbindir}/eosfilesync
%{_sbindir}/eosdirsync
%{_sbindir}/eos-tty-broadcast
%{_sbindir}/eos-log-compact
%{_sbindir}/eos-log-repair
%{_sbindir}/eossh-timeout
%{_sbindir}/eosfstregister
%{_sbindir}/eosfstinfo
%{_sbindir}/eosadmin
%{_sbindir}/eos-check-blockxs
%{_sbindir}/eos-udp-dumper
%{_sbindir}/eos-compute-blockxs
%{_sbindir}/eos-scan-fs
%{_sbindir}/eos-adler32
%{_sbindir}/eos-mmap
%{_sbindir}/eos-repair-tool
%{_sbindir}/eos-ioping
%{_sbindir}/eos-iobw
%{_sbindir}/eos-iops
%{_libdir}/libeosCommonServer.so.%{version}
%{_libdir}/libeosCommonServer.so.%{major_version}
%{_libdir}/libeosCommonServer.so
%{_libdir}/libEosFstOss.so
%{_libdir}/libXrdEosFst.so
%{_libdir}/libEosPluginManager.so.%{version}
%{_libdir}/libEosPluginManager.so.%{major_version}
%{_libdir}/libEosPluginManager.so
%{_libdir}/libEosNsCommon.so.%{version}
%{_libdir}/libEosNsCommon.so.%{major_version}
%{_libdir}/libEosNsCommon.so
%{_libdir}/libEosNsInMemory.so
%{_libdir}/libEosAuthProto.so.%{version}
%{_libdir}/libEosAuthProto.so.%{major_version}
%{_libdir}/libEosAuthProto.so
%{_libdir}/libXrdEosMgm.so
%{_libdir}/libXrdMqOfs.so
%config(noreplace) %{_sysconfdir}/xrd.cf.fst
%config(noreplace) %{_sysconfdir}/xrd.cf.mgm
%config(noreplace) %{_sysconfdir}/xrd.cf.mq
%config(noreplace) %{_sysconfdir}/xrd.cf.global-mq
%config(noreplace) %{_sysconfdir}/xrd.cf.sync
%config(noreplace) %{_sysconfdir}/xrd.cf.fed
%config(noreplace) %{_sysconfdir}/xrd.cf.prefix
%if %{use_systemd}
    %config(noreplace) %{_sysconfdir}/sysconfig/eos_env.example
    %{_sysconfdir}/systemd/system/eos.service
    %{_sysconfdir}/systemd/system/eos@.service
    %{_sysconfdir}/systemd/system/eos@fed.service
    %{_sysconfdir}/systemd/system/eos@master.service
    %{_sysconfdir}/systemd/system/eos@slave.service
    %{_sysconfdir}/systemd/system/eosfstdb@.service
    %{_sysconfdir}/systemd/system/eosha.service
    %{_sysconfdir}/systemd/system/eosslave.service
    %{_sysconfdir}/systemd/system/eossync.service
    %{_sysconfdir}/systemd/system/eossync@.service
    %{_sysconfdir}/systemd/system/eossync@config.service
%else
    %config(noreplace) %{_sysconfdir}/sysconfig/eos.example
    %{_sysconfdir}/rc.d/init.d/eos
    %{_sysconfdir}/rc.d/init.d/eosha
    %{_sysconfdir}/rc.d/init.d/eossync
    %{_sysconfdir}/rc.d/init.d/eosslave
%endif
%{_sysconfdir}/cron.d/eos-logs
%{_sysconfdir}/cron.d/eos-reports
%{_sysconfdir}/logrotate.d/eos-logs
%dir %attr(700,daemon,daemon) /var/eos
%dir %attr(700,daemon,daemon) /var/eos/wfe
%dir %attr(700,daemon,daemon) /var/eos/wfe/bash/
%dir %attr(755,daemon,daemon) /var/log/eos
%attr(555,daemon,daemon) /var/eos/html/error.html
%attr(555,daemon,daemon) /var/eos/wfe/bash/shell

%post -n eos-server
echo "Starting conditional EOS services"
sleep 2
%if %{use_systemd}
    /sbin/systemctl daemon-reload > /dev/null 2>&1 || :
    /sbin/systemctl restart eos@* > /dev/null 2>&1 || :
    /sbin/systemctl restart eosd@* > /dev/null 2>&1 || :
%else
    /sbin/chkconfig --add eos
    /sbin/chkconfig --add eosslave
    /sbin/service eos condrestart > /dev/null 2>&1 || :
    /sbin/service eosd condrestart > /dev/null 2>&1 || :
%endif

%preun -n eos-server
if [ $1 = 0 ]; then
  echo "Stopping EOS services"
  %if %{use_systemd}
    /sbin/systemctl stop eosha > /dev/null 2>&1
    /sbin/systemctl stop eosd@* > /dev/null 2>&1
    /sbin/systemctl stop eos@* > /dev/null 2>&1 || :
    /sbin/systemctl stop eossync@* > /dev/null 2>&1
    /sbin/systemctl stop eosslave > /dev/null 2>&1
  %else
    /sbin/service eosha stop > /dev/null 2>&1
    /sbin/service eosd stop > /dev/null 2>&1
    /sbin/service eos stop > /dev/null 2>&1 || :
    /sbin/service eossync stop > /dev/null 2>&1
    /sbin/service eosslave stop > /dev/null 2>&1
    /sbin/chkconfig --del eos
    /sbin/chkconfig --del eosslave
  %endif
fi
%endif

#-------------------------------------------------------------------------------
# Package eos-client
#-------------------------------------------------------------------------------
%package -n eos-client
Summary: The EOS shell client
Group: Applications/File

Requires: xrootd-client >= %{xrootd_version}
Requires: protobuf

%description -n eos-client
The EOS shell client.

%files -n eos-client
%defattr(-, root, root, -)
%{_bindir}/eos
%{_bindir}/eosdropboxd
%{_bindir}/eoscp
%{_libdir}/libXrdMqClient.so.%{version}
%{_libdir}/libXrdMqClient.so.%{major_version}
%{_libdir}/libXrdMqClient.so
%{_libdir}/libeosCommon.so.%{version}
%{_libdir}/libeosCommon.so.%{major_version}
%{_libdir}/libeosCommon.so

# Documentation
%doc %{_mandir}/man1/

#-------------------------------------------------------------------------------
# Package eos-fuse
#-------------------------------------------------------------------------------
%package -n eos-fuse
Summary: The EOS fuse client with init.d and mount script
Group: Applications/File

<<<<<<< HEAD
Requires: eos-fuse-core
Requires: eos-fuse-sys
=======
Requires: eos-fuse-core = @CPACK_PACKAGE_VERSION@
Requires: eos-fuse-sysv = @CPACK_PACKAGE_VERSION@
>>>>>>> e991efdd

%description -n eos-fuse
The EOS fuse client bundle.

%files -n eos-fuse
%defattr(-, root, root, -)

#-------------------------------------------------------------------------------
# Package eos-fuse-core
#-------------------------------------------------------------------------------
%package -n eos-fuse-core
Summary: The EOS fuse client
Group: Applications/File

Requires: xrootd-client >= %{xrootd_version}
Requires: fuse
Requires: jemalloc

%description -n eos-fuse-core
The EOS fuse core containing eosd and mount scripts.

%files -n eos-fuse-core
%defattr(-, root, root, -)
%{_bindir}/eosd
%{_bindir}/eosfusebind
/sbin/mount.eos
%{_datarootdir}/selinux/targeted/eosfuse.pp
%{_datarootdir}/selinux/mls/eosfuse.pp
%{_datarootdir}/selinux/strict/eosfuse.pp
%{_sysconfdir}/logrotate.d/eos-fuse-logs
%dir %attr(755,daemon,daemon) /var/log/eos
%dir %attr(755,daemon,daemon) /var/log/eos/fuse
%dir %attr(0755, root, root) /var/run/eosd/
%dir %attr(1777, root, root) /var/run/eosd/credentials/
%dir %attr(1777, root, root) /var/run/eosd/credentials/store

# Create the credential store
%if %{?fedora:1}%{!?fedora:0} || 0%{?rhel} >= 7 || 0%{?el7} == 1
%{_usr}/lib/tmpfiles.d/eosd.conf
%endif

%if 0%{distribution} == 5 || 0%{distribution} == 6
%config(noreplace) %{_sysconfdir}/fuse.conf
%{_sysconfdir}/fuse.conf.eos
%else
%{_sysconfdir}/fuse.conf.eos
%endif

%post -n eos-fuse-core
for variant in mls strict targeted
do
  /usr/sbin/semodule -s $variant -i \
  /usr/share/selinux/$variant/eosfuse.pp &> /dev/null || :
done

%preun -n eos-fuse-core
if [ $1 -eq  0 ] ; then
  for variant in mls strict targeted ; do
    /usr/sbin/semodule -s $variant -r eosfuse &> /dev/null || :
  done
fi

%postun -n eos-fuse-core
if [ $1 -eq 0 ]; then
  for variant in mls strict targeted ; do
    /usr/sbin/semodule -u /usr/share/selinux/$variant/eosfuse.pp || :
  done
fi

#-------------------------------------------------------------------------------
# Package eos-fuse-sys
#-------------------------------------------------------------------------------
%package -n eos-fuse-sys
Summary: The EOS fuse client
Group: Applications/File

Requires: eos-fuse-core = @CPACK_PACKAGE_VERSION@

%description -n eos-fuse-sys
The EOS fuse SYSV init scripts and SystemD scripts.

%files -n eos-fuse-sys
%defattr(-, root, root, -)
%if %{use_systemd}
    %{_sysconfdir}/systemd/system/eosd.service
    %{_sysconfdir}/systemd/system/eosd@.service
%else
    %{_sysconfdir}/rc.d/init.d/eosd
%endif
%post -n eos-fuse-sys
%if %{use_systemd}
    /sbin/systemctl daemon-reload > /dev/null 2>&1 || :
%endif
%if %{?fedora:1}%{!?fedora:0} || 0%{?rhel} >= 7 || 0%{?el7} == 1
  echo "Skipping chkconfig for eosd"
%else
  /sbin/chkconfig --add eosd
%endif

%preun -n eos-fuse-sys
%if %{?fedora:1}%{!?fedora:0} || 0%{?rhel} >= 7 || 0%{?el7} == 1
  echo "Skipping chkconfig for eosd"
%else
  if [ $1 = 0 ]; then
    echo "Stopping EOS FUSE services"
    %if %{use_systemd}
	/sbin/systemctl stop eosd@* > /dev/null 2>&1 || :
    %else
	/sbin/service eosd stop > /dev/null 2>&1 || :
    %endif
    /sbin/chkconfig --del eosd
  fi
%endif

%if %{?_with_server:1}%{!?_with_server:0}
#-------------------------------------------------------------------------------
# Package eos-srm
#-------------------------------------------------------------------------------
%package -n eos-srm
Summary: The EOS srm script package for checksumming and space
Group: Applications/File

Requires: eos-client

%description -n eos-srm
The EOS srm package.

%files -n eos-srm
%defattr(-, root, root, -)
%{_sbindir}/eos-srm-used-bytes
%{_sbindir}/eos-srm-max-bytes
%{_sbindir}/eos-srm-checksum

#-------------------------------------------------------------------------------
# Package eos-testkeytab
#-------------------------------------------------------------------------------
%package -n eos-testkeytab
Summary: The EOS testkeytab package
Group: Applications/File

Requires: eos-server

%description -n eos-testkeytab
Contains an example keytab file.

%files -n eos-testkeytab
%config(noreplace) %attr(-, daemon, daemon) %{_sysconfdir}/eos.keytab

#-------------------------------------------------------------------------------
# Package eos-archive only for >= SLC6
#-------------------------------------------------------------------------------
%if 0%{?rhel} >= 6
%package -n eos-archive
Summary: The EOS archive daemon
Group: Applications/File

Requires: python-daemon python-zmq
Requires: xrootd-python >= %{xrootd_version}

%description -n eos-archive
The EOS archive daemon.

%files -n eos-archive
%defattr(-, root, root, -)
/usr/lib/python*
%{_bindir}/eosarchived.py
%{_bindir}/eosarch_run.py
%{_bindir}/eosarch_reconstruct.py
%config(noreplace) %{_sysconfdir}/sysconfig/eosarchived
%config(noreplace) %{_sysconfdir}/eosarchived.conf
%{_sysconfdir}/rc.d/init.d/eosarchived

%post -n eos-archive
/sbin/chkconfig --add eosarchived
echo "Starting conditional EOS archive services"
sleep 2
/sbin/service eosarchived condrestart > /dev/null 2>&1 || :

%preun -n eos-archive
if [ $1 = 0 ]; then
  echo "Stopping EOS archive services"
  /sbin/service eosarchvied stop > /dev/null 2>&1 || :
  /sbin/chkconfig --del eosarchived
fi
%endif

#-------------------------------------------------------------------------------
# Package eos-test
#-------------------------------------------------------------------------------
%package -n eos-test
Summary: The EOS test package
Group: Applications/File

Requires: eos-server cadaver bc

%description -n eos-test
Contains an instance and fuse test script and some test executables and test archives.

%files -n eos-test
%defattr(-, root, root, -)
%{_sbindir}/eos-instance-test
%{_sbindir}/eos-rain-test
%{_sbindir}/eos-fuse-test
%{_sbindir}/xrdcpabort
%{_sbindir}/xrdcpappend
%{_sbindir}/xrdcpposixcache
%{_sbindir}/xrdcpextend
%{_sbindir}/xrdcpholes
%{_sbindir}/xrdcpbackward
%{_sbindir}/xrdcpdownloadrandom
%{_sbindir}/xrdcprandom
%{_sbindir}/xrdcpshrink
%{_sbindir}/xrdcptruncate
%{_sbindir}/xrdcppartial
%{_sbindir}/xrdstress
%{_sbindir}/xrdstress.exe
%{_sbindir}/eos-io-test
%{_sbindir}/eos-io-tool
%attr(444,daemon,daemon) /var/eos/test/fuse/untar/untar.tgz
%attr(444,daemon,daemon) /var/eos/test/fuse/untar/xrootd.tgz

#-------------------------------------------------------------------------------
# Package eos-cleanup
#-------------------------------------------------------------------------------
%package -n eos-cleanup

Summary: The EOS test package
Group: Applications/File

%description -n eos-cleanup
Contains an clean-up scripts to remove 'left-overs' of an EOS instance for FST/MGM/FUSE etc.

%files -n eos-cleanup
%defattr(-, root, root, -)
%{_sbindir}/eos-uninstall
%{_sbindir}/eos-log-clean
%{_sbindir}/eos-fst-clean
%{_sbindir}/eos-mgm-clean

%if %{?yumrpm:1}%{!?yumrpm:0} == 1
#-------------------------------------------------------------------------------
# Package eos-repo-el6
#-------------------------------------------------------------------------------
%package -n eos-repo-el6

Version: generic
Release: 1
BuildArch: noarch

Summary: The EOS YUM repo configuration for EL6
Group: Applications/File

%description -n eos-repo-el6
Contains a yum configuration file for the production EOS EL6 repo

%files -n eos-repo-el6
%defattr(-, root, root, -)
%{_sysconfdir}/yum.repos.d/eos-el6.repo

#-------------------------------------------------------------------------------
# Package eos-repo-el7
#-------------------------------------------------------------------------------
%package -n eos-repo-el7

Version: generic
Release: 1
BuildArch: noarch

Summary: The EOS YUM repo configuration for EL7
Group: Applications/File

%description -n eos-repo-el7
Contains a yum configuration file for the production EOS EL7 repo

%files -n eos-repo-el7
%defattr(-, root, root, -)
%{_sysconfdir}/yum.repos.d/eos-el7.repo

#-------------------------------------------------------------------------------
# Package eos-repo-el6-dev
#-------------------------------------------------------------------------------
%package -n eos-repo-el6-dev

Version: generic
Release: 1
BuildArch: noarch

Summary: The EOS developement YUM repo configuration for EL6
Group: Applications/File

%description -n eos-repo-el6-dev
Contains a yum configuration file for the development EOS EL6 repo

%files -n eos-repo-el6-dev
%defattr(-, root, root, -)
%{_sysconfdir}/yum.repos.d/eos-el6-dev.repo

#-------------------------------------------------------------------------------
# Package eos-repo-el7-dev
#-------------------------------------------------------------------------------
%package -n eos-repo-el7-dev

Version: generic
Release: 1
BuildArch: noarch

Summary: The EOS development YUM repo configuration for EL7
Group: Applications/File

%description -n eos-repo-el7-dev
Contains a yum configuration file for the development EOS EL7 repo

%files -n eos-repo-el7-dev
%defattr(-, root, root, -)
%{_sysconfdir}/yum.repos.d/eos-el7-dev.repo
%endif
%endif<|MERGE_RESOLUTION|>--- conflicted
+++ resolved
@@ -299,14 +299,8 @@
 %package -n eos-fuse
 Summary: The EOS fuse client with init.d and mount script
 Group: Applications/File
-
-<<<<<<< HEAD
-Requires: eos-fuse-core
-Requires: eos-fuse-sys
-=======
 Requires: eos-fuse-core = @CPACK_PACKAGE_VERSION@
 Requires: eos-fuse-sysv = @CPACK_PACKAGE_VERSION@
->>>>>>> e991efdd
 
 %description -n eos-fuse
 The EOS fuse client bundle.
