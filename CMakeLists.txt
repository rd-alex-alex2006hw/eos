# ----------------------------------------------------------------------
# File: CMakeLists.txt
# Author: Andreas-Joachim Peters - CERN
# ----------------------------------------------------------------------

# ************************************************************************
# * EOS - the CERN Disk Storage System                                   *
# * Copyright (C) 2011 CERN/Switzerland                                  *
# *                                                                      *
# * This program is free software: you can redistribute it and/or modify *
# * it under the terms of the GNU General Public License as published by *
# * the Free Software Foundation, either version 3 of the License, or    *
# * (at your option) any later version.                                  *
# *                                                                      *
# * This program is distributed in the hope that it will be useful,      *
# * but WITHOUT ANY WARRANTY; without even the implied warranty of       *
# * MERCHANTABILITY or FITNESS FOR A PARTICULAR PURPOSE.  See the        *
# * GNU General Public License for more details.                         *
# *                                                                      *
# * You should have received a copy of the GNU General Public License    *
# * along with this program.  If not, see <http://www.gnu.org/licenses/>.*
# ************************************************************************

#-------------------------------------------------------------------------------
# Main section
#-------------------------------------------------------------------------------
cmake_minimum_required (VERSION 3.3)

# Set the default CMAKE_BUILD_TYPE to RelWithDebInfo before the project command
# as it can set CMAKE_BUILD_TYPE itself.
if (NOT CMAKE_BUILD_TYPE)
  set(CMAKE_BUILD_TYPE RelWithDebInfo CACHE STRING
    "Build options: None(CMAKE_CXX_FLAGS or CMAKE_C_FLAGS used) Debug Release \
     RelWithDebInfo MinSizeRel.")
endif ()

find_program(CCACHE_PROGRAM ccache)
if(CCACHE_PROGRAM)
    set_property(GLOBAL PROPERTY RULE_LAUNCH_COMPILE "${CCACHE_PROGRAM}")
    set_property(GLOBAL PROPERTY RULE_LAUNCH_LINK "${CCACHE_PROGRAM}")
endif()

project (eos)
set(CMAKE_MODULE_PATH ${CMAKE_MODULE_PATH} "${CMAKE_CURRENT_SOURCE_DIR}/cmake")

#-------------------------------------------------------------------------------
# Include some generic functions and compiler definition parameters
#-------------------------------------------------------------------------------
if (CMAKE_INSTALL_PREFIX_INITIALIZED_TO_DEFAULT)
  set(CMAKE_INSTALL_PREFIX "/usr" CACHE PATH "Default install prefix: /usr" FORCE)
endif ()

include(EosUtils)
EOS_CheckOutOfSourceBuild()
EOS_GetUidGid("daemon" "DAEMONUID" "DAEMONGID")	 
EOS_GetVersion("${VERSION_MAJOR}" "${VERSION_MINOR}" "${VERSION_PATCH}" "${RELEASE}")
include(EosOSDefaults)

if (CLIENT)
  set(CMAKE_CXX_FLAGS "${CMAKE_CXX_FLAGS} -DCLIENT_ONLY=1")
endif ()

set(EOS_CXX_DEFINE "-DVERSION=\\\"${VERSION}\\\" -DRELEASE=\\\"${RELEASE}\\\"")
set(CMAKE_CXX_FLAGS "${CMAKE_CXX_FLAGS} ${EOS_CXX_DEFINE} ${CPP11_FLAG} -msse4.2 -Wall")

set (CMAKE_INSTALL_SYSCONFDIR /etc)
include (EosFindLibs)

#-------------------------------------------------------------------------------
# Generate documentation
#-------------------------------------------------------------------------------
if(PYTHONINTERP_FOUND AND SPHINX_FOUND)
  add_custom_target(doc
    COMMAND ${PYTHON_EXECUTABLE} generate_docs.py
    WORKING_DIRECTORY "${PROJECT_SOURCE_DIR}/doc"
    COMMENT "Build HTML documentation with Sphinx ...")
endif()

#-------------------------------------------------------------------------------
# Install targets
#-------------------------------------------------------------------------------
<<<<<<< HEAD
#-------------------------------------------------------------------------------
# Build the libfmt for fast convertions
#-------------------------------------------------------------------------------
if (NOT TARGET fmt)
  include_directories(common/fmt)
  add_subdirectory(common/fmt)
  set_target_properties(fmt PROPERTIES POSITION_INDEPENDENT_CODE TRUE)
endif()

add_subdirectory(common)
add_subdirectory(misc)
add_subdirectory(authz)
add_subdirectory(fst)
add_subdirectory(mq)
add_subdirectory(man)
add_subdirectory(fuse)
add_subdirectory(console)

if (NOT CLIENT)
  add_subdirectory(mgm)
  add_subdirectory(namespace)
  add_subdirectory(sync)
  add_subdirectory(srm)
  add_subdirectory(test)
  add_subdirectory(utils)
  add_subdirectory(archive)
  add_subdirectory(auth_plugin)

  if(BUILD_TESTS)
    add_subdirectory(unittests)
  endif()
=======
if (CLIENT)
  add_subdirectory (authz)
  add_subdirectory (fst)
  add_subdirectory (fuse)
  add_subdirectory (console)
  add_subdirectory (man)
  add_subdirectory (mq)
  add_subdirectory (common)
else()
  add_subdirectory (mq)
  add_subdirectory (common)
  add_subdirectory (authz)
  add_subdirectory (fst)
  add_subdirectory (mgm)
  add_subdirectory (console)
  add_subdirectory (namespace)
  add_subdirectory (etc)
  add_subdirectory (sync)
  add_subdirectory (fuse)
  add_subdirectory (srm)
  add_subdirectory (var)
  add_subdirectory (sbin)
  add_subdirectory (man)
  add_subdirectory (test)
  add_subdirectory (utils)
  add_subdirectory (archive)
  add_subdirectory (selinux)
  add_subdirectory (auth_plugin)
>>>>>>> e11d5e8a

endif()

#-------------------------------------------------------------------------------
# Uninstall target
#-------------------------------------------------------------------------------
configure_file(
  "${CMAKE_CURRENT_SOURCE_DIR}/cmake/cmake_uninstall.cmake.in"
  "${CMAKE_CURRENT_BINARY_DIR}/cmake/cmake_uninstall.cmake"
  IMMEDIATE @ONLY)

add_custom_target(
   uninstall
  "${CMAKE_COMMAND}" -P "${CMAKE_CURRENT_BINARY_DIR}/cmake/cmake_uninstall.cmake")

#-------------------------------------------------------------------------------
# Packaging
#-------------------------------------------------------------------------------
set(CPACK_SOURCE_GENERATOR "TGZ")
set(CPACK_PACKAGE_NAME "${CMAKE_PROJECT_NAME}")
set(CPACK_PACKAGE_VERSION "${VERSION}")
set(CPACK_PACKAGE_VERSION_MAJOR "${VERSION_MAJOR}")
set(CPACK_PACKAGE_VERSION_MINOR "${VERSION_MINOR}")
set(CPACK_PACKAGE_VERSION_PATCH "${VERSION_PATCH}")
set(CPACK_PACKAGE_RELEASE "${RELEASE}")
set(CPACK_SOURCE_PACKAGE_FILE_NAME "${CMAKE_PROJECT_NAME}-${CPACK_PACKAGE_VERSION}-${CPACK_PACKAGE_RELEASE}")
set(CPACK_SOURCE_IGNORE_FILES
"${CMAKE_CURRENT_BINARY_DIR};/ApMon/;/git/;/gitlab-ci/;/ccache/;/xrootd-dsi/;/nginx/;/dsi/;\
/microhttpd/;/.deps/;~$;'.'o$;/lib/;/.git/;eos.spec.in;.tar.gz$;\
.tar.bz2$;${CPACK_SOURCE_IGNORE_FILES};")

configure_file(
  "${CMAKE_CURRENT_SOURCE_DIR}/cmake/config_spec.cmake.in"
  "${CMAKE_CURRENT_BINARY_DIR}/cmake/config_spec.cmake" @ONLY IMMEDIATE)

add_custom_command(
  OUTPUT "${CMAKE_CURRENT_SOURCE_DIR}/eos.spec"
  COMMAND ${CMAKE_COMMAND} -P "${CMAKE_CURRENT_BINARY_DIR}/cmake/config_spec.cmake"
  DEPENDS "${CMAKE_CURRENT_BINARY_DIR}/cmake/config_spec.cmake"
  "${CMAKE_CURRENT_SOURCE_DIR}/eos.spec.in")

# we get a local version of the kineticio dist so that it is embedded in the srpm because 
# it is not always possible to download it from the machine doing the build 
file(DOWNLOAD ${KINETICIO_URL} "${CMAKE_SOURCE_DIR}/kineticio-dist.tgz" 
  SHOW_PROGRESS
  EXPECTED_MD5 "${KINETICIO_URL_MD5}")

add_custom_target(
  dist
  COMMAND ${CMAKE_MAKE_PROGRAM} package_source
  DEPENDS "${CMAKE_CURRENT_SOURCE_DIR}/eos.spec"
  DEPENDS "${CMAKE_SOURCE_DIR}/kineticio-dist.tgz")

add_custom_command(
  TARGET dist POST_BUILD
  COMMAND rm ARGS -rf "${CMAKE_CURRENT_SOURCE_DIR}/eos.spec"
  COMMENT "Clean generated spec file")

include(CPack)

#-------------------------------------------------------------------------------
# Source and binary rpms
#-------------------------------------------------------------------------------
set (RPM_DEFINE --define "_source_filedigest_algorithm md5" --define "_binary_filedigest_algorithm md5")
set (EOS_ARCHIVE         "${CMAKE_PROJECT_NAME}-${CPACK_PACKAGE_VERSION}-${CPACK_PACKAGE_RELEASE}.tar.gz")
set (EOS_CLIENTS_ARCHIVE "${CMAKE_PROJECT_NAME}-clients-${CPACK_PACKAGE_VERSION}-${CPACK_PACKAGE_RELEASE}.tar.gz")

add_custom_target(
  srpm
  COMMAND rpmbuild ${RPM_DEFINE} -ts ${EOS_ARCHIVE} --define "_topdir ${CMAKE_BINARY_DIR}" --with server)

add_custom_target(
  rpm-client
  COMMAND rpmbuild -tb ${EOS_ARCHIVE} --define "_topdir ${CMAKE_BINARY_DIR}")

add_custom_target(
  rpm
  COMMAND rpmbuild -tb ${EOS_ARCHIVE} --define "_topdir ${CMAKE_BINARY_DIR}" --with server)

add_dependencies(srpm dist)
add_dependencies(rpm dist)
add_dependencies(rpm-client dist)

#-------------------------------------------------------------------------------
# Custom target to build on OSX
#-------------------------------------------------------------------------------
add_custom_target(
  osx
  COMMAND sudo ../utils/eos-osx-package.sh ${CPACK_PACKAGE_VERSION})

#-------------------------------------------------------------------------------
# Print project summary
#-------------------------------------------------------------------------------
include(EosSummary)<|MERGE_RESOLUTION|>--- conflicted
+++ resolved
@@ -79,7 +79,7 @@
 #-------------------------------------------------------------------------------
 # Install targets
 #-------------------------------------------------------------------------------
-<<<<<<< HEAD
+
 #-------------------------------------------------------------------------------
 # Build the libfmt for fast convertions
 #-------------------------------------------------------------------------------
@@ -111,37 +111,6 @@
   if(BUILD_TESTS)
     add_subdirectory(unittests)
   endif()
-=======
-if (CLIENT)
-  add_subdirectory (authz)
-  add_subdirectory (fst)
-  add_subdirectory (fuse)
-  add_subdirectory (console)
-  add_subdirectory (man)
-  add_subdirectory (mq)
-  add_subdirectory (common)
-else()
-  add_subdirectory (mq)
-  add_subdirectory (common)
-  add_subdirectory (authz)
-  add_subdirectory (fst)
-  add_subdirectory (mgm)
-  add_subdirectory (console)
-  add_subdirectory (namespace)
-  add_subdirectory (etc)
-  add_subdirectory (sync)
-  add_subdirectory (fuse)
-  add_subdirectory (srm)
-  add_subdirectory (var)
-  add_subdirectory (sbin)
-  add_subdirectory (man)
-  add_subdirectory (test)
-  add_subdirectory (utils)
-  add_subdirectory (archive)
-  add_subdirectory (selinux)
-  add_subdirectory (auth_plugin)
->>>>>>> e11d5e8a
-
 endif()
 
 #-------------------------------------------------------------------------------
