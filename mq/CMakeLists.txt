# ----------------------------------------------------------------------
# File: CMakeLists.txt
# Author: Andreas-Joachim Peters - CERN
# ----------------------------------------------------------------------

# ************************************************************************
# * EOS - the CERN Disk Storage System                                   *
# * Copyright (C) 2011 CERN/Switzerland                                  *
# *                                                                      *
# * This program is free software: you can redistribute it and/or modify *
# * it under the terms of the GNU General Public License as published by *
# * the Free Software Foundation, either version 3 of the License, or    *
# * (at your option) any later version.                                  *
# *                                                                      *
# * This program is distributed in the hope that it will be useful,      *
# * but WITHOUT ANY WARRANTY; without even the implied warranty of       *
# * MERCHANTABILITY or FITNESS FOR A PARTICULAR PURPOSE.  See the        *
# * GNU General Public License for more details.                         *
# *                                                                      *
# * You should have received a copy of the GNU General Public License    *
# * along with this program.  If not, see <http://www.gnu.org/licenses/>.*
# ************************************************************************

<<<<<<< HEAD
include_directories(
  ${CMAKE_SOURCE_DIR}
  ${XROOTD_INCLUDE_DIRS}
  ${NCURSES_INCLUDE_DIRS})

#-------------------------------------------------------------------------------
# XrdMqClient library
#-------------------------------------------------------------------------------
set(
  XRDMQCLIENT_SRCS
  XrdMqOfs.hh
  XrdMqRWMutex.hh
  XrdMqTiming.hh
  XrdMqStringConversion.hh
  XrdMqClient.cc        XrdMqClient.hh
  XrdMqMessage.cc       XrdMqMessage.hh
  XrdMqMessaging.cc     XrdMqMessaging.hh
  XrdMqSharedObject.cc  XrdMqSharedObject.hh
  ${CMAKE_SOURCE_DIR}/common/Logging.cc)

add_library(XrdMqClient SHARED ${XRDMQCLIENT_SRCS})

target_link_libraries(
  XrdMqClient
  ${UUID_LIBRARIES}
  ${NCURSES_LIBRARY}
  ${XROOTD_CL_LIBRARY}
  ${XROOTD_UTILS_LIBRARY}
  ${OPENSSL_CRYPTO_LIBRARY})

#-------------------------------------------------------------------------------
# XrdMqOfs library
#-------------------------------------------------------------------------------
set(
  XRDMQOFS_SRCS
  XrdMqOfsFSctl.cc
  XrdMqOfs.cc       XrdMqOfs.hh
  XrdMqMessage.cc   XrdMqMessage.hh)

add_library(XrdMqOfs MODULE ${XRDMQOFS_SRCS})

target_link_libraries(
  XrdMqOfs
  ${UUID_LIBRARIES}
  ${NCURSES_LIBRARY}
  ${XROOTD_CL_LIBRARY}
  ${XROOTD_UTILS_LIBRARY}
  ${OPENSSL_CRYPTO_LIBRARY})

set_target_properties(
  XrdMqOfs
  PROPERTIES
  VERSION ${VERSION}
  SOVERSION ${VERSION_MAJOR}
  INTERFACE_LINK_LIBRARIES ""
  LINK_INTERFACE_LIBRARIES ""
  MACOSX_RPATH TRUE)

set_target_properties(
  XrdMqClient
  PROPERTIES
  VERSION ${VERSION}
  SOVERSION ${VERSION_MAJOR}
  INTERFACE_LINK_LIBRARIES ""
  LINK_INTERFACE_LIBRARIES ""
  MACOSX_RPATH TRUE)

if(Linux)
  add_library(XrdMqClient-Static STATIC ${XRDMQCLIENT_SRCS})
  add_library(XrdMqOfs-Static STATIC ${XRDMQOFS_SRCS})

  set_target_properties(
    XrdMqClient-Static
    XrdMqOfs-Static
    PROPERTIES COMPILE_FLAGS -fPIC)
endif()

#-------------------------------------------------------------------------------
# Other executables
#-------------------------------------------------------------------------------
add_executable(xrdmqclienttest   XrdMqClientTest.cc)
add_executable(xrdmqdumper       XrdMqQueueDumper.cc)
add_executable(xrdmqfeeder       XrdMqQueueFeeder.cc)
add_executable(xrdmqinjection    XrdMqQueueInjection.cc)
add_executable(xrdmqclientmaster XrdMqClientMaster.cc)
add_executable(xrdmqclientworker XrdMqClientWorker.cc)
add_executable(xrdmqcryptotest   XrdMqCryptoTest.cc)
add_executable(xrdmqsharedobjectclient          XrdMqSharedObjectClient.cc)
add_executable(xrdmqsharedobjectqueueclient     XrdMqSharedObjectQueueClient.cc)
add_executable(xrdmqsharedobjectbroadcastclient XrdMqSharedObjectBroadCastClient.cc)

#-------------------------------------------------------------------------------
# Libraries that all the above executables are linked against
#-------------------------------------------------------------------------------
set(
  XRDMQ_OTHER_LINK_LIBRARIES
  XrdMqClient
  ${GLIBC_DL_LIBRARY}
  ${XROOTD_CL_LIBRARY}
  ${XROOTD_UTILS_LIBRARY}
  ${CMAKE_THREAD_LIBS_INIT})

target_link_libraries(xrdmqclienttest   ${XRDMQ_OTHER_LINK_LIBRARIES})
target_link_libraries(xrdmqdumper       ${XRDMQ_OTHER_LINK_LIBRARIES})
target_link_libraries(xrdmqfeeder       ${XRDMQ_OTHER_LINK_LIBRARIES})
target_link_libraries(xrdmqinjection    ${XRDMQ_OTHER_LINK_LIBRARIES})
target_link_libraries(xrdmqclientmaster ${XRDMQ_OTHER_LINK_LIBRARIES})
target_link_libraries(xrdmqclientworker ${XRDMQ_OTHER_LINK_LIBRARIES})
target_link_libraries(xrdmqcryptotest   ${XRDMQ_OTHER_LINK_LIBRARIES})
target_link_libraries(xrdmqsharedobjectclient          ${XRDMQ_OTHER_LINK_LIBRARIES})
target_link_libraries(xrdmqsharedobjectqueueclient     ${XRDMQ_OTHER_LINK_LIBRARIES})
target_link_libraries(xrdmqsharedobjectbroadcastclient ${XRDMQ_OTHER_LINK_LIBRARIES})

install(
  TARGETS XrdMqClient XrdMqOfs xrdmqdumper
  LIBRARY DESTINATION ${CMAKE_INSTALL_FULL_LIBDIR}
  RUNTIME DESTINATION ${CMAKE_INSTALL_FULL_BINDIR}
  ARCHIVE DESTINATION ${CMAKE_INSTALL_FULL_LIBDIR})
=======
include_directories( ../ 
		     ${XROOTD_INCLUDE_DIR} 
		     ${XROOTD_PRIVATE_INCLUDE_DIR}
		     ${NCURSES_INCLUDE_DIR}
)

link_directories( ${CMAKE_INSTALL_FULL_LIBDIR}/ ${XROOTD_LIB_DIR})

add_library (XrdMqClient SHARED 
	     XrdMqClient.hh
	     XrdMqMessage.hh
	     XrdMqMessaging.hh
	     XrdMqOfs.hh
	     XrdMqRWMutex.hh
	     XrdMqSharedObject.hh
	     XrdMqStringConversion.hh
	     XrdMqTiming.hh
	     XrdMqClient.cc
	     XrdMqMessage.cc
	     XrdMqMessaging.cc
	     XrdMqSharedObject.cc )

add_library (XrdMqClient-Static STATIC
	     XrdMqClient.hh
	     XrdMqMessage.hh
	     XrdMqMessaging.hh
	     XrdMqOfs.hh
	     XrdMqRWMutex.hh
	     XrdMqSharedObject.hh
	     XrdMqStringConversion.hh
	     XrdMqTiming.hh
	     XrdMqClient.cc
	     XrdMqMessage.cc
	     XrdMqMessaging.cc
	     XrdMqSharedObject.cc )

add_library (XrdMqOfs MODULE
	    XrdMqOfs.cc 
	    XrdMqOfsFSctl.cc 
	    XrdMqOfs.hh 
	    XrdMqMessage.cc 
	    XrdMqMessage.hh )

add_library (XrdMqOfs-Static STATIC
	    XrdMqOfs.cc 
	    XrdMqOfsFSctl.cc 
	    XrdMqOfs.hh 
	    XrdMqMessage.cc 
	    XrdMqMessage.hh )


target_link_libraries (XrdMqClient XrdUtils  XrdCl crypto ${UUID_LIBRARIES} ${NCURSES_LIBRARIES})
target_link_libraries (XrdMqOfs    XrdUtils  XrdCl crypto ${UUID_LIBRARIES} ${NCURSES_LIBRARIES})

target_link_libraries (XrdMqClient-Static )
#depends on XrdCl XrdSys XrdOuc  XrdOuc libcrypto.a libuuid.a libcurses.a dl ${CMAKE_THREAD_LIBS_INIT} )


add_executable ( xrdmqclienttest XrdMqClientTest.cc  )
add_executable ( xrdmqdumper     XrdMqQueueDumper.cc )
add_executable ( xrdmqfeeder     XrdMqQueueFeeder.cc )
add_executable ( xrdmqinjection  XrdMqQueueInjection.cc )
add_executable ( xrdmqclientmaster XrdMqClientMaster.cc )
add_executable ( xrdmqclientworker XrdMqClientWorker.cc )
add_executable ( xrdmqcryptotest   XrdMqCryptoTest.cc   )
add_executable ( xrdmqsharedobjectclient XrdMqSharedObjectClient.cc )
add_executable ( xrdmqsharedobjectqueueclient     XrdMqSharedObjectQueueClient.cc     )
add_executable ( xrdmqsharedobjectbroadcastclient XrdMqSharedObjectBroadCastClient.cc )

target_link_libraries ( xrdmqclienttest XrdMqClient XrdCl XrdUtils  libcrypto.a ${UUID_LIBRARIES} libcurses.a libz.a dl ${CMAKE_THREAD_LIBS_INIT} )
target_link_libraries ( xrdmqdumper     XrdMqClient XrdCl XrdUtils  libcrypto.a ${UUID_LIBRARIES} libcurses.a libz.a dl ${CMAKE_THREAD_LIBS_INIT} )
target_link_libraries ( xrdmqfeeder     XrdMqClient XrdCl XrdUtils  libcrypto.a ${UUID_LIBRARIES} libcurses.a libz.a dl ${CMAKE_THREAD_LIBS_INIT} )
target_link_libraries ( xrdmqinjection  XrdMqClient XrdCl XrdUtils  libcrypto.a ${UUID_LIBRARIES} libcurses.a libz.a dl ${CMAKE_THREAD_LIBS_INIT} )
target_link_libraries ( xrdmqclientmaster XrdMqClient XrdCl XrdUtils  libcrypto.a ${UUID_LIBRARIES} libcurses.a libz.a dl ${CMAKE_THREAD_LIBS_INIT} )
target_link_libraries ( xrdmqclientworker XrdMqClient XrdCl XrdUtils  libcrypto.a ${UUID_LIBRARIES} libcurses.a libz.a dl ${CMAKE_THREAD_LIBS_INIT})
target_link_libraries ( xrdmqcryptotest   XrdMqClient XrdCl XrdUtils  libcrypto.a ${UUID_LIBRARIES} libcurses.a libz.a dl ${CMAKE_THREAD_LIBS_INIT})
target_link_libraries ( xrdmqsharedobjectclient XrdMqClient XrdCl XrdUtils  libcrypto.a ${UUID_LIBRARIES} libcurses.a libz.a dl ${CMAKE_THREAD_LIBS_INIT} )
target_link_libraries ( xrdmqsharedobjectqueueclient XrdMqClient XrdCl XrdUtils  libcrypto.a ${UUID_LIBRARIES} libcurses.a libz.a dl ${CMAKE_THREAD_LIBS_INIT} )
target_link_libraries ( xrdmqsharedobjectbroadcastclient XrdMqClient XrdCl XrdUtils  libcrypto.a ${UUID_LIBRARIES} libcurses.a libz.a dl ${CMAKE_THREAD_LIBS_INIT} )


if (Linux)
   set_target_properties (XrdMqClient XrdMqOfs PROPERTIES
     VERSION ${VERSION_MAJOR}.${VERSION_MINOR}.${VERSION_PATCH}
     SOVERSION ${VERSION_MAJOR}
     CLEAN_DIRECT_OUTPUT 1
    )
   set_target_properties (XrdMqClient-Static PROPERTIES COMPILE_FLAGS -fPIC) 
endif(Linux)

install ( TARGETS XrdMqClient XrdMqOfs xrdmqdumper
          LIBRARY DESTINATION ${CMAKE_INSTALL_FULL_LIBDIR}
          RUNTIME DESTINATION ${CMAKE_INSTALL_FULL_BINDIR}
          ARCHIVE DESTINATION ${CMAKE_INSTALL_FULL_LIBDIR}
)
>>>>>>> 80f4f41e
<|MERGE_RESOLUTION|>--- conflicted
+++ resolved
@@ -21,7 +21,6 @@
 # * along with this program.  If not, see <http://www.gnu.org/licenses/>.*
 # ************************************************************************
 
-<<<<<<< HEAD
 include_directories(
   ${CMAKE_SOURCE_DIR}
   ${XROOTD_INCLUDE_DIRS}
@@ -71,14 +70,8 @@
   ${XROOTD_UTILS_LIBRARY}
   ${OPENSSL_CRYPTO_LIBRARY})
 
-set_target_properties(
-  XrdMqOfs
-  PROPERTIES
-  VERSION ${VERSION}
-  SOVERSION ${VERSION_MAJOR}
-  INTERFACE_LINK_LIBRARIES ""
-  LINK_INTERFACE_LIBRARIES ""
-  MACOSX_RPATH TRUE)
+target_link_libraries (XrdMqClient XrdUtils  XrdCl crypto ${UUID_LIBRARIES} ${NCURSES_LIBRARIES})
+target_link_libraries (XrdMqOfs    XrdUtils  XrdCl crypto ${UUID_LIBRARIES} ${NCURSES_LIBRARIES})
 
 set_target_properties(
   XrdMqClient
@@ -139,101 +132,4 @@
   TARGETS XrdMqClient XrdMqOfs xrdmqdumper
   LIBRARY DESTINATION ${CMAKE_INSTALL_FULL_LIBDIR}
   RUNTIME DESTINATION ${CMAKE_INSTALL_FULL_BINDIR}
-  ARCHIVE DESTINATION ${CMAKE_INSTALL_FULL_LIBDIR})
-=======
-include_directories( ../ 
-		     ${XROOTD_INCLUDE_DIR} 
-		     ${XROOTD_PRIVATE_INCLUDE_DIR}
-		     ${NCURSES_INCLUDE_DIR}
-)
-
-link_directories( ${CMAKE_INSTALL_FULL_LIBDIR}/ ${XROOTD_LIB_DIR})
-
-add_library (XrdMqClient SHARED 
-	     XrdMqClient.hh
-	     XrdMqMessage.hh
-	     XrdMqMessaging.hh
-	     XrdMqOfs.hh
-	     XrdMqRWMutex.hh
-	     XrdMqSharedObject.hh
-	     XrdMqStringConversion.hh
-	     XrdMqTiming.hh
-	     XrdMqClient.cc
-	     XrdMqMessage.cc
-	     XrdMqMessaging.cc
-	     XrdMqSharedObject.cc )
-
-add_library (XrdMqClient-Static STATIC
-	     XrdMqClient.hh
-	     XrdMqMessage.hh
-	     XrdMqMessaging.hh
-	     XrdMqOfs.hh
-	     XrdMqRWMutex.hh
-	     XrdMqSharedObject.hh
-	     XrdMqStringConversion.hh
-	     XrdMqTiming.hh
-	     XrdMqClient.cc
-	     XrdMqMessage.cc
-	     XrdMqMessaging.cc
-	     XrdMqSharedObject.cc )
-
-add_library (XrdMqOfs MODULE
-	    XrdMqOfs.cc 
-	    XrdMqOfsFSctl.cc 
-	    XrdMqOfs.hh 
-	    XrdMqMessage.cc 
-	    XrdMqMessage.hh )
-
-add_library (XrdMqOfs-Static STATIC
-	    XrdMqOfs.cc 
-	    XrdMqOfsFSctl.cc 
-	    XrdMqOfs.hh 
-	    XrdMqMessage.cc 
-	    XrdMqMessage.hh )
-
-
-target_link_libraries (XrdMqClient XrdUtils  XrdCl crypto ${UUID_LIBRARIES} ${NCURSES_LIBRARIES})
-target_link_libraries (XrdMqOfs    XrdUtils  XrdCl crypto ${UUID_LIBRARIES} ${NCURSES_LIBRARIES})
-
-target_link_libraries (XrdMqClient-Static )
-#depends on XrdCl XrdSys XrdOuc  XrdOuc libcrypto.a libuuid.a libcurses.a dl ${CMAKE_THREAD_LIBS_INIT} )
-
-
-add_executable ( xrdmqclienttest XrdMqClientTest.cc  )
-add_executable ( xrdmqdumper     XrdMqQueueDumper.cc )
-add_executable ( xrdmqfeeder     XrdMqQueueFeeder.cc )
-add_executable ( xrdmqinjection  XrdMqQueueInjection.cc )
-add_executable ( xrdmqclientmaster XrdMqClientMaster.cc )
-add_executable ( xrdmqclientworker XrdMqClientWorker.cc )
-add_executable ( xrdmqcryptotest   XrdMqCryptoTest.cc   )
-add_executable ( xrdmqsharedobjectclient XrdMqSharedObjectClient.cc )
-add_executable ( xrdmqsharedobjectqueueclient     XrdMqSharedObjectQueueClient.cc     )
-add_executable ( xrdmqsharedobjectbroadcastclient XrdMqSharedObjectBroadCastClient.cc )
-
-target_link_libraries ( xrdmqclienttest XrdMqClient XrdCl XrdUtils  libcrypto.a ${UUID_LIBRARIES} libcurses.a libz.a dl ${CMAKE_THREAD_LIBS_INIT} )
-target_link_libraries ( xrdmqdumper     XrdMqClient XrdCl XrdUtils  libcrypto.a ${UUID_LIBRARIES} libcurses.a libz.a dl ${CMAKE_THREAD_LIBS_INIT} )
-target_link_libraries ( xrdmqfeeder     XrdMqClient XrdCl XrdUtils  libcrypto.a ${UUID_LIBRARIES} libcurses.a libz.a dl ${CMAKE_THREAD_LIBS_INIT} )
-target_link_libraries ( xrdmqinjection  XrdMqClient XrdCl XrdUtils  libcrypto.a ${UUID_LIBRARIES} libcurses.a libz.a dl ${CMAKE_THREAD_LIBS_INIT} )
-target_link_libraries ( xrdmqclientmaster XrdMqClient XrdCl XrdUtils  libcrypto.a ${UUID_LIBRARIES} libcurses.a libz.a dl ${CMAKE_THREAD_LIBS_INIT} )
-target_link_libraries ( xrdmqclientworker XrdMqClient XrdCl XrdUtils  libcrypto.a ${UUID_LIBRARIES} libcurses.a libz.a dl ${CMAKE_THREAD_LIBS_INIT})
-target_link_libraries ( xrdmqcryptotest   XrdMqClient XrdCl XrdUtils  libcrypto.a ${UUID_LIBRARIES} libcurses.a libz.a dl ${CMAKE_THREAD_LIBS_INIT})
-target_link_libraries ( xrdmqsharedobjectclient XrdMqClient XrdCl XrdUtils  libcrypto.a ${UUID_LIBRARIES} libcurses.a libz.a dl ${CMAKE_THREAD_LIBS_INIT} )
-target_link_libraries ( xrdmqsharedobjectqueueclient XrdMqClient XrdCl XrdUtils  libcrypto.a ${UUID_LIBRARIES} libcurses.a libz.a dl ${CMAKE_THREAD_LIBS_INIT} )
-target_link_libraries ( xrdmqsharedobjectbroadcastclient XrdMqClient XrdCl XrdUtils  libcrypto.a ${UUID_LIBRARIES} libcurses.a libz.a dl ${CMAKE_THREAD_LIBS_INIT} )
-
-
-if (Linux)
-   set_target_properties (XrdMqClient XrdMqOfs PROPERTIES
-     VERSION ${VERSION_MAJOR}.${VERSION_MINOR}.${VERSION_PATCH}
-     SOVERSION ${VERSION_MAJOR}
-     CLEAN_DIRECT_OUTPUT 1
-    )
-   set_target_properties (XrdMqClient-Static PROPERTIES COMPILE_FLAGS -fPIC) 
-endif(Linux)
-
-install ( TARGETS XrdMqClient XrdMqOfs xrdmqdumper
-          LIBRARY DESTINATION ${CMAKE_INSTALL_FULL_LIBDIR}
-          RUNTIME DESTINATION ${CMAKE_INSTALL_FULL_BINDIR}
-          ARCHIVE DESTINATION ${CMAKE_INSTALL_FULL_LIBDIR}
-)
->>>>>>> 80f4f41e
+  ARCHIVE DESTINATION ${CMAKE_INSTALL_FULL_LIBDIR})