--- conflicted
+++ resolved
@@ -94,7 +94,6 @@
 # Disable 'sss' enforcement to allow generic TPC
 #export EOS_FST_NO_SSS_ENFORCEMENT=1
 
-<<<<<<< HEAD
 # Network interface to monitor (default eth0)
 #export EOS_FST_NETWORK_INTERFACE="eth0"
 
@@ -103,14 +102,14 @@
 
 # Disable fast boot and always do a full resync when a fs is booting
 # export EOS_FST_NO_FAST_BOOT=0 (default off)
-=======
+
+
 # Set S3 ACCESS id & key
 #export EOS_FST_S3_ACCESS_ID=""
 #export EOS_FST_S3_ACCESS+KEY=""
 
 # Set S3 theoretical storage size 
 #export EOS_FST_S3_STORAGE_SIZE=1000000000000000
->>>>>>> f7c3c053
 
 # ------------------------------------------------------------------
 # FUSE Configuration
@@ -131,11 +130,8 @@
 # Enable FUSE low-level debugging mode (default off)
 #export EOS_FUSE_LOWLEVEL_DEBUG=1
 
-<<<<<<< HEAD
-# Specify the FUSE logging level (default=4 is LOG_WARNING ... see /usr/include/sys/syslog.h LOG_XXX definitions)
-=======
 # Specify the FUSE logging level (default=6 is LOG_INFO ... see /usr/include/sys/syslog.h LOG_XXX definitions)
->>>>>>> f7c3c053
+
 # EOS_FUSE_DEBUG=1 overwrites these settings
 #export EOS_FUSE_LOGLEVEL=4
 
@@ -348,7 +344,6 @@
 export EOS_TTY_BROACAST_EGREP="\"CRIT|ALERT|EMERG|PROGRESS\""
 
 # ------------------------------------------------------------------
-<<<<<<< HEAD
 # Service Script aliasing for EL7 machines
 # ------------------------------------------------------------------
 
@@ -358,8 +353,6 @@
 fi
 
 # ------------------------------------------------------------------
-=======
->>>>>>> f7c3c053
 # MGM Namespace Preset Size - this can safe memory for large namespaces if you know an upper limit for the namespace size
 # ------------------------------------------------------------------
 # export EOS_NS_DIR_SIZE=1000000
