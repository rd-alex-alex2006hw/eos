#!/bin/bash
# ----------------------------------------------------------------------
# File: eosd
# Author: Andreas-Joachim Peters - CERN
# ----------------------------------------------------------------------

# ************************************************************************
# * EOS - the CERN Disk Storage System                                   *
# * Copyright (C) 2011 CERN/Switzerland                                  *
# *                                                                      *
# * This program is free software: you can redistribute it and/or modify *
# * it under the terms of the GNU General Public License as published by *
# * the Free Software Foundation, either version 3 of the License, or    *
# * (at your option) any later version.                                  *
# *                                                                      *
# * This program is distributed in the hope that it will be useful,      *
# * but WITHOUT ANY WARRANTY; without even the implied warranty of       *
# * MERCHANTABILITY or FITNESS FOR A PARTICULAR PURPOSE.  See the        *
# * GNU General Public License for more details.                         *
# *                                                                      *
# * You should have received a copy of the GNU General Public License    *
# * along with this program.  If not, see <http://www.gnu.org/licenses/>.*
# ************************************************************************
#
#       /etc/rc.d/init.d/eosd
#
# Starts eosd 
#
# chkconfig: 345 96 6
# description: Starts eosd 
# processname: eosd

# Source function library.

export EOS_ROOT=/usr
export EOSD=eosd


. /etc/init.d/functions

if test ! -x ${EOS_ROOT}/bin/${EOSD} ; then
  echo Error: ${EOS_ROOT}/bin/${EOSD} does not exist!
  exit 0
fi

[ -f /etc/sysconfig/eos ] && . /etc/sysconfig/eos

RETVAL=0
prog="${EOSD}"

[ -z "${EOS_FUSE_MOUNTS}" ] && EOS_FUSE_MOUNTS="main";

FUSE_OPT_SAVE=${FUSE_OPT}

kill_mountpoint_users() {
    local MNTPT="$1"
    lsof -w > /tmp/eosd.lsof.list
    local NAMEPOS=$(grep -b -o NAME /tmp/eosd.lsof.list | grep -o [0-9]*)
    if [ "A${NAMEPOS}" = "A" ]; then
    echo "Error killing users of mountpoint $1" >&2
    fi
    local PIDS=$(tail -n +2 /tmp/eosd.lsof.list | grep "^.\{${NAMEPOS}\}${MNTPT}\$" | awk '{ print $2 }' | xargs echo)
    PIDS="$PIDS $(tail -n +2 /tmp/eosd.lsof.list | grep "^.\{$NAMEPOS\}${MNTPT}/" | awk '{ print $2 }' | xargs echo)"
    # if there is no PID to kill, it's a success
    if [[ ! "$PIDS" =~ ^[\ ]*[0-9]+[0-9\ ]*$ ]]; then return 0; fi;
    local ACTION=$([ "A$2" = "A-9" ] && echo "killing" || echo "terminating")
    echo -n "Cleaning mountpoint $MNTPT : ${ACTION} processes $PIDS"
    echo 
    echo_warning
    echo 
    if [ "A$2" = "A-9" ]; then
        kill $PIDS
    else 
        kill -9 $PIDS
    fi
}

start() {
    if [ -n "$1" ]; then
        EOS_FUSE_MOUNTS="$1";
    fi  
    for i in ${EOS_FUSE_MOUNTS}; do
        (
        # in any case, we make sure that there is no leftover in the environment from the previous iteration

        unset EOS_FUSE_DEBUG EOS_FUSE_LOWLEVEL_DEBUGEOS_FUSE_NOACCESS EOS_FUSE_SYNC EOS_FUSE_KERNELCACHE EOS_FUSE_DIRECTIO EOS_FUSE_CACHE EOS_FUSE_CACHE_SIZE EOS_FUSE_CACHE_PAGE_SIZE EOS_FUSE_BIGWRITES EOS_FUSE_EXEC EOS_FUSE_NO_MT EOS_FUSE_USER_KRB5CC EOS_FUSE_USER_UNSAFEKRB5 EOS_FUSE_USER_GSIPROXY EOS_FUSE_USER_KRB5FIRST EOS_FUSE_FALLBACKTONOBODY EOS_FUSE_PIDMAP EOS_FUSE_RMLVL_PROTECT EOS_FUSE_RDAHEAD EOS_FUSE_RDAHEAD_WINDOW EOS_FUSE_LAZYOPENRO EOS_FUSE_LAZYOPENRW EOS_FUSE_LOG_PREFIX EOS_FUSE_STREAMERRORWINDOW FUSE_OPT EOS_FUSE_ATTR_CACHE_TIME EOS_FUSE_ENTRY_CACHE_TIME EOS_FUSE_NEG_ENTRY_CACHE_TIME EOS_FUSE_FILE_WB_CACHE_SIZE EOS_FUSE_CREATOR_CAP_LIFETIME EOS_FUSE_REMOTEDIR EOS_FUSE_INLINE_REPAIR EOS_FUSE_MAX_INLINE_REPAIR_SIZE EOS_FUSE_SHOW_SPECIAL_FILES EOS_FUSE_SHOW_EOS_ATTRIBUTES EOS_FUSE_MAX_WB_INMEMORY_SIZE

        # then we use the values from the main /etc/sysconfig/eos config file (if any) as default values
        [ -f /etc/sysconfig/eos ] && . /etc/sysconfig/eos
        if [ "$i" != "main" ]; then
            # then, we override the env vars with the ones in the instance specific config file /etc/sysconfig/eos.$i
            if [ -f /etc/sysconfig/eos.$i ]; then
                . /etc/sysconfig/eos.$i
            else
                echo -n "Skipping fuse mount for instance $i - no /etc/sysconfig/eos.$i configuration file"
                echo 
                echo_warning
                echo 
                continue;
            fi
        fi

	# If we are called from mount.eos we can get the local mount dir passed and overwrite the sysconfig setting	
	if [ -n "${EOS_FUSE_WRAPPER_MOUNTDIR}" ]; then 
	    export EOS_FUSE_MOUNTDIR=${EOS_FUSE_WRAPPER_MOUNTDIR}
	fi

        # Check if eosd is already running
        echo
        eosdpid=`pgrep -f "${EOS_ROOT}/bin/${EOSD} ${EOS_FUSE_MOUNTDIR}"`
        getstatus $i
        eosdstatus="$?"
        export EOS_FUSE_PING_TIMEOUT=${EOS_FUSE_PING_TIMEOUT-15}
        export EOS_FUSE_DEBUG=${EOS_FUSE_DEBUG-0}
        export EOS_FUSE_LOWLEVEL_DEBUG=${EOS_FUSE_LOWLEVEL_DEBUG-0}
        export EOS_FUSE_NOACCESS=${EOS_FUSE_NOACCESS-1}
        export EOS_FUSE_SYNC=${EOS_FUSE_SYNC-0}
        export EOS_FUSE_KERNELCACHE=${EOS_FUSE_KERNELCACHE-1}
        export EOS_FUSE_DIRECTIO=${EOS_FUSE_DIRECTIO-0}
        export EOS_FUSE_CACHE=${EOS_FUSE_CACHE-1}
        export EOS_FUSE_CACHE_SIZE=${EOS_FUSE_CACHE_SIZE-67108864}
        export EOS_FUSE_CACHE_PAGE_SIZE=${EOS_FUSE_CACHE_PAGE_SIZE-262144}
        export EOS_FUSE_BIGWRITES=${EOS_FUSE_BIGWRITES-1}    
        export EOS_FUSE_EXEC=${EOS_FUSE_EXEC-0}
        export EOS_FUSE_NO_MT=${EOS_FUSE_NO_MT-0}
        export EOS_FUSE_SSS_KEYTAB=${EOS_FUSE_SSS_KEYTAB-""}
        export EOS_FUSE_USER_KRB5CC=${EOS_FUSE_USER_KRB5CC-0}
        export EOS_FUSE_USER_UNSAFEKRB5=${EOS_FUSE_USER_UNSAFEKRB5-0}
        export EOS_FUSE_USER_GSIPROXY=${EOS_FUSE_USER_GSIPROXY-0}
        export EOS_FUSE_USER_KRB5FIRST=${EOS_FUSE_USER_KRB5FIRST-0}
        export EOS_FUSE_FALLBACKTONOBODY=${EOS_FUSE_FALLBACKTONOBODY-0}
        export EOS_FUSE_PIDMAP=${EOS_FUSE_PIDMAP-0}
        export EOS_FUSE_RMLVL_PROTECT=${EOS_FUSE_RMLVL_PROTECT-1}
        export EOS_FUSE_RDAHEAD=${EOS_FUSE_RDAHEAD-0}
        export EOS_FUSE_RDAHEAD_WINDOW=${EOS_FUSE_RDAHEAD_WINDOW-131072}
        export EOS_FUSE_LAZYOPENRO=${EOS_FUSE_LAZYOPENRO-0}
        export EOS_FUSE_LAZYOPENRW=${EOS_FUSE_LAZYOPENRW-1}
<<<<<<< HEAD
        export EOS_FUSE_ASYNC_OPEN=${EOS_FUSE_ASYNC_OPEN-0}
	export EOS_FUSE_SHOW_SPECIAL_FILES=${EOS_FUSE_SHOW_SPECIAL_FILES-0}
	export EOS_FUSE_SHOW_EOS_ATTRIBUTES=${EOS_FUSE_SHOW_EOS_ATTRIBUTES-0}
=======
        export EOS_FUSE_CLOSEDELAYMS=${EOS_FUSE_CLOSEDELAYMS-0}
        export EOS_FUSE_SHOW_SPECIAL_FILES=${EOS_FUSE_SHOW_SPECIAL_FILES-0}
        export EOS_FUSE_SHOW_EOS_ATTRIBUTES=${EOS_FUSE_SHOW_EOS_ATTRIBUTES-0}
>>>>>>> 70bfb4aa
        export EOS_FUSE_INLINE_REPAIR=${EOS_FUSE_INLINE_REPAIR-1}
        export EOS_FUSE_MAX_INLINE_REPAIR_SIZE=${EOS_FUSE_MAX_INLINE_REPAIR_SIZE-268435456}
        export EOS_FUSE_LOG_PREFIX=${EOS_FUSE_LOG_PREFIX-$i}
        export EOS_FUSE_ENTRY_CACHE_TIME=${EOS_FUSE_ENTRY_CACHE_TIME-10}
        export EOS_FUSE_ATTR_CACHE_TIME=${EOS_FUSE_ATTR_CACHE_TIME-10}
        export EOS_FUSE_NEG_ENTRY_CACHE_TIME=${EOS_FUSE_NEG_ENTRY_CACHE_TIME-30}
        export EOS_FUSE_CREATOR_CAP_LIFETIME=${EOS_FUSE_CREATOR_CAP_LIFETIME-30}
        export EOS_FUSE_FILE_WB_CACHE_SIZE=${EOS_FUSE_FILE_WB_CACHE_SIZE-67108864}
        export EOS_FUSE_MOUNTDIR=${EOS_FUSE_MOUNTDIR-/eos/}
        export EOS_FUSE_REMOTEDIR=${EOS_FUSE_REMOTEDIR-${EOS_FUSE_MOUNTDIR}}
	export EOS_FUSE_MAX_WB_INMEMORY_SIZE=${EOS_FUSE_MAX_WB_INMEMORY_SIZE-536870912}
	export EOS_FUSE_XRDBUGNULLRESPONSE_RETRYCOUNT=${EOS_FUSE_XRDBUGNULLRESPONSE_RETRYCOUNT-3}
        export EOS_FUSE_XRDBUGNULLRESPONSE_RETRYSLEEPMS=${EOS_FUSE_XRDBUGNULLRESPONSE_RETRYSLEEPMS-1}
	
        export XRD_RUNFORKHANDLER=1
        # use sss only if we don't use any of krb5 and gsi 
        [[ "x$EOS_FUSE_SSS_KEYTAB" != "x" ]]  && [[ "x$EOS_FUSE_USER_KRB5CC" = "x0" || "x$EOS_FUSE_USER_KRB5CC" = "x" ]] && [[  "x$EOS_FUSE_USER_GSIPROXY" = "x0" || "x$EOS_FUSE_USER_GSIPROXY" = "x" ]] && export XrdSecSSSKT=$EOS_FUSE_SSS_KEYTAB
        [[ "x$EOS_FUSE_STREAMERRORWINDOW" != "x" ]] && export XRD_STREAMERRORWINDOW=$EOS_FUSE_STREAMERRORWINDOW
        # make sure that FUSE_OPT keeps the same default value
        export FUSE_OPT=${FUSE_OPT-"${FUSE_OPT_SAVE}"}

        if [ "x$EOS_FUSE_BIGWRITES" = "x1" ]; then
            FUSE_OPT="big_writes,"${FUSE_OPT-""}
        else
            test -n "${FUSE_OPT}" && FUSE_OPT=${FUSE_OPT}","
        fi

	if [ ${EOSD} == "eosd3" ]; then
	    # add write_back cache option
	    FUSE_OPT=${FUSE_OPT}"writeback_cache,"
	fi

        if [ "$eosdstatus" -eq "1" ]; then
            echo unmounting and cleaning mountpoint for dead but subsys locked instance $i
            echo_warning
            echo
            umount -f ${EOS_FUSE_MOUNTDIR} > /dev/null 2>&1
            nmounts=$( mount | grep -w fuse | awk '{ print $3 }' | grep ^${EOS_FUSE_MOUNTDIR%/}$ | wc -l )
            if [ "$nmounts" -ne "0" ]; then
                kill_mountpoint_users ${EOS_FUSE_MOUNTDIR%/}
                [ "$?" != "0" ] || sleep 5 && kill_mountpoint_users ${EOS_FUSE_MOUNTDIR%/} -9 || sleep 5 && kill_mountpoint_users ${EOS_FUSE_MOUNTDIR%/} -9
                if [ "$?" != "0" ]; then
                    echo cannot kill processes using instance $i at mount point ${EOS_FUSE_MOUNTDIR} 
                    echo_failure
                    echo
                    RETVAL=1;
                    continue
                fi
                umount -f ${EOS_FUSE_MOUNTDIR} > /dev/null 2>&1
                nmounts=$( mount | grep -w fuse | awk '{ print $3 }' | grep ^${EOS_FUSE_MOUNTDIR%/}$ | wc -l )
                if [ "$nmounts" -ne "0" ]; then
                    echo cannot unmount dead but subsys locked instance $i at mount point ${EOS_FUSE_MOUNTDIR} 
                    echo_failure
                    echo
                    RETVAL=1;
                    continue
                fi
            fi
            rmdir ${EOS_FUSE_MOUNTDIR%/} # > /dev/null 2>&1
            if [ -d ${EOS_FUSE_MOUNTDIR} ]; then
                echo mount point ${EOS_FUSE_MOUNTDIR} for instance $i cannot be removed
                echo_failure
                echo
                RETVAL=1;
                continue
            fi
            rm -f /var/lock/subsys/$prog.$i > /dev/null 2>&1
            rm -f /var/run/$prog.$i.pid > /dev/null 2>&1
            getstatus $i
            eosdstatus="$?"
        fi
        if [ "$eosdstatus" -eq "2" ]; then
            echo -n "Starting $prog for instance: $i"
            mkdir -p /var/run/eosd/
            cd /var/run/eosd/
            mkdir -p /var/run/eosd/credentials/store
            chmod 1777 /var/run/eosd/credentials
            chmod 1777 /var/run/eosd/credentials/store
            mkdir -p ${EOS_FUSE_MOUNTDIR}
            chmod 700 ${EOS_FUSE_MOUNTDIR}
            unset KRB5CCNAME
            unset X509_USER_CERT
            unset X509_USER_KEY
            ulimit -S -c ${DAEMON_COREFILE_LIMIT:-0}
            ulimit -n 65000
            test -c /dev/fuse || modprobe fuse
            ${EOS_ROOT}/bin/${EOSD} ${EOS_FUSE_MOUNTDIR} -o${FUSE_OPT-""}max_readahead=131072,max_write=4194304,fsname=eos$i,allow_other,url=root://${EOS_FUSE_MGM_ALIAS-localhost}/${EOS_FUSE_REMOTEDIR}  >& /dev/null 
            pid=`pgrep -f "${EOS_ROOT}/bin/${EOSD} ${EOS_FUSE_MOUNTDIR}"`
            SRETVAL=$?
            if [ $SRETVAL -eq 0 ]; then
                touch /var/lock/subsys/$prog.$i
                echo $pid > /var/run/$prog.$i.pid
                echo_success;
            fi
            if [ $SRETVAL -gt 0 ]; then
                RETVAL=$SRETVAL;
            fi
            echo

            echo "EOS_FUSE_PING_TIMEOUT            : ${EOS_FUSE_PING_TIMEOUT}"
            echo "EOS_FUSE_DEBUG                   : ${EOS_FUSE_DEBUG}"
            echo "EOS_FUSE_LOWLEVEL_DEBUG          : ${EOS_FUSE_DEBUG}"
            echo "EOS_FUSE_NOACCESS                : ${EOS_FUSE_NOACCESS}"
            echo "EOS_FUSE_SYNC                    : ${EOS_FUSE_SYNC}"
            echo "EOS_FUSE_KERNELCACHE             : ${EOS_FUSE_KERNELCACHE}"
            echo "EOS_FUSE_DIRECTIO                : ${EOS_FUSE_DIRECTIO}"
            echo "EOS_FUSE_CACHE                   : ${EOS_FUSE_CACHE}"
            echo "EOS_FUSE_CACHE_SIZE              : ${EOS_FUSE_CACHE_SIZE}"
            echo "EOS_FUSE_CACHE_PAGE_SIZE         : ${EOS_FUSE_CACHE_PAGE_SIZE}"
            echo "EOS_FUSE_BIGWRITES               : ${EOS_FUSE_BIGWRITES}"
            echo "EOS_FUSE_EXEC                    : ${EOS_FUSE_EXEC}"
            echo "EOS_FUSE_NO_MT                   : ${EOS_FUSE_NO_MT}"
            echo "EOS_FUSE_SSS_KEYTAB              : ${EOS_FUSE_SSS_KEYTAB}"
            echo "EOS_FUSE_USER_KRB5CC             : ${EOS_FUSE_USER_KRB5CC}"
            echo "EOS_FUSE_USER_GSIPROXY           : ${EOS_FUSE_USER_GSIPROXY}"
            echo "EOS_FUSE_USER_KRB5FIRST          : ${EOS_FUSE_USER_KRB5FIRST}"
            echo "EOS_FUSE_PIDMAP                  : ${EOS_FUSE_PIDMAP}"
            echo "EOS_FUSE_RMLVL_PROTECT           : ${EOS_FUSE_RMLVL_PROTECT}"
            echo "EOS_FUSE_RDAHEAD                 : ${EOS_FUSE_RDAHEAD}"
            echo "EOS_FUSE_RDAHEAD_WINDOW          : ${EOS_FUSE_RDAHEAD_WINDOW}"
            echo "EOS_FUSE_LAZYOPENRO              : ${EOS_FUSE_LAZYOPENRO}"
            echo "EOS_FUSE_LAZYOPENRW              : ${EOS_FUSE_LAZYOPENRW}"
<<<<<<< HEAD
            echo "EOS_FUSE_ASYNC_OPEN              : ${EOS_FUSE_ASYNC_OPEN}"
	    echo "EOS_FUSE_SHOW_SPECIAL_FILES      : ${EOS_FUSE_SHOW_SPECIAL_FILES}"
	    echo "EOS_FUSE_SHOW_EOS_ATTRIBUTES     : ${EOS_FUSE_SHOW_EOS_ATTRIBUTES}"
=======
            echo "EOS_FUSE_CLOSEDELAYMS            : ${EOS_FUSE_CLOSEDELAYMS}"
            echo "EOS_FUSE_SHOW_SPECIAL_FILES      : ${EOS_FUSE_SHOW_SPECIAL_FILES}"
            echo "EOS_FUSE_SHOW_EOS_ATTRIBUTES     : ${EOS_FUSE_SHOW_EOS_ATTRIBUTES}"
>>>>>>> 70bfb4aa
            echo "EOS_FUSE_INLINE_REPAIR           : ${EOS_FUSE_INLINE_REPAIR}"
            echo "EOS_FUSE_MAX_INLINE_REPAIR_SIZE  : ${EOS_FUSE_MAX_INLINE_REPAIR_SIZE}"
            echo "EOS_FUSE_ATTR_CACHE_TIME         : ${EOS_FUSE_ATTR_CACHE_TIME}"
            echo "EOS_FUSE_ENTRY_CACHE_TIME        : ${EOS_FUSE_ENTRY_CACHE_TIME}"
            echo "EOS_FUSE_NEG_ENTRY_CACHE_TIME    : ${EOS_FUSE_NEG_ENTRY_CACHE_TIME}"
            echo "EOS_FUSE_CREATOR_CAP_LIFETIME    : ${EOS_FUSE_CREATOR_CAP_LIFETIME}"
            echo "EOS_FUSE_FILE_WB_CACHE_SIZE      : ${EOS_FUSE_FILE_WB_CACHE_SIZE}"
            echo "EOS_FUSE_MAX_WB_INMEMORY_SIZE    : ${EOS_FUSE_MAX_WB_INMEMORY_SIZE}"
            echo "EOS_FUSE_XRDBUGNULLRESPONSE_RETRYCOUNT    : ${EOS_FUSE_XRDBUGNULLRESPONSE_RETRYCOUNT}"
            echo "EOS_FUSE_XRDBUGNULLRESPONSE_RETRYSLEEPMS  : ${EOS_FUSE_XRDBUGNULLRESPONSE_RETRYSLEEPMS}"

            echo "EOS_FUSE_LOG_PREFIX              : ${EOS_FUSE_LOG_PREFIX}"
            echo "EOS_FUSE_MOUNTDIR                : ${EOS_FUSE_MOUNTDIR}"
            echo "EOS_FUSE_REMOTEDIR               : ${EOS_FUSE_REMOTEDIR}"

            [[ "x$XRD_STREAMERRORWINDOW" != "x" ]] && echo "XRD_STREAMERRORWINDOW        : ${XRD_STREAMERRORWINDOW}"
        fi
        if [ "$eosdstatus" -eq "0" ]; then 
            echo eosd already running for instance $i. Pid is $eosdpid 
            echo Stop it first with 'service eosd stop'
            echo and try again or use directly 'service eosd restart'.
            RETVAL=1
            echo_warning
            echo
        fi
        )
    done
}

kill_eosd() {
    umdir="$1"
    pgrep -f "${EOS_ROOT}/bin/${EOSD} $umdir"    >& /dev/null
    existed=$?
    umount -f -l $umdir >& /dev/null
    pkill -f "${EOS_ROOT}/bin/${EOSD} $umdir"
    pgrep -f "${EOS_ROOT}/bin/${EOSD} $umdir"    >& /dev/null
    killed=$?
    while [ $killed -eq 0 ]; 
    do
        pkill -9 -f "${EOS_ROOT}/bin/${EOSD} $umdir"
        usleep 100000
        pgrep -f "${EOS_ROOT}/bin/${EOSD} $umdir" >& /dev/null
        killed=$?
    done
}

stop() {
    if [ -n "$1" ]; then
        EOS_FUSE_MOUNTS="$1";
    fi  
    for i in ${EOS_FUSE_MOUNTS}; do
        if [ "$i" = "main" ]; then
            [ -f /etc/sysconfig/eos ] && . /etc/sysconfig/eos
        else 
            if [ -f /etc/sysconfig/eos.$i ]; then
                . /etc/sysconfig/eos.$i
            else
                echo -n "Skipping fuse mount for instance $i - no /etc/sysconfig/eos.$i configuration file"
                echo 
                echo_warning
                echo 
                continue;
            fi
        fi
        echo -n "Stopping $prog for instance: $i"
        umdir="${EOS_FUSE_MOUNTDIR}";
        kill_eosd "$umdir"
        echo
        if [ $existed -eq 0 ]; then
            # we cleanup only if a clean shutdown can be done
            rm -f /var/lock/subsys/$prog.$i
            rm -f /var/run/$prog.$i.pid
            echo_success
        else
            echo_failure
        fi    
        echo
        RETVAL=0;
    done
}

stop_force() {
        PIDS=$( pgrep -f "^${EOS_ROOT}/bin/${EOSD} " )
        [ "A$PIDS" = "A" ] && return
        for p in $PIDS; do 
            cat /proc/$p/cmdline | tr '\0' '$' | xargs echo | { IFS="\$" read dumpit umdir dumpit ; echo -n "Force stopping $prog for mount point $umdir"; echo_warning;  echo; kill_eosd $umdir; } 
        done
        rm -rf /var/lock/subsys/$prog.* > /dev/null 2>&1
        rm -f /var/run/$prog.*.pid > /dev/null 2>&1
}


getstatus() {
    if [ -n "$1" ]; then
        EOS_FUSE_MOUNTS="$1";
    fi
    local i=""
    # Loop over xrootd roles
    for i in ${EOS_FUSE_MOUNTS}; do
        pid=`pidofproc $prog.$i`
        type=""
        if [ -n "$pid" ]; then
            [ -z ${_NODISP_STATUS_} ] && echo $"$prog for instance: $i (pid $pid) is running $type ..."
            continue
        else
            # See if /var/lock/subsys/$prog.$i exists
            if [ -f /var/lock/subsys/$prog.$i ]; then
                [ -z ${_NODISP_STATUS_} ] && echo $"$prog for instance: $i dead but subsys locked"
                RETVAL=1
            else
                pid=$(pgrep -f "^/usr/bin/${EOSD}.*fsname=eos$i")
                if [ -n "$pid" ]; then
                    [ -z ${_NODISP_STATUS_} ] && echo $"$prog for instance: $i is starting (pid $pid) "
                    RETVAL=0
                else
                    [ -z ${_NODISP_STATUS_} ] && echo $"$prog for instance: $i  is stopped"
                    RETVAL=2
                fi
            fi
        fi                       
    done
     
    return $RETVAL
}

restart() {
    stop $1
    start $1
}       

reload() {
    restart $1
}

case "$1" in
    start)
    export _NODISP_STATUS_=1
    start $2
    ;;
    stop)
    stop $2
    ;;
    stop_force)
    stop_force
    ;;
    killall)
    stop
    stop_force
    ;;
    reload|restart)
    export _NODISP_STATUS_=1
    restart $2
    ;;
    condrestart)   
    export _NODISP_STATUS_=1 
    for i in ${2-${EOS_FUSE_MOUNTS}}; do
        getstatus $i
        if [[ $? < 2 ]]; then
            stop $i
            start $i
        fi
    done
    ;;
    status)
    
    getstatus $2
    RETVAL=$?
    ;;
    *)
    
    echo $"Usage: $0 {start|stop|restart|reload|condrestart|status}"
    RETVAL=1
esac

exit $RETVAL<|MERGE_RESOLUTION|>--- conflicted
+++ resolved
@@ -135,15 +135,10 @@
         export EOS_FUSE_RDAHEAD_WINDOW=${EOS_FUSE_RDAHEAD_WINDOW-131072}
         export EOS_FUSE_LAZYOPENRO=${EOS_FUSE_LAZYOPENRO-0}
         export EOS_FUSE_LAZYOPENRW=${EOS_FUSE_LAZYOPENRW-1}
-<<<<<<< HEAD
         export EOS_FUSE_ASYNC_OPEN=${EOS_FUSE_ASYNC_OPEN-0}
-	export EOS_FUSE_SHOW_SPECIAL_FILES=${EOS_FUSE_SHOW_SPECIAL_FILES-0}
-	export EOS_FUSE_SHOW_EOS_ATTRIBUTES=${EOS_FUSE_SHOW_EOS_ATTRIBUTES-0}
-=======
         export EOS_FUSE_CLOSEDELAYMS=${EOS_FUSE_CLOSEDELAYMS-0}
         export EOS_FUSE_SHOW_SPECIAL_FILES=${EOS_FUSE_SHOW_SPECIAL_FILES-0}
         export EOS_FUSE_SHOW_EOS_ATTRIBUTES=${EOS_FUSE_SHOW_EOS_ATTRIBUTES-0}
->>>>>>> 70bfb4aa
         export EOS_FUSE_INLINE_REPAIR=${EOS_FUSE_INLINE_REPAIR-1}
         export EOS_FUSE_MAX_INLINE_REPAIR_SIZE=${EOS_FUSE_MAX_INLINE_REPAIR_SIZE-268435456}
         export EOS_FUSE_LOG_PREFIX=${EOS_FUSE_LOG_PREFIX-$i}
@@ -266,15 +261,10 @@
             echo "EOS_FUSE_RDAHEAD_WINDOW          : ${EOS_FUSE_RDAHEAD_WINDOW}"
             echo "EOS_FUSE_LAZYOPENRO              : ${EOS_FUSE_LAZYOPENRO}"
             echo "EOS_FUSE_LAZYOPENRW              : ${EOS_FUSE_LAZYOPENRW}"
-<<<<<<< HEAD
             echo "EOS_FUSE_ASYNC_OPEN              : ${EOS_FUSE_ASYNC_OPEN}"
-	    echo "EOS_FUSE_SHOW_SPECIAL_FILES      : ${EOS_FUSE_SHOW_SPECIAL_FILES}"
-	    echo "EOS_FUSE_SHOW_EOS_ATTRIBUTES     : ${EOS_FUSE_SHOW_EOS_ATTRIBUTES}"
-=======
             echo "EOS_FUSE_CLOSEDELAYMS            : ${EOS_FUSE_CLOSEDELAYMS}"
             echo "EOS_FUSE_SHOW_SPECIAL_FILES      : ${EOS_FUSE_SHOW_SPECIAL_FILES}"
             echo "EOS_FUSE_SHOW_EOS_ATTRIBUTES     : ${EOS_FUSE_SHOW_EOS_ATTRIBUTES}"
->>>>>>> 70bfb4aa
             echo "EOS_FUSE_INLINE_REPAIR           : ${EOS_FUSE_INLINE_REPAIR}"
             echo "EOS_FUSE_MAX_INLINE_REPAIR_SIZE  : ${EOS_FUSE_MAX_INLINE_REPAIR_SIZE}"
             echo "EOS_FUSE_ATTR_CACHE_TIME         : ${EOS_FUSE_ATTR_CACHE_TIME}"
