// ----------------------------------------------------------------------
// File: StackTrace.hh
// Author: Andreas-Joachim Peters - CERN
// ----------------------------------------------------------------------

/************************************************************************
 * EOS - the CERN Disk Storage System                                   *
 * Copyright (C) 2011 CERN/ASwitzerland                                  *
 *                                                                      *
 * This program is free software: you can redistribute it and/or modify *
 * it under the terms of the GNU General Public License as published by *
 * the Free Software Foundation, either version 3 of the License, or    *
 * (at your option) any later version.                                  *
 *                                                                      *
 * This program is distributed in the hope that it will be useful,      *
 * but WITHOUT ANY WARRANTY; without even the implied warranty of       *
 * MERCHANTABILITY or FITNESS FOR A PARTICULAR PURPOSE.  See the        *
 * GNU General Public License for more details.                         *
 *                                                                      *
 * You should have received a copy of the GNU General Public License    *
 * along with this program.  If not, see <http://www.gnu.org/licenses/>.*
 ************************************************************************/

//-----------------------------------------------------------------------------
//! @brief  Class providing readable stack traces using GDB
//-----------------------------------------------------------------------------
#ifndef __EOSCOMMON__STACKTRACE__HH
#define __EOSCOMMON__STACKTRACE__HH

#include "common/ShellCmd.hh"

EOSCOMMONNAMESPACE_BEGIN

//------------------------------------------------------------------------------
//! Static Class implementing comfortable readable stack traces
//! To use this static functions include this header file
//------------------------------------------------------------------------------
class StackTrace
{
public:
  //----------------------------------------------------------------------------
  //! Create a readable back trace using gdb
  //----------------------------------------------------------------------------
  static void GdbTrace(const char* executable, pid_t pid, const char* what)
  {
    fprintf(stderr, "#########################################################"
            "################\n");
    fprintf(stderr, "# stack trace exec=%s pid=%u what='%s'\n", executable,
            (unsigned int) pid, what);
    fprintf(stderr, "#########################################################"
            "################\n");
    XrdOucString systemline;
    // If the shared libraries loaded by the executable have been changed GDB
    // can run wild, therefore we limit the virtual memory to 10GB and put a
    // timeout of 2 minutes to produce a stack strace.
    systemline = "ulimit -v 10000000000; eossh-timeout -t 120 -i 10 gdb --quiet ";
    systemline += executable;
    systemline += " -p ";
    systemline += (int) pid;
    systemline += " <<< ";
    systemline += "\"";
    systemline += what;
    systemline += "\" 2> /dev/null";
    systemline += "| awk '{if ($2 == \"quit\") {on=0} else { if (on ==1) "
                  "{print}; if ($1 == \"(gdb)\") {on=1;};} }' 2>&1 > "
                  "/var/eos/md/stacktrace";
    // TODO (esindril): Review this - is it called twice?
    system(systemline.c_str());
    eos::common::ShellCmd shelltrace(systemline.c_str());
    shelltrace.wait(120);
    std::string gdbdump = StringConversion::StringFromShellCmd
                          ("cat /var/eos/md/stacktrace");
    fprintf(stderr, "%s\n", gdbdump.c_str());

    if (!strcmp("thread apply all bt", what)) {
      // We can extract the signal thread from all thread back traces
      GdbSignaledTrace(gdbdump);
    }
  }

  //----------------------------------------------------------------------------
  //! Extract the thread stack trace creating responsible signal
  //----------------------------------------------------------------------------
  static void GdbSignaledTrace(std::string& trace)
  {
    // Analyze the trace until we find '<signal handler called>' and extract
    // this trace
    std::vector<std::string> lines;
    eos::common::StringConversion::Tokenize(trace, lines, "\n");
    size_t thread_start = 0;
    size_t thread_stop = 0;
    size_t trace_start = 0;

    for (size_t i = 0; i < lines.size(); i++) {
      if (lines[i].substr(0, 6) == "Thread") {
        if (thread_start && trace_start) {
          thread_stop = i - 1;
          break;
        }

        thread_start = i;
      }

      if (lines[i].length() < 2) {
        thread_stop = i;

        if (trace_start) {
          break;
        }
      }

      if (lines[i].find("<signal handler called>") != std::string::npos) {
        trace_start = i;
      }
    }

    if (!thread_stop) {
      thread_stop = lines.size() - 1;
    }
<<<<<<< HEAD

    if ((thread_start < trace_start) && (trace_start < thread_stop)) {
      fprintf(stderr, "#######################################################"
              "##################\n");
      fprintf(stderr, "# -----------------------------------------------------"
              "------------------\n");
      fprintf(stderr, "# Responsible thread =>\n");
      fprintf(stderr, "# -----------------------------------------------------"
              "------------------\n");
      fprintf(stderr, "# %s\n", lines[thread_start].c_str());
      fprintf(stderr, "#######################################################"
              "##################\n");

      for (size_t l = trace_start; l <= thread_stop; ++l) {
        fprintf(stderr, "%s\n", lines[l].c_str());
      }
    } else {
      fprintf(stderr, "#######################################################"
              "##################\n");
      fprintf(stderr,
              "# warning: failed to parse the thread responsible for signal [%u %u %u]n",
              (unsigned int)thread_start, (unsigned int)trace_start,
              (unsigned int)thread_stop);
      fprintf(stderr, "#######################################################"
              "##################\n");
=======
    else
    {
      fprintf(stderr,"#########################################################################\n");
      fprintf(stderr,"# warning: failed to parse the thread responsible for signal [%u %u %u]\n",
	      (unsigned int)thread_start, (unsigned int)trace_start, (unsigned int)thread_stop);
      fprintf(stderr,"#########################################################################\n");
>>>>>>> 474cc806
    }
  }
};

EOSCOMMONNAMESPACE_END
#endif<|MERGE_RESOLUTION|>--- conflicted
+++ resolved
@@ -117,7 +117,6 @@
     if (!thread_stop) {
       thread_stop = lines.size() - 1;
     }
-<<<<<<< HEAD
 
     if ((thread_start < trace_start) && (trace_start < thread_stop)) {
       fprintf(stderr, "#######################################################"
@@ -138,19 +137,11 @@
       fprintf(stderr, "#######################################################"
               "##################\n");
       fprintf(stderr,
-              "# warning: failed to parse the thread responsible for signal [%u %u %u]n",
+              "# warning: failed to parse the thread responsible for signal [%u %u %u]\n",
               (unsigned int)thread_start, (unsigned int)trace_start,
               (unsigned int)thread_stop);
       fprintf(stderr, "#######################################################"
               "##################\n");
-=======
-    else
-    {
-      fprintf(stderr,"#########################################################################\n");
-      fprintf(stderr,"# warning: failed to parse the thread responsible for signal [%u %u %u]\n",
-	      (unsigned int)thread_start, (unsigned int)trace_start, (unsigned int)thread_stop);
-      fprintf(stderr,"#########################################################################\n");
->>>>>>> 474cc806
     }
   }
 };
