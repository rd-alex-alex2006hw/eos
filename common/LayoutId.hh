--- conflicted
+++ resolved
@@ -44,7 +44,8 @@
 //------------------------------------------------------------------------------
 //! Class with static members helping to deal with layout types
 //------------------------------------------------------------------------------
-class LayoutId {
+class LayoutId
+{
 public:
   typedef unsigned long layoutid_t;
 
@@ -106,23 +107,38 @@
   };
 
   static eIoType
-  GetIoType (const char* path)
+  GetIoType(const char* path)
   {
     XrdOucString spath = path;
-    if (spath.beginswith("root:"))
+
+    if (spath.beginswith("root:")) {
       return kXrdCl;
-    if (spath.beginswith("kinetic:"))
+    }
+
+    if (spath.beginswith("kinetic:")) {
       return kKinetic;
-    if (spath.beginswith("rados:"))
+    }
+
+    if (spath.beginswith("rados:")) {
       return kRados;
-    if (spath.beginswith("http:"))
+    }
+
+    if (spath.beginswith("http:")) {
       return kDavix;
-    if (spath.beginswith("https:"))
+    }
+
+    if (spath.beginswith("https:")) {
       return kDavix;
-    if (spath.beginswith("s3:"))
+    }
+
+    if (spath.beginswith("s3:")) {
       return kDavix;
-    if (spath.beginswith("s3s:"))
+    }
+
+    if (spath.beginswith("s3s:")) {
       return kDavix;
+    }
+
     return kLocal;
   }
 
@@ -170,13 +186,13 @@
   //--------------------------------------------------------------------------
 
   static unsigned long
-  GetId (int layout,
-         int checksum = 1,
-         int stripesize = 1,
-         int stripewidth = 0,
-         int blockchecksum = 1,
-         int excessreplicas = 0,
-         int redundancystripes = 0)
+  GetId(int layout,
+        int checksum = 1,
+        int stripesize = 1,
+        int stripewidth = 0,
+        int blockchecksum = 1,
+        int excessreplicas = 0,
+        int redundancystripes = 0)
   {
     unsigned long id = (checksum |
                         ((layout & 0xf) << 4) |
@@ -187,14 +203,14 @@
 
     // Set the number of parity stripes depending on the layout type if not
     // already set explicitly
-    if (redundancystripes == 0)
-    {
-      if (layout == kRaidDP)
+    if (redundancystripes == 0) {
+      if (layout == kRaidDP) {
         redundancystripes = 2;
-      else if (layout == kRaid6)
+      } else if (layout == kRaid6) {
         redundancystripes = 2;
-      else if (layout == kArchive)
+      } else if (layout == kArchive) {
         redundancystripes = 3;
+      }
     }
 
     id |= ((redundancystripes & 0x7) << 28);
@@ -207,17 +223,39 @@
   //--------------------------------------------------------------------------
 
   static unsigned long
-  BlockSize (int blocksize)
-  {
-
-    if (blocksize == k4k) return ( 4 * 1024);
-    if (blocksize == k64k) return ( 64 * 1024);
-    if (blocksize == k128k) return ( 128 * 1024);
-    if (blocksize == k512k) return ( 512 * 1024);
-    if (blocksize == k1M) return ( 1024 * 1024);
-    if (blocksize == k4M) return ( 4 * 1024 * 1024);
-    if (blocksize == k16M) return ( 16 * 1024 * 1024);
-    if (blocksize == k64M) return ( 64 * 1024 * 1024);
+  BlockSize(int blocksize)
+  {
+    if (blocksize == k4k) {
+      return (4 * 1024);
+    }
+
+    if (blocksize == k64k) {
+      return (64 * 1024);
+    }
+
+    if (blocksize == k128k) {
+      return (128 * 1024);
+    }
+
+    if (blocksize == k512k) {
+      return (512 * 1024);
+    }
+
+    if (blocksize == k1M) {
+      return (1024 * 1024);
+    }
+
+    if (blocksize == k4M) {
+      return (4 * 1024 * 1024);
+    }
+
+    if (blocksize == k16M) {
+      return (16 * 1024 * 1024);
+    }
+
+    if (blocksize == k64M) {
+      return (64 * 1024 * 1024);
+    }
 
     return 0;
   }
@@ -228,17 +266,39 @@
   //--------------------------------------------------------------------------
 
   static int
-  BlockSizeEnum (unsigned long blocksize)
-  {
-
-    if (blocksize == (4 * 1024)) return k4k;
-    if (blocksize == (64 * 1024)) return k64k;
-    if (blocksize == (128 * 1024)) return k128k;
-    if (blocksize == (512 * 1024)) return k512k;
-    if (blocksize == (1024 * 1024)) return k1M;
-    if (blocksize == (4 * 1024 * 1024)) return k4M;
-    if (blocksize == (16 * 1024 * 1024)) return k16M;
-    if (blocksize == (64 * 1024 * 1024)) return k64M;
+  BlockSizeEnum(unsigned long blocksize)
+  {
+    if (blocksize == (4 * 1024)) {
+      return k4k;
+    }
+
+    if (blocksize == (64 * 1024)) {
+      return k64k;
+    }
+
+    if (blocksize == (128 * 1024)) {
+      return k128k;
+    }
+
+    if (blocksize == (512 * 1024)) {
+      return k512k;
+    }
+
+    if (blocksize == (1024 * 1024)) {
+      return k1M;
+    }
+
+    if (blocksize == (4 * 1024 * 1024)) {
+      return k4M;
+    }
+
+    if (blocksize == (16 * 1024 * 1024)) {
+      return k16M;
+    }
+
+    if (blocksize == (64 * 1024 * 1024)) {
+      return k64M;
+    }
 
     return 0;
   }
@@ -249,9 +309,9 @@
   //--------------------------------------------------------------------------
 
   static unsigned long
-  GetChecksum (unsigned long layout)
-  {
-    return ( layout & 0xf);
+  GetChecksum(unsigned long layout)
+  {
+    return (layout & 0xf);
   }
 
 
@@ -260,14 +320,27 @@
   //--------------------------------------------------------------------------
 
   static unsigned long
-  GetChecksumLen (unsigned long layout)
-  {
-
-    if ((layout & 0xf) == kAdler) return 4;
-    if ((layout & 0xf) == kCRC32) return 4;
-    if ((layout & 0xf) == kCRC32C) return 4;
-    if ((layout & 0xf) == kMD5) return 16;
-    if ((layout & 0xf) == kSHA1) return 20;
+  GetChecksumLen(unsigned long layout)
+  {
+    if ((layout & 0xf) == kAdler) {
+      return 4;
+    }
+
+    if ((layout & 0xf) == kCRC32) {
+      return 4;
+    }
+
+    if ((layout & 0xf) == kCRC32C) {
+      return 4;
+    }
+
+    if ((layout & 0xf) == kMD5) {
+      return 16;
+    }
+
+    if ((layout & 0xf) == kSHA1) {
+      return 20;
+    }
 
     return 0;
   }
@@ -277,9 +350,9 @@
   //--------------------------------------------------------------------------
 
   static unsigned long
-  GetLayoutType (unsigned long layout)
-  {
-    return ( (layout >> 4) & 0xf);
+  GetLayoutType(unsigned long layout)
+  {
+    return ((layout >> 4) & 0xf);
   }
 
 
@@ -288,9 +361,9 @@
   //--------------------------------------------------------------------------
 
   static unsigned long
-  GetStripeNumber (unsigned long layout)
-  {
-    return ( (layout >> 8) & 0xff);
+  GetStripeNumber(unsigned long layout)
+  {
+    return ((layout >> 8) & 0xff);
   }
 
 
@@ -299,7 +372,7 @@
   //--------------------------------------------------------------------------
 
   static void
-  SetStripeNumber (unsigned long &layout, int stripes)
+  SetStripeNumber(unsigned long& layout, int stripes)
   {
     unsigned long tmp = stripes & 0xff;
     tmp <<= 8;
@@ -314,7 +387,7 @@
   //--------------------------------------------------------------------------
 
   static unsigned long
-  GetBlocksize (unsigned long layout)
+  GetBlocksize(unsigned long layout)
   {
     return BlockSize(((layout >> 16) & 0xf));
   }
@@ -325,9 +398,9 @@
   //--------------------------------------------------------------------------
 
   static unsigned long
-  GetBlocksizeType (unsigned long layout)
-  {
-    return ( (layout >> 16) & 0xf);
+  GetBlocksizeType(unsigned long layout)
+  {
+    return ((layout >> 16) & 0xf);
   }
 
 
@@ -336,9 +409,9 @@
   //--------------------------------------------------------------------------
 
   static unsigned long
-  GetBlockChecksum (unsigned long layout)
-  {
-    return ( (layout >> 20) & 0xf);
+  GetBlockChecksum(unsigned long layout)
+  {
+    return ((layout >> 20) & 0xf);
   }
 
 
@@ -347,9 +420,9 @@
   //--------------------------------------------------------------------------
 
   static unsigned long
-  GetExcessStripeNumber (unsigned long layout)
-  {
-    return ( (layout >> 24) & 0xf);
+  GetExcessStripeNumber(unsigned long layout)
+  {
+    return ((layout >> 24) & 0xf);
   }
 
 
@@ -358,9 +431,9 @@
   //--------------------------------------------------------------------------
 
   static unsigned long
-  GetRedundancyStripeNumber (unsigned long layout)
-  {
-    return ( (layout >> 28) & 0x7);
+  GetRedundancyStripeNumber(unsigned long layout)
+  {
+    return ((layout >> 28) & 0x7);
   }
 
 
@@ -369,9 +442,9 @@
   //--------------------------------------------------------------------------
 
   static unsigned long
-  MakeBlockChecksum (unsigned long xs)
-  {
-    return ( xs << 20);
+  MakeBlockChecksum(unsigned long xs)
+  {
+    return (xs << 20);
   }
 
 
@@ -380,7 +453,7 @@
   //--------------------------------------------------------------------------
 
   static unsigned long
-  GetBlockChecksumLen (unsigned long layout)
+  GetBlockChecksumLen(unsigned long layout)
   {
     return GetChecksumLen((layout >> 20) & 0xf);
   }
@@ -392,25 +465,30 @@
   //--------------------------------------------------------------------------
 
   static double
-  GetSizeFactor (unsigned long layout)
-  {
-
-    if (GetLayoutType(layout) == kPlain) return 1.0;
-
-    if (GetLayoutType(layout) == kReplica)
+  GetSizeFactor(unsigned long layout)
+  {
+    if (GetLayoutType(layout) == kPlain) {
+      return 1.0;
+    }
+
+    if (GetLayoutType(layout) == kReplica) {
       return 1.0 * (GetStripeNumber(layout) + 1 + GetExcessStripeNumber(layout));
+    }
 
     if (GetLayoutType(layout) == kRaidDP)
       return 1.0 * (((1.0 * (GetStripeNumber(layout) + 1)) /
-                     (GetStripeNumber(layout) + 1 - GetRedundancyStripeNumber(layout))) + GetExcessStripeNumber(layout));
+                     (GetStripeNumber(layout) + 1 - GetRedundancyStripeNumber(
+                        layout))) + GetExcessStripeNumber(layout));
 
     if (GetLayoutType(layout) == kRaid6)
       return 1.0 * (((1.0 * (GetStripeNumber(layout) + 1)) /
-                     (GetStripeNumber(layout) + 1 - GetRedundancyStripeNumber(layout))) + GetExcessStripeNumber(layout));
+                     (GetStripeNumber(layout) + 1 - GetRedundancyStripeNumber(
+                        layout))) + GetExcessStripeNumber(layout));
 
     if (GetLayoutType(layout) == kArchive)
       return 1.0 * (((1.0 * (GetStripeNumber(layout) + 1)) /
-                     (GetStripeNumber(layout) + 1 - GetRedundancyStripeNumber(layout))) + GetExcessStripeNumber(layout));
+                     (GetStripeNumber(layout) + 1 - GetRedundancyStripeNumber(
+                        layout))) + GetExcessStripeNumber(layout));
 
     return 1.0;
   }
@@ -422,12 +500,19 @@
   //--------------------------------------------------------------------------
 
   static size_t
-  GetMinOnlineReplica (unsigned long layout)
-  {
-
-    if (GetLayoutType(layout) == kRaidDP) return ( GetStripeNumber(layout) - 1);
-    if (GetLayoutType(layout) == kRaid6) return ( GetStripeNumber(layout) - 1);
-    if (GetLayoutType(layout) == kArchive) return ( GetStripeNumber(layout) - 2);
+  GetMinOnlineReplica(unsigned long layout)
+  {
+    if (GetLayoutType(layout) == kRaidDP) {
+      return (GetStripeNumber(layout) - 1);
+    }
+
+    if (GetLayoutType(layout) == kRaid6) {
+      return (GetStripeNumber(layout) - 1);
+    }
+
+    if (GetLayoutType(layout) == kArchive) {
+      return (GetStripeNumber(layout) - 2);
+    }
 
     return 1;
   }
@@ -439,14 +524,21 @@
   //--------------------------------------------------------------------------
 
   static unsigned long
-  GetOnlineStripeNumber (unsigned long layout)
-  {
-
-    if (GetLayoutType(layout) == kRaidDP) return ( GetStripeNumber(layout) + 1);
-    if (GetLayoutType(layout) == kRaid6) return ( GetStripeNumber(layout) + 1);
-    if (GetLayoutType(layout) == kArchive) return ( GetStripeNumber(layout) + 1);
-
-    return ( GetStripeNumber(layout) + 1);
+  GetOnlineStripeNumber(unsigned long layout)
+  {
+    if (GetLayoutType(layout) == kRaidDP) {
+      return (GetStripeNumber(layout) + 1);
+    }
+
+    if (GetLayoutType(layout) == kRaid6) {
+      return (GetStripeNumber(layout) + 1);
+    }
+
+    if (GetLayoutType(layout) == kArchive) {
+      return (GetStripeNumber(layout) + 1);
+    }
+
+    return (GetStripeNumber(layout) + 1);
   }
 
 
@@ -455,15 +547,31 @@
   //--------------------------------------------------------------------------
 
   static const char*
-  GetChecksumString (unsigned long layout)
-  {
-
-    if (GetChecksum(layout) == kNone) return "none";
-    if (GetChecksum(layout) == kAdler) return "adler";
-    if (GetChecksum(layout) == kCRC32) return "crc32";
-    if (GetChecksum(layout) == kCRC32C) return "crc32c";
-    if (GetChecksum(layout) == kMD5) return "md5";
-    if (GetChecksum(layout) == kSHA1) return "sha";
+  GetChecksumString(unsigned long layout)
+  {
+    if (GetChecksum(layout) == kNone) {
+      return "none";
+    }
+
+    if (GetChecksum(layout) == kAdler) {
+      return "adler";
+    }
+
+    if (GetChecksum(layout) == kCRC32) {
+      return "crc32";
+    }
+
+    if (GetChecksum(layout) == kCRC32C) {
+      return "crc32c";
+    }
+
+    if (GetChecksum(layout) == kMD5) {
+      return "md5";
+    }
+
+    if (GetChecksum(layout) == kSHA1) {
+      return "sha";
+    }
 
     return "none";
   }
@@ -474,15 +582,31 @@
   //--------------------------------------------------------------------------
 
   static const char*
-  GetChecksumStringReal (unsigned long layout)
-  {
-
-    if (GetChecksum(layout) == kNone) return "none";
-    if (GetChecksum(layout) == kAdler) return "adler32";
-    if (GetChecksum(layout) == kCRC32) return "crc32";
-    if (GetChecksum(layout) == kCRC32C) return "crc32c";
-    if (GetChecksum(layout) == kMD5) return "md5";
-    if (GetChecksum(layout) == kSHA1) return "sha1";
+  GetChecksumStringReal(unsigned long layout)
+  {
+    if (GetChecksum(layout) == kNone) {
+      return "none";
+    }
+
+    if (GetChecksum(layout) == kAdler) {
+      return "adler32";
+    }
+
+    if (GetChecksum(layout) == kCRC32) {
+      return "crc32";
+    }
+
+    if (GetChecksum(layout) == kCRC32C) {
+      return "crc32c";
+    }
+
+    if (GetChecksum(layout) == kMD5) {
+      return "md5";
+    }
+
+    if (GetChecksum(layout) == kSHA1) {
+      return "sha1";
+    }
 
     return "none";
   }
@@ -493,15 +617,31 @@
   //--------------------------------------------------------------------------
 
   static const char*
-  GetBlockChecksumString (unsigned long layout)
-  {
-
-    if (GetBlockChecksum(layout) == kNone) return "none";
-    if (GetBlockChecksum(layout) == kAdler) return "adler";
-    if (GetBlockChecksum(layout) == kCRC32) return "crc32";
-    if (GetBlockChecksum(layout) == kCRC32C) return "crc32c";
-    if (GetBlockChecksum(layout) == kMD5) return "md5";
-    if (GetBlockChecksum(layout) == kSHA1) return "sha";
+  GetBlockChecksumString(unsigned long layout)
+  {
+    if (GetBlockChecksum(layout) == kNone) {
+      return "none";
+    }
+
+    if (GetBlockChecksum(layout) == kAdler) {
+      return "adler";
+    }
+
+    if (GetBlockChecksum(layout) == kCRC32) {
+      return "crc32";
+    }
+
+    if (GetBlockChecksum(layout) == kCRC32C) {
+      return "crc32c";
+    }
+
+    if (GetBlockChecksum(layout) == kMD5) {
+      return "md5";
+    }
+
+    if (GetBlockChecksum(layout) == kSHA1) {
+      return "sha";
+    }
 
     return "none";
   }
@@ -512,16 +652,39 @@
   //--------------------------------------------------------------------------
 
   static const char*
-  GetBlockSizeString (unsigned long layout)
-  {
-    if (GetBlocksizeType(layout) == k4k) return "4k";
-    if (GetBlocksizeType(layout) == k64k) return "64k";
-    if (GetBlocksizeType(layout) == k128k) return "128k";
-    if (GetBlocksizeType(layout) == k512k) return "512k";
-    if (GetBlocksizeType(layout) == k1M) return "1M";
-    if (GetBlocksizeType(layout) == k4M) return "4M";
-    if (GetBlocksizeType(layout) == k16M) return "16M";
-    if (GetBlocksizeType(layout) == k64M) return "64M";
+  GetBlockSizeString(unsigned long layout)
+  {
+    if (GetBlocksizeType(layout) == k4k) {
+      return "4k";
+    }
+
+    if (GetBlocksizeType(layout) == k64k) {
+      return "64k";
+    }
+
+    if (GetBlocksizeType(layout) == k128k) {
+      return "128k";
+    }
+
+    if (GetBlocksizeType(layout) == k512k) {
+      return "512k";
+    }
+
+    if (GetBlocksizeType(layout) == k1M) {
+      return "1M";
+    }
+
+    if (GetBlocksizeType(layout) == k4M) {
+      return "4M";
+    }
+
+    if (GetBlocksizeType(layout) == k16M) {
+      return "16M";
+    }
+
+    if (GetBlocksizeType(layout) == k64M) {
+      return "64M";
+    }
 
     return "illegal";
   }
@@ -532,13 +695,27 @@
   //--------------------------------------------------------------------------
 
   static const char*
-  GetLayoutTypeString (unsigned long layout)
-  {
-    if (GetLayoutType(layout) == kPlain) return "plain";
-    if (GetLayoutType(layout) == kReplica) return "replica";
-    if (GetLayoutType(layout) == kRaidDP) return "raiddp";
-    if (GetLayoutType(layout) == kRaid6) return "raid6";
-    if (GetLayoutType(layout) == kArchive) return "archive";
+  GetLayoutTypeString(unsigned long layout)
+  {
+    if (GetLayoutType(layout) == kPlain) {
+      return "plain";
+    }
+
+    if (GetLayoutType(layout) == kReplica) {
+      return "replica";
+    }
+
+    if (GetLayoutType(layout) == kRaidDP) {
+      return "raiddp";
+    }
+
+    if (GetLayoutType(layout) == kRaid6) {
+      return "raid6";
+    }
+
+    if (GetLayoutType(layout) == kArchive) {
+      return "archive";
+    }
 
     return "none";
   }
@@ -548,24 +725,71 @@
   //--------------------------------------------------------------------------
 
   static const char*
-  GetStripeNumberString (unsigned long layout)
-  {
-    if (GetStripeNumber(layout) == kOneStripe) return "1";
-    if (GetStripeNumber(layout) == kTwoStripe) return "2";
-    if (GetStripeNumber(layout) == kThreeStripe) return "3";
-    if (GetStripeNumber(layout) == kFourStripe) return "4";
-    if (GetStripeNumber(layout) == kFiveStripe) return "5";
-    if (GetStripeNumber(layout) == kSixStripe) return "6";
-    if (GetStripeNumber(layout) == kSevenStripe) return "7";
-    if (GetStripeNumber(layout) == kEightStripe) return "8";
-    if (GetStripeNumber(layout) == kNineStripe) return "9";
-    if (GetStripeNumber(layout) == kTenStripe) return "10";
-    if (GetStripeNumber(layout) == kElevenStripe) return "11";
-    if (GetStripeNumber(layout) == kTwelveStripe) return "12";
-    if (GetStripeNumber(layout) == kThirteenStripe) return "13";
-    if (GetStripeNumber(layout) == kFourteenStripe) return "14";
-    if (GetStripeNumber(layout) == kFivteenStripe) return "15";
-    if (GetStripeNumber(layout) == kSixteenStripe) return "16";
+  GetStripeNumberString(unsigned long layout)
+  {
+    if (GetStripeNumber(layout) == kOneStripe) {
+      return "1";
+    }
+
+    if (GetStripeNumber(layout) == kTwoStripe) {
+      return "2";
+    }
+
+    if (GetStripeNumber(layout) == kThreeStripe) {
+      return "3";
+    }
+
+    if (GetStripeNumber(layout) == kFourStripe) {
+      return "4";
+    }
+
+    if (GetStripeNumber(layout) == kFiveStripe) {
+      return "5";
+    }
+
+    if (GetStripeNumber(layout) == kSixStripe) {
+      return "6";
+    }
+
+    if (GetStripeNumber(layout) == kSevenStripe) {
+      return "7";
+    }
+
+    if (GetStripeNumber(layout) == kEightStripe) {
+      return "8";
+    }
+
+    if (GetStripeNumber(layout) == kNineStripe) {
+      return "9";
+    }
+
+    if (GetStripeNumber(layout) == kTenStripe) {
+      return "10";
+    }
+
+    if (GetStripeNumber(layout) == kElevenStripe) {
+      return "11";
+    }
+
+    if (GetStripeNumber(layout) == kTwelveStripe) {
+      return "12";
+    }
+
+    if (GetStripeNumber(layout) == kThirteenStripe) {
+      return "13";
+    }
+
+    if (GetStripeNumber(layout) == kFourteenStripe) {
+      return "14";
+    }
+
+    if (GetStripeNumber(layout) == kFivteenStripe) {
+      return "15";
+    }
+
+    if (GetStripeNumber(layout) == kSixteenStripe) {
+      return "16";
+    }
 
     return "none";
   }
@@ -575,19 +799,32 @@
   //--------------------------------------------------------------------------
 
   static unsigned long
-  GetChecksumFromEnv (XrdOucEnv& env)
+  GetChecksumFromEnv(XrdOucEnv& env)
   {
     const char* val = 0;
 
-    if ((val = env.Get("eos.layout.checksum")))
-    {
+    if ((val = env.Get("eos.layout.checksum"))) {
       XrdOucString xsum = val;
 
-      if (xsum == "adler") return kAdler;
-      if (xsum == "crc32") return kCRC32;
-      if (xsum == "crc32c") return kCRC32C;
-      if (xsum == "md5") return kMD5;
-      if (xsum == "sha") return kSHA1;
+      if (xsum == "adler") {
+        return kAdler;
+      }
+
+      if (xsum == "crc32") {
+        return kCRC32;
+      }
+
+      if (xsum == "crc32c") {
+        return kCRC32C;
+      }
+
+      if (xsum == "md5") {
+        return kMD5;
+      }
+
+      if (xsum == "sha") {
+        return kSHA1;
+      }
     }
 
     return kNone;
@@ -599,19 +836,32 @@
   //--------------------------------------------------------------------------
 
   static unsigned long
-  GetBlockChecksumFromEnv (XrdOucEnv& env)
+  GetBlockChecksumFromEnv(XrdOucEnv& env)
   {
     const char* val = 0;
 
-    if ((val = env.Get("eos.layout.blockchecksum")))
-    {
+    if ((val = env.Get("eos.layout.blockchecksum"))) {
       XrdOucString xsum = val;
 
-      if (xsum == "adler") return kAdler;
-      if (xsum == "crc32") return kCRC32;
-      if (xsum == "crc32c") return kCRC32C;
-      if (xsum == "md5") return kMD5;
-      if (xsum == "sha") return kSHA1;
+      if (xsum == "adler") {
+        return kAdler;
+      }
+
+      if (xsum == "crc32") {
+        return kCRC32;
+      }
+
+      if (xsum == "crc32c") {
+        return kCRC32C;
+      }
+
+      if (xsum == "md5") {
+        return kMD5;
+      }
+
+      if (xsum == "sha") {
+        return kSHA1;
+      }
     }
 
     return kNone;
@@ -623,22 +873,44 @@
   //--------------------------------------------------------------------------
 
   static unsigned long
-  GetBlocksizeFromEnv (XrdOucEnv& env)
+  GetBlocksizeFromEnv(XrdOucEnv& env)
   {
     const char* val = 0;
 
-    if ((val = env.Get("eos.layout.blocksize")))
-    {
+    if ((val = env.Get("eos.layout.blocksize"))) {
       XrdOucString bs = val;
 
-      if (bs == "4k") return k4k;
-      if (bs == "64k") return k64k;
-      if (bs == "128k") return k128k;
-      if (bs == "512k") return k512k;
-      if (bs == "1M") return k1M;
-      if (bs == "4M") return k4M;
-      if (bs == "16M") return k16M;
-      if (bs == "64M") return k64M;
+      if (bs == "4k") {
+        return k4k;
+      }
+
+      if (bs == "64k") {
+        return k64k;
+      }
+
+      if (bs == "128k") {
+        return k128k;
+      }
+
+      if (bs == "512k") {
+        return k512k;
+      }
+
+      if (bs == "1M") {
+        return k1M;
+      }
+
+      if (bs == "4M") {
+        return k4M;
+      }
+
+      if (bs == "16M") {
+        return k16M;
+      }
+
+      if (bs == "64M") {
+        return k64M;
+      }
     }
 
     return 0;
@@ -650,18 +922,28 @@
   //--------------------------------------------------------------------------
 
   static unsigned long
-  GetLayoutFromEnv (XrdOucEnv& env)
+  GetLayoutFromEnv(XrdOucEnv& env)
   {
     const char* val = 0;
 
-    if ((val = env.Get("eos.layout.type")))
-    {
+    if ((val = env.Get("eos.layout.type"))) {
       XrdOucString typ = val;
 
-      if (typ == "replica") return kReplica;
-      if (typ == "raiddp") return kRaidDP;
-      if (typ == "raid6") return kRaid6;
-      if (typ == "archive") return kArchive;
+      if (typ == "replica") {
+        return kReplica;
+      }
+
+      if (typ == "raiddp") {
+        return kRaidDP;
+      }
+
+      if (typ == "raid6") {
+        return kRaid6;
+      }
+
+      if (typ == "archive") {
+        return kArchive;
+      }
     }
 
     return kPlain;
@@ -673,21 +955,19 @@
   //----------------------------------------------------------------------------
 
   static unsigned long
-  GetStripeNumberFromEnv (XrdOucEnv& env)
+  GetStripeNumberFromEnv(XrdOucEnv& env)
   {
     const char* val = 0;
 
-    if ((val = env.Get("eos.layout.nstripes")))
-    {
+    if ((val = env.Get("eos.layout.nstripes"))) {
       int n = atoi(val);
 
-      if (((n - 1) >= kOneStripe) && ((n - 1) <= kSixteenStripe))
-      {
+      if (((n - 1) >= kOneStripe) && ((n - 1) <= kSixteenStripe)) {
         return n;
       }
     }
 
-    return ( kOneStripe + 1);
+    return (kOneStripe + 1);
   }
 
   //----------------------------------------------------------------------------
@@ -695,26 +975,23 @@
   //----------------------------------------------------------------------------
 
   static const char*
-  GetEnvFromConversionIdString (XrdOucString& out,
-                                const char* conversionlayoutidstring)
-  {
-    if (!conversionlayoutidstring)
+  GetEnvFromConversionIdString(XrdOucString& out,
+                               const char* conversionlayoutidstring)
+  {
+    if (!conversionlayoutidstring) {
       return NULL;
+    }
 
     std::string keyval = conversionlayoutidstring;
     std::string plctplcy;
-<<<<<<< HEAD
-    
-=======
->>>>>>> 02c6173e
+
     // check if this is already a complete env representation
     if ((keyval.find("eos.layout.type") != std::string::npos) &&
         (keyval.find("eos.layout.nstripes") != std::string::npos) &&
         (keyval.find("eos.layout.blockchecksum") != std::string::npos) &&
         (keyval.find("eos.layout.checksum") != std::string::npos) &&
         (keyval.find("eos.layout.blocksize") != std::string::npos) &&
-        (keyval.find("eos.space") != std::string::npos))
-    {
+        (keyval.find("eos.space") != std::string::npos)) {
       out = conversionlayoutidstring;
       return out.c_str();
     }
@@ -722,22 +999,26 @@
     std::string space;
     std::string layout;
 
-    if (!eos::common::StringConversion::SplitKeyValue(keyval, space, layout, "#"))
+    if (!eos::common::StringConversion::SplitKeyValue(keyval, space, layout, "#")) {
       return NULL;
-
-    if(((int)layout.find("~"))!= STR_NPOS)
-      eos::common::StringConversion::SplitKeyValue(layout, layout,plctplcy, "~");
+    }
+
+    if (((int)layout.find("~")) != STR_NPOS) {
+      eos::common::StringConversion::SplitKeyValue(layout, layout, plctplcy, "~");
+    }
 
     errno = 0;
     unsigned long long lid = strtoll(layout.c_str(), 0, 16);
-    if (errno)
+
+    if (errno) {
       return NULL;
+    }
 
     std::string group("");
     std::string spaceStripped("");
+
     if (eos::common::StringConversion::SplitKeyValue(space, spaceStripped,
-                                                     group, "."))
-    {
+        group, ".")) {
       space = spaceStripped;
     }
 
@@ -753,13 +1034,13 @@
     out += GetBlockSizeString(lid);
     out += "&eos.space=";
     out += space.c_str();
-    if(plctplcy.length())
-    {
+
+    if (plctplcy.length()) {
       out += "&eos.placementpolicy=";
       out += plctplcy.c_str();
     }
-    if (group != "")
-    {
+
+    if (group != "") {
       out += "&eos.group=";
       out += group.c_str();
     }
@@ -778,28 +1059,27 @@
   //----------------------------------------------------------------------------
 
   static XrdSfsFileOpenMode
-  MapFlagsPosix2Sfs (int oflags)
+  MapFlagsPosix2Sfs(int oflags)
   {
     XrdSfsFileOpenMode sfs_flags = SFS_O_RDONLY; // 0x0000
 
-    if (oflags & O_CREAT)
-    {
+    if (oflags & O_CREAT) {
       sfs_flags |= SFS_O_CREAT;
     }
-    if (oflags & O_RDWR)
-    {
+
+    if (oflags & O_RDWR) {
       sfs_flags |= SFS_O_RDWR;
     }
-    if (oflags & O_TRUNC)
-    {
+
+    if (oflags & O_TRUNC) {
       sfs_flags |= SFS_O_TRUNC;
     }
-    if (oflags & O_WRONLY)
-    {
+
+    if (oflags & O_WRONLY) {
       sfs_flags |= SFS_O_WRONLY;
     }
-    if (oflags & O_APPEND)
-    {
+
+    if (oflags & O_APPEND) {
       sfs_flags |= SFS_O_RDWR;
     }
 
@@ -807,7 +1087,6 @@
     // Could also forward O_EXLC as XrdCl::OpenFlags::Flags::New but there is
     // no corresponding flag in SFS
     // !!!
-
     return sfs_flags;
   }
 
@@ -822,55 +1101,54 @@
   //----------------------------------------------------------------------------
 
   static XrdCl::OpenFlags::Flags
-  MapFlagsSfs2XrdCl (XrdSfsFileOpenMode flags_sfs)
+  MapFlagsSfs2XrdCl(XrdSfsFileOpenMode flags_sfs)
   {
     XrdCl::OpenFlags::Flags xflags = XrdCl::OpenFlags::None;
 
-    if (flags_sfs & SFS_O_CREAT)
-    {
+    if (flags_sfs & SFS_O_CREAT) {
       xflags |= XrdCl::OpenFlags::Delete;
     }
-    if (flags_sfs & SFS_O_WRONLY)
-    {
+
+    if (flags_sfs & SFS_O_WRONLY) {
       xflags |= XrdCl::OpenFlags::Update;
     }
-    if (flags_sfs & SFS_O_RDWR)
-    {
+
+    if (flags_sfs & SFS_O_RDWR) {
       xflags |= XrdCl::OpenFlags::Update;
     }
-    if (flags_sfs & SFS_O_TRUNC)
-    {
+
+    if (flags_sfs & SFS_O_TRUNC) {
       xflags |= XrdCl::OpenFlags::Delete;
     }
+
     if ((!(flags_sfs & SFS_O_TRUNC)) &&
         (!(flags_sfs & SFS_O_WRONLY)) &&
         (!(flags_sfs & SFS_O_CREAT)) &&
-        (!(flags_sfs & SFS_O_RDWR)))
-    {
+        (!(flags_sfs & SFS_O_RDWR))) {
       xflags |= XrdCl::OpenFlags::Read;
     }
-    if (flags_sfs & SFS_O_POSC)
-    {
+
+    if (flags_sfs & SFS_O_POSC) {
       xflags |= XrdCl::OpenFlags::POSC;
     }
-    if (flags_sfs & SFS_O_NOWAIT)
-    {
+
+    if (flags_sfs & SFS_O_NOWAIT) {
       xflags |= XrdCl::OpenFlags::NoWait;
     }
-    if (flags_sfs & SFS_O_RAWIO)
-    {
+
+    if (flags_sfs & SFS_O_RAWIO) {
       // no idea what to do
     }
-    if (flags_sfs & SFS_O_RESET)
-    {
+
+    if (flags_sfs & SFS_O_RESET) {
       xflags |= XrdCl::OpenFlags::Refresh;
     }
-    if (flags_sfs & SFS_O_REPLICA)
-    {
+
+    if (flags_sfs & SFS_O_REPLICA) {
       // emtpy
     }
-    if (flags_sfs & SFS_O_MKPTH)
-    {
+
+    if (flags_sfs & SFS_O_MKPTH) {
       xflags |= XrdCl::OpenFlags::MakePath;
     }
 
@@ -888,25 +1166,41 @@
   //----------------------------------------------------------------------------
 
   static XrdCl::Access::Mode
-  MapModeSfs2XrdCl (mode_t mode_sfs)
+  MapModeSfs2XrdCl(mode_t mode_sfs)
   {
     XrdCl::Access::Mode mode_xrdcl = XrdCl::Access::Mode::None;
 
-    if (mode_sfs & S_IRUSR) mode_xrdcl |= XrdCl::Access::Mode::UR;
-
-    if (mode_sfs & S_IWUSR) mode_xrdcl |= XrdCl::Access::Mode::UW;
-
-    if (mode_sfs & S_IXUSR) mode_xrdcl |= XrdCl::Access::Mode::UX;
-
-    if (mode_sfs & S_IRGRP) mode_xrdcl |= XrdCl::Access::Mode::GR;
-
-    if (mode_sfs & S_IWGRP) mode_xrdcl |= XrdCl::Access::Mode::GW;
-
-    if (mode_sfs & S_IXGRP) mode_xrdcl |= XrdCl::Access::Mode::GX;
-
-    if (mode_sfs & S_IROTH) mode_xrdcl |= XrdCl::Access::Mode::OR;
-
-    if (mode_sfs & S_IXOTH) mode_xrdcl |= XrdCl::Access::Mode::OX;
+    if (mode_sfs & S_IRUSR) {
+      mode_xrdcl |= XrdCl::Access::Mode::UR;
+    }
+
+    if (mode_sfs & S_IWUSR) {
+      mode_xrdcl |= XrdCl::Access::Mode::UW;
+    }
+
+    if (mode_sfs & S_IXUSR) {
+      mode_xrdcl |= XrdCl::Access::Mode::UX;
+    }
+
+    if (mode_sfs & S_IRGRP) {
+      mode_xrdcl |= XrdCl::Access::Mode::GR;
+    }
+
+    if (mode_sfs & S_IWGRP) {
+      mode_xrdcl |= XrdCl::Access::Mode::GW;
+    }
+
+    if (mode_sfs & S_IXGRP) {
+      mode_xrdcl |= XrdCl::Access::Mode::GX;
+    }
+
+    if (mode_sfs & S_IROTH) {
+      mode_xrdcl |= XrdCl::Access::Mode::OR;
+    }
+
+    if (mode_sfs & S_IXOTH) {
+      mode_xrdcl |= XrdCl::Access::Mode::OX;
+    }
 
     return mode_xrdcl;
   }
@@ -915,12 +1209,12 @@
   //--------------------------------------------------------------------------
   //! Constructor
   //--------------------------------------------------------------------------
-  LayoutId ();
+  LayoutId();
 
   //--------------------------------------------------------------------------
   //! Destructor
   //--------------------------------------------------------------------------
-  ~LayoutId ();
+  ~LayoutId();
 };
 
 EOSCOMMONNAMESPACE_END
