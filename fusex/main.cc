//------------------------------------------------------------------------------
//! @file main.cc
//! @author Andreas-Joachim Peters
//! @brief EOS C++ Fuse eosd executable
//------------------------------------------------------------------------------

/************************************************************************
 * EOS - the CERN Disk Storage System                                   *
 * Copyright (C) 2016 CERN/Switzerland                                  *
 *                                                                      *
 * This program is free software: you can redistribute it and/or modify *
 * it under the terms of the GNU General Public License as published by *
 * the Free Software Foundation, either version 3 of the License, or    *
 * (at your option) any later version.                                  *
 *                                                                      *
 * This program is distributed in the hope that it will be useful,      *
 * but WITHOUT ANY WARRANTY; without even the implied warranty of       *
 * MERCHANTABILITY or FITNESS FOR A PARTICULAR PURPOSE.  See the        *
 * GNU General Public License for more details.                         *
 *                                                                      *
 * You should have received a copy of the GNU General Public License    *
 * along with this program.  If not, see <http://www.gnu.org/licenses/>.*
 ************************************************************************/
#include "eosfuse.hh"

int
main(int argc, char* argv[])
{
<<<<<<< HEAD
  try {
    EosFuse& eosfuse = EosFuse::instance();
    return eosfuse.run(argc, argv, NULL);
  } catch (const std::runtime_error& e) {
    std::cerr << e.what() << "\n";
  } catch (...) {
    std::cerr << "catched uncovered exception" << "\n";
  }
=======
  EosFuse& eosfuse = EosFuse::instance();
  return eosfuse.run(argc, argv, NULL);
>>>>>>> 7e7a1b5d
}<|MERGE_RESOLUTION|>--- conflicted
+++ resolved
@@ -26,17 +26,6 @@
 int
 main(int argc, char* argv[])
 {
-<<<<<<< HEAD
-  try {
-    EosFuse& eosfuse = EosFuse::instance();
-    return eosfuse.run(argc, argv, NULL);
-  } catch (const std::runtime_error& e) {
-    std::cerr << e.what() << "\n";
-  } catch (...) {
-    std::cerr << "catched uncovered exception" << "\n";
-  }
-=======
   EosFuse& eosfuse = EosFuse::instance();
   return eosfuse.run(argc, argv, NULL);
->>>>>>> 7e7a1b5d
 }