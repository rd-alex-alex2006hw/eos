//------------------------------------------------------------------------------
//! @file kernelcache.hh
//! @author Andreas-Joachim Peters CERN
//! @brief kernel cache interface
//------------------------------------------------------------------------------

/************************************************************************
 * EOS - the CERN Disk Storage System                                   *
 * Copyright (C) 2016 CERN/Switzerland                                  *
 *                                                                      *
 * This program is free software: you can redistribute it and/or modify *
 * it under the terms of the GNU General Public License as published by *
 * the Free Software Foundation, either version 3 of the License, or    *
 * (at your option) any later version.                                  *
 *                                                                      *
 * This program is distributed in the hope that it will be useful,      *
 * but WITHOUT ANY WARRANTY; without even the implied warranty of       *
 * MERCHANTABILITY or FITNESS FOR A PARTICULAR PURPOSE.  See the        *
 * GNU General Public License for more details.                         *
 *                                                                      *
 * You should have received a copy of the GNU General Public License    *
 * along with this program.  If not, see <http://www.gnu.org/licenses/>.*
 ************************************************************************/

#ifndef FUSE_KERNELCACHE_HH_
#define FUSE_KERNELCACHE_HH_

#include "llfusexx.hh"
#include "eosfuse.hh"
#include "common/Logging.hh"

class kernelcache
{
public:
  static void inval_inode(fuse_ino_t inode, bool isfile=false)
  {
<<<<<<< HEAD
    int rc = fuse_lowlevel_notify_inval_inode(EosFuse::Instance().Channel(),
             inode, 0, 0);
=======
    
    int rc = fuse_lowlevel_notify_inval_inode( EosFuse::Instance().Channel(),
					       inode, isfile?0:-1, 0 );
    
>>>>>>> b69b376c
    eos_static_debug("ino=%08llx rc=%d", inode, rc);
  }
  static void inval_entry(fuse_ino_t parent_inode, const std::string name)
  {
    int rc = fuse_lowlevel_notify_inval_entry(EosFuse::Instance().Channel(),
             parent_inode, name.c_str(), name.length());
    eos_static_debug("ino=%08llx name=%s rc=%d", parent_inode, name.c_str(), rc);
  }
} ;
#endif /* FUSE_KERNCALCACHE_HH_ */<|MERGE_RESOLUTION|>--- conflicted
+++ resolved
@@ -34,15 +34,9 @@
 public:
   static void inval_inode(fuse_ino_t inode, bool isfile=false)
   {
-<<<<<<< HEAD
-    int rc = fuse_lowlevel_notify_inval_inode(EosFuse::Instance().Channel(),
-             inode, 0, 0);
-=======
-    
     int rc = fuse_lowlevel_notify_inval_inode( EosFuse::Instance().Channel(),
 					       inode, isfile?0:-1, 0 );
     
->>>>>>> b69b376c
     eos_static_debug("ino=%08llx rc=%d", inode, rc);
   }
   static void inval_entry(fuse_ino_t parent_inode, const std::string name)
