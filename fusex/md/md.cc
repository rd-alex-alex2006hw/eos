--- conflicted
+++ resolved
@@ -1367,21 +1367,11 @@
 
       md->Locker().Lock();
 
-<<<<<<< HEAD
-      if (EOS_LOGS_DEBUG) {
-        eos_static_debug("%s op=%d deleted=%d", md->dump().c_str(), md->getop(),
-                         md->deleted());
-      }
-
-      if (md->deleted()) {
-        md->Locker().UnLock();
-=======
       if (EOS_LOGS_DEBUG)
         eos_static_debug("%s op=%d deleted=%d", md->dump().c_str(), md->getop(), md->deleted());
       if (md->deleted())
       {
 	md->Locker().UnLock();
->>>>>>> 7ed90881
         return ino;
       }
     }
@@ -2157,15 +2147,9 @@
                 {
                   // MD update logic
                   {
-<<<<<<< HEAD
-                    if (ino) {
-		      mdmap.retrieveOrCreateTS(ino, md);
-
-=======
 		    if (ino) 
 		    {
 		      mdmap.retrieveOrCreateTS(ino, md);
->>>>>>> 7ed90881
                       // updated file MD
                       if (EOS_LOGS_DEBUG) {
                         eos_static_debug("%s op=%d", md->dump().c_str(), md->getop());
@@ -2208,15 +2192,9 @@
                     }
 
                     // possibly invalidate kernel cache
-<<<<<<< HEAD
-
-                    if (EosFuse::Instance().Config().options.md_kernelcache ||
-			EosFuse::Instance().Config().options.data_kernelcache ) {
-=======
 		    if (EosFuse::Instance().Config().options.md_kernelcache ||
 			EosFuse::Instance().Config().options.data_kernelcache ) 
                     {
->>>>>>> 7ed90881
                       eos_static_info("invalidate data cache for ino=%016lx", ino);
                       kernelcache::inval_inode(ino, S_ISDIR(mode) ? false : true);
                     }
@@ -2241,15 +2219,6 @@
                   mdmap[new_ino] = md;
                   // add to parent
                   uint64_t pino = inomap.forward(md_pino);
-                  shared_md pmd;
-
-<<<<<<< HEAD
-                  if (pino && mdmap.retrieveTS(pino, pmd)) {
-                    if (md->pt_mtime()) {
-                      pmd->set_mtime(md->pt_mtime());
-                      pmd->set_mtime_ns(md->pt_mtime_ns());
-                    }
-=======
 		  shared_md pmd;
 
                   if (pino && mdmap.retrieveTS(pino,pmd))
@@ -2265,13 +2234,7 @@
 		    add(0, pmd, md, authid, true);
 		    update(req, pmd, authid, true);
 		    inomap.insert(md->md_ino(), md->id());
->>>>>>> 7ed90881
-
-                    md->clear_pt_mtime();
-                    md->clear_pt_mtime_ns();
-                    add(0, pmd, md, authid, true);
-                    update(req, pmd, authid, true);
-		    inomap.insert(md->md_ino(), md->id());
+
                     // adjust local quota
                     cap::shared_cap cap = EosFuse::Instance().caps.get(pino, md_clientid);
 
@@ -2427,10 +2390,6 @@
   XrdSysMutexHelper mLock(mMutex);
 
   auto it = fwd_map.find(lookup);
-<<<<<<< HEAD
-
-=======
->>>>>>> 7ed90881
   fuse_ino_t ino = (it == fwd_map.end())? 0 : it->second;
 
   if (!ino)
