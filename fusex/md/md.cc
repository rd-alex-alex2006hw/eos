--- conflicted
+++ resolved
@@ -433,17 +433,6 @@
   eos_static_info("ino=%1llx pino=%16lx name=%s listing=%d", ino,
                   pmd ? pmd->id() : 0, name, listing);
   shared_md md;
-<<<<<<< HEAD
-
-  if (ino) {
-    {
-      XrdSysMutexHelper mLock(mdmap);
-      // the inode is known, we try to get that one
-      mdmap.retrieve(ino, md);
-    }
-
-    if (EOS_LOGS_DEBUG) {
-=======
   if (ino)
   {
     if (!mdmap.retrieveTS(ino, md))
@@ -452,7 +441,6 @@
     }
     
     if ( EOS_LOGS_DEBUG )
->>>>>>> 20ad3f11
       eos_static_debug("MD:\n%s", (!md) ? "<empty>" : dump_md(md).c_str());
     }
   } else {
