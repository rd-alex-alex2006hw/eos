--- conflicted
+++ resolved
@@ -1343,20 +1343,11 @@
       mdmap.retrieveOrCreateTS(ino, md);
       md->Locker().Lock();
 
-<<<<<<< HEAD
-      if (EOS_LOGS_DEBUG) {
-        eos_static_debug("%s op=%d deleted=%d", md->dump().c_str(), md->getop(),
-                         md->deleted());
-      }
-
-      if (md->deleted()) {
-=======
       if (EOS_LOGS_DEBUG)
         eos_static_debug("%s op=%d deleted=%d", md->dump().c_str(), md->getop(), md->deleted());
       if (md->deleted())
       {
 	md->Locker().UnLock();
->>>>>>> 304d8484
         return 0;
       }
     }
@@ -1677,18 +1668,11 @@
         // accept callbacks for when termination is requested, so we can wake up
         // any condvar.
         mdflush.Wait(1);
-<<<<<<< HEAD
-
-        if (assistant.terminationRequested()) {
-          return;
-        }
-=======
         if (assistant.terminationRequested()) 
 	{
 	  mdflush.UnLock();
 	  return;
 	}
->>>>>>> 304d8484
       }
 
       // TODO: add an optimzation to merge requests in the queue
