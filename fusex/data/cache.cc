//------------------------------------------------------------------------------
//! @file cache.cc
//! @author Andreas-Joachim Peters CERN
//! @brief cache handler implementation
//------------------------------------------------------------------------------

/************************************************************************
 * EOS - the CERN Disk Storage System                                   *
 * Copyright (C) 2016 CERN/Switzerland                                  *
 *                                                                      *
 * This program is free software: you can redistribute it and/or modify *
 * it under the terms of the GNU General Public License as published by *
 * the Free Software Foundation, either version 3 of the License, or    *
 * (at your option) any later version.                                  *
 *                                                                      *
 * This program is distributed in the hope that it will be useful,      *
 * but WITHOUT ANY WARRANTY; without even the implied warranty of       *
 * MERCHANTABILITY or FITNESS FOR A PARTICULAR PURPOSE.  See the        *
 * GNU General Public License for more details.                         *
 *                                                                      *
 * You should have received a copy of the GNU General Public License    *
 * along with this program.  If not, see <http://www.gnu.org/licenses/>.*
 ************************************************************************/

#include "cache.hh"
#include "diskcache.hh"
#include "memorycache.hh"
#include "journalcache.hh"
#include "cachehandler.hh"
#include "common/Logging.hh"
#include "common/Path.hh"
#include "common/StringConversion.hh"
#include <unistd.h>

/* -------------------------------------------------------------------------- */
int
/* -------------------------------------------------------------------------- */
<<<<<<< HEAD
cachehandler::init(cachehandler::cacheconfig& _config)
=======
cachehandler::init(cacheconfig & _config)
>>>>>>> 7e7a1b5d
/* -------------------------------------------------------------------------- */
{
  config = _config;

<<<<<<< HEAD
  if (config.type == cachehandler::cache_t::INVALID) {
=======
  if (config.type == cache_t::INVALID)
>>>>>>> 7e7a1b5d
    return EINVAL;
  }

<<<<<<< HEAD
  if (config.type == cachehandler::cache_t::DISK) {
    if (diskcache::init()) {
      fprintf(stderr,
              "error: cache directory %s or %s cannot be initialized - check existance/permissions!\n",
=======
  if (config.type == cache_t::DISK)
  {
    if (diskcache::init(config))
    {

      fprintf(stderr, "error: cache directory %s or %s cannot be initialized - check existance/permissions!\n",
>>>>>>> 7e7a1b5d
              config.location.c_str(), config.journal.c_str());
      return EPERM;
    }
  }
<<<<<<< HEAD

  if (config.journal.length()) {
    if (journalcache::init()) {
      fprintf(stderr,
              "error: journal directory %s or %s cannot be initialized - check existance/permissions!\n",
=======
  if (config.journal.length())
  {
    if (journalcache::init(config))
    {
      fprintf(stderr, "error: journal directory %s or %s cannot be initialized - check existance/permissions!\n",
>>>>>>> 7e7a1b5d
              config.location.c_str(), config.journal.c_str());
      return EPERM;
    }
  }

  return 0;
}

/* -------------------------------------------------------------------------- */
int
/* -------------------------------------------------------------------------- */
cachehandler::init_daemonized()
/* -------------------------------------------------------------------------- */
{
  int rc = 0;

<<<<<<< HEAD
  if (config.type == cachehandler::cache_t::INVALID) {
=======
  if (config.type == cache_t::INVALID)
>>>>>>> 7e7a1b5d
    return EINVAL;
  }

<<<<<<< HEAD
  if (config.type == cachehandler::cache_t::DISK) {
    rc = diskcache::init_daemonized();

    if (rc) {
      return rc;
    }
  }

  if (config.journal.length()) {
    rc = journalcache::init_daemonized();

    if (rc) {
      return rc;
    }
=======
  if (config.type == cache_t::DISK)
  {
    rc = diskcache::init_daemonized(config);
    if (rc) return rc;
   }
  if (config.journal.length())
  {
    rc = journalcache::init_daemonized(config);
    if (rc ) return rc;
>>>>>>> 7e7a1b5d
  }

  return 0;
}

/* -------------------------------------------------------------------------- */
void
/* -------------------------------------------------------------------------- */
cachehandler::logconfig()
{
  eos_static_warning("data-cache-type        := %s",
                     (config.type == cache_t::MEMORY) ? "memory" :
                     "disk");

<<<<<<< HEAD
  if (config.type == cachehandler::cache_t::DISK) {
=======
  if (config.type == cache_t::DISK)
  {
>>>>>>> 7e7a1b5d
    eos_static_warning("data-cache-location  := %s",
                       config.location.c_str());
    std::string s;

    if (config.total_file_cache_size == 0) {
      eos_static_warning("data-cache-size      := unlimited");
    } else {
      eos_static_warning("data-cache-size      := %s",
                         eos::common::StringConversion::GetReadableSizeString(s,
                             config.total_file_cache_size, "B"));
    }

    if (config.per_file_cache_max_size == 0) {
      eos_static_warning("cache-file-size      := unlimited");
    } else {
      eos_static_warning("cache-file-max-size  := %s",
                         eos::common::StringConversion::GetReadableSizeString(s,
                             config.per_file_cache_max_size, "B"));
    }

    if (config.journal.length()) {
      eos_static_warning("journal-location     := %s",
                         config.journal.c_str());

      if (config.total_file_journal_size == 0) {
        eos_static_warning("journal-cache-size   := unlimited");
      } else {
        eos_static_warning("journal-cache-size   := %s",
                           eos::common::StringConversion::GetReadableSizeString(s,
                               config.total_file_journal_size, "B"));
      }

      if (config.per_file_journal_max_size == 0) {
        eos_static_warning("file-journal-max-size:= unlimited");
      } else {
        eos_static_warning("file-journal-max-size:= %s",
                           eos::common::StringConversion::GetReadableSizeString(s,
                               config.per_file_journal_max_size, "B"));
      }
    } else {
      eos_static_warning("journal-location     := disabled");
    }
  }
}

/* -------------------------------------------------------------------------- */
shared_io
/* -------------------------------------------------------------------------- */
cachehandler::get(fuse_ino_t ino)
/* -------------------------------------------------------------------------- */
{
  XrdSysMutexHelper mLock(instance());

<<<<<<< HEAD
  if (!instance().count(ino)) {
    cache::shared_io entry;
    entry = std::make_shared<cache::io>(ino);
=======
  if (!instance().count(ino))
  {
    shared_io entry;

    entry = std::make_shared<io>(ino);
>>>>>>> 7e7a1b5d

    if (instance().inmemory()) {
      entry->set_file(new memorycache());
    } else {
      entry->set_file(new diskcache(ino));
    }

    if (instance().journaled()) {
      entry->set_journal(new journalcache(ino));
    }

    (instance())[ino] =  entry;
    return entry;
  } else {
    return (instance())[ino];
  }
}

/* -------------------------------------------------------------------------- */
int
/* -------------------------------------------------------------------------- */
cachehandler::rm(fuse_ino_t ino)
/* -------------------------------------------------------------------------- */
{
  XrdSysMutexHelper mLock(instance());

  if (instance().count(ino)) {
    instance().erase(ino);
  }
<<<<<<< HEAD

=======
>>>>>>> 7e7a1b5d
  return 0;
}<|MERGE_RESOLUTION|>--- conflicted
+++ resolved
@@ -35,53 +35,30 @@
 /* -------------------------------------------------------------------------- */
 int
 /* -------------------------------------------------------------------------- */
-<<<<<<< HEAD
-cachehandler::init(cachehandler::cacheconfig& _config)
-=======
 cachehandler::init(cacheconfig & _config)
->>>>>>> 7e7a1b5d
 /* -------------------------------------------------------------------------- */
 {
   config = _config;
 
-<<<<<<< HEAD
-  if (config.type == cachehandler::cache_t::INVALID) {
-=======
   if (config.type == cache_t::INVALID)
->>>>>>> 7e7a1b5d
     return EINVAL;
   }
 
-<<<<<<< HEAD
-  if (config.type == cachehandler::cache_t::DISK) {
-    if (diskcache::init()) {
-      fprintf(stderr,
-              "error: cache directory %s or %s cannot be initialized - check existance/permissions!\n",
-=======
   if (config.type == cache_t::DISK)
   {
     if (diskcache::init(config))
     {
 
       fprintf(stderr, "error: cache directory %s or %s cannot be initialized - check existance/permissions!\n",
->>>>>>> 7e7a1b5d
               config.location.c_str(), config.journal.c_str());
       return EPERM;
     }
   }
-<<<<<<< HEAD
-
-  if (config.journal.length()) {
-    if (journalcache::init()) {
-      fprintf(stderr,
-              "error: journal directory %s or %s cannot be initialized - check existance/permissions!\n",
-=======
   if (config.journal.length())
   {
     if (journalcache::init(config))
     {
       fprintf(stderr, "error: journal directory %s or %s cannot be initialized - check existance/permissions!\n",
->>>>>>> 7e7a1b5d
               config.location.c_str(), config.journal.c_str());
       return EPERM;
     }
@@ -98,30 +75,10 @@
 {
   int rc = 0;
 
-<<<<<<< HEAD
-  if (config.type == cachehandler::cache_t::INVALID) {
-=======
   if (config.type == cache_t::INVALID)
->>>>>>> 7e7a1b5d
     return EINVAL;
   }
 
-<<<<<<< HEAD
-  if (config.type == cachehandler::cache_t::DISK) {
-    rc = diskcache::init_daemonized();
-
-    if (rc) {
-      return rc;
-    }
-  }
-
-  if (config.journal.length()) {
-    rc = journalcache::init_daemonized();
-
-    if (rc) {
-      return rc;
-    }
-=======
   if (config.type == cache_t::DISK)
   {
     rc = diskcache::init_daemonized(config);
@@ -131,7 +88,6 @@
   {
     rc = journalcache::init_daemonized(config);
     if (rc ) return rc;
->>>>>>> 7e7a1b5d
   }
 
   return 0;
@@ -146,12 +102,8 @@
                      (config.type == cache_t::MEMORY) ? "memory" :
                      "disk");
 
-<<<<<<< HEAD
-  if (config.type == cachehandler::cache_t::DISK) {
-=======
   if (config.type == cache_t::DISK)
   {
->>>>>>> 7e7a1b5d
     eos_static_warning("data-cache-location  := %s",
                        config.location.c_str());
     std::string s;
@@ -205,17 +157,11 @@
 {
   XrdSysMutexHelper mLock(instance());
 
-<<<<<<< HEAD
-  if (!instance().count(ino)) {
-    cache::shared_io entry;
-    entry = std::make_shared<cache::io>(ino);
-=======
   if (!instance().count(ino))
   {
     shared_io entry;
 
     entry = std::make_shared<io>(ino);
->>>>>>> 7e7a1b5d
 
     if (instance().inmemory()) {
       entry->set_file(new memorycache());
@@ -245,9 +191,6 @@
   if (instance().count(ino)) {
     instance().erase(ino);
   }
-<<<<<<< HEAD
 
-=======
->>>>>>> 7e7a1b5d
   return 0;
 }