//------------------------------------------------------------------------------
//! @file xrdclproxy.hh
//! @author Andreas-Joachim Peters CERN
//! @brief xrootd file proxy class
//------------------------------------------------------------------------------

/************************************************************************
 * EOS - the CERN Disk Storage System                                   *
 * Copyright (C) 2016 CERN/Switzerland                                  *
 *                                                                      *
 * This program is free software: you can redistribute it and/or modify *
 * it under the terms of the GNU General Public License as published by *
 * the Free Software Foundation, either version 3 of the License, or    *
 * (at your option) any later version.                                  *
 *                                                                      *
 * This program is distributed in the hope that it will be useful,      *
 * but WITHOUT ANY WARRANTY; without even the implied warranty of       *
 * MERCHANTABILITY or FITNESS FOR A PARTICULAR PURPOSE.  See the        *
 * GNU General Public License for more details.                         *
 *                                                                      *
 * You should have received a copy of the GNU General Public License    *
 * along with this program.  If not, see <http://www.gnu.org/licenses/>.*
 ************************************************************************/

#ifndef FUSE_XRDCLPROXY_HH_
#define FUSE_XRDCLPROXY_HH_

#include "XrdSys/XrdSysPthread.hh"
#include "XrdCl/XrdClFile.hh"
#include "XrdCl/XrdClFileSystem.hh"
#include "XrdCl/XrdClDefaultEnv.hh"
#include "llfusexx.hh"
#include "common/Logging.hh"

#include <memory>
#include <map>
#include <string>

namespace XrdCl
{

class Proxy : public XrdCl::File, public eos::common::LogId
{
public:
  // ---------------------------------------------------------------------- //
  XRootDStatus OpenAsync(const std::string& url,
                         OpenFlags::Flags   flags,
                         Access::Mode       mode,
                         uint16_t         timeout);

  // ---------------------------------------------------------------------- //
  XRootDStatus WaitOpen();

  // ---------------------------------------------------------------------- //
  bool IsOpening();

  // ---------------------------------------------------------------------- //
  bool IsClosing();

  // ---------------------------------------------------------------------- //
  bool IsOpen();

  // ---------------------------------------------------------------------- //
  bool IsClosed();

  // ---------------------------------------------------------------------- //
  XRootDStatus WaitWrite();

  // ---------------------------------------------------------------------- //
  bool IsWaitWrite();

  // ---------------------------------------------------------------------- //
  bool OutstandingWrites();

  // ---------------------------------------------------------------------- //
  bool HadFailures(std::string& message);

  // ---------------------------------------------------------------------- //
  XRootDStatus Write(uint64_t         offset,
                     uint32_t         size,
                     const void*      buffer,
                     ResponseHandler* handler,
                     uint16_t         timeout = 0);

  XRootDStatus Write(uint64_t         offset,
                     uint32_t         size,
                     const void*      buffer,
                     uint16_t         timeout = 0)
  {
    return File::Write(offset, size, buffer, timeout);
  }

  // ---------------------------------------------------------------------- //
  XRootDStatus Read(uint64_t  offset,
                    uint32_t  size,
                    void*     buffer,
                    uint32_t& bytesRead,
                    uint16_t  timeout = 0);

  // ---------------------------------------------------------------------- //
  XRootDStatus Sync(uint16_t timeout = 0);


  // ---------------------------------------------------------------------- //

  XRootDStatus CloseAsync(uint16_t         timeout = 0);

  XRootDStatus WaitClose();

  // ---------------------------------------------------------------------- //
  XRootDStatus Close(uint16_t         timeout = 0);

  // ---------------------------------------------------------------------- //
  bool HadFailures();

  // ---------------------------------------------------------------------- //

  enum OPEN_STATE {
    CLOSED = 0,
    OPENING = 1,
    OPENED = 2,
    WAITWRITE = 3,
    CLOSING = 4,
    FAILED = 5,
    CLOSEFAILED = 6,
  } ;

  OPEN_STATE state()
  {
    // lock XOpenAsyncCond from outside
    return open_state;
  }

  XRootDStatus write_state()
  {
    return XWriteState;
  }

  void set_state(OPEN_STATE newstate, XRootDStatus* xs = 0)
  {
    // lock XOpenAsyncCond from outside
    open_state = newstate;
    eos::common::Timing::GetTimeSpec(open_state_time);

    if (xs) {
      XOpenState = *xs;
    }
  }

  double state_age()
  {
    return ((double) eos::common::Timing::GetCoarseAgeInNs(&open_state_time,
            0) / 1000000000.0);
  }

  void set_writestate(XRootDStatus* xs)
  {
    XWriteState = *xs;
  }

  enum READAHEAD_STRATEGY {
    NONE = 0,
    STATIC = 1,
    DYNAMIC = 2
  } ;

  void set_readahead_strategy(READAHEAD_STRATEGY rhs,
                              size_t min, size_t nom, size_t max)
  {
    XReadAheadStrategy = rhs;
    XReadAheadMin = min;
    XReadAheadNom = nom;
    XReadAheadMax = max;
  }

  float get_readahead_efficiency()
  {
    XrdSysCondVarHelper lLock(ReadCondVar());
    return (mTotalBytes) ? (100.0 * mTotalReadAheadHitBytes / mTotalBytes) : 0.0;
  }

  off_t aligned_offset(off_t offset) const
  {
    return offset / XReadAheadNom * XReadAheadNom;
  }

  void set_id(uint64_t ino, fuse_req_t req)
  {
    mIno = ino;
    mReq = req;
    char lid[64];
    snprintf(lid, sizeof(lid), "logid:ino:%016lx", ino);
    SetLogId(lid);
  }

  uint64_t id() const
  {
    return mIno;
  }

  fuse_req_t req() const
  {
    return mReq;
  }

  // ---------------------------------------------------------------------- //

  Proxy() : XOpenAsyncHandler(this),
    XCloseAsyncHandler(this),
    XOpenAsyncCond(0),
    XWriteAsyncCond(0),
    XReadAsyncCond(0),
    mReq(0), mIno(0)
  {
    XrdSysCondVarHelper lLock(XOpenAsyncCond);
    set_state(CLOSED);
    XrdCl::Env* env = XrdCl::DefaultEnv::GetEnv();
    env->PutInt("TimeoutResolution", 1);
    XReadAheadStrategy = NONE;
    XReadAheadMin = 4 * 1024;
    XReadAheadNom = 256 * 1204;
    XReadAheadMax = 1024 * 1024;
    mPosition = 0;
    mTotalBytes = 0;
    mTotalReadAheadHitBytes  = 0;
    mAttached = 0;
  }

  void Collect()
  {
    WaitWrite();
    XrdSysCondVarHelper lLock(ReadCondVar());

    for (auto it = ChunkRMap().begin(); it != ChunkRMap().end(); ++it) {
      while (!it->second->done()) {
        it->second->ReadCondVar().WaitMS(25);
      }
    }
  }

  // ---------------------------------------------------------------------- //

  virtual ~Proxy()
  {
    Collect();
  }

  // ---------------------------------------------------------------------- //

  class OpenAsyncHandler : public XrdCl::ResponseHandler
  // ---------------------------------------------------------------------- //
  {
  public:

    OpenAsyncHandler()
    {
    }

    OpenAsyncHandler(Proxy* file) :
      mProxy(file)
    {
    }

    virtual ~OpenAsyncHandler()
    {
    }

    virtual void HandleResponseWithHosts(XrdCl::XRootDStatus* status,
                                         XrdCl::AnyObject* response,
                                         XrdCl::HostList* hostList);

    Proxy* proxy()
    {
      return mProxy;
    }

  private:
    Proxy* mProxy;
  } ;

  // ---------------------------------------------------------------------- //

  class CloseAsyncHandler : public XrdCl::ResponseHandler
  // ---------------------------------------------------------------------- //
  {
  public:

    CloseAsyncHandler()
    {
    }

    CloseAsyncHandler(Proxy* file) :
      mProxy(file)
    {
    }

    virtual ~CloseAsyncHandler()
    {
    }

    virtual void HandleResponse(XrdCl::XRootDStatus* pStatus,
                                XrdCl::AnyObject* pResponse);

    Proxy* proxy()
    {
      return mProxy;
    }

  private:
    Proxy* mProxy;
  } ;


  // ---------------------------------------------------------------------- //

  class WriteAsyncHandler : public XrdCl::ResponseHandler
  // ---------------------------------------------------------------------- //
  {
  public:

    WriteAsyncHandler()
    {
    }

    WriteAsyncHandler(WriteAsyncHandler* other)
    {
      mProxy = other->proxy();
      mBuffer = other->vbuffer();
    }

    WriteAsyncHandler(Proxy* file, uint32_t size)  : mProxy(file)
    {
      XrdSysCondVarHelper lLock(mProxy->WriteCondVar());
      mBuffer.resize(size);
      mProxy->WriteCondVar().Signal();
    }

    virtual ~WriteAsyncHandler()
    {
    }

    const char* buffer()
    {
      return &mBuffer[0];
    }

    const std::vector<char>& vbuffer()
    {
      return mBuffer;
    }

    Proxy* proxy()
    {
      return mProxy;
    }

    void copy(const void* buffer, size_t size)
    {
      mBuffer.resize(size);
      memcpy(&mBuffer[0], buffer, size);
    }

    virtual void HandleResponse(XrdCl::XRootDStatus* pStatus,
                                XrdCl::AnyObject* pResponse);

  private:
    Proxy* mProxy;
    std::vector<char> mBuffer;
  } ;

  // ---------------------------------------------------------------------- //

  class ReadAsyncHandler : public XrdCl::ResponseHandler
  // ---------------------------------------------------------------------- //
  {
  public:

    ReadAsyncHandler() : mAsyncCond(0)
    {
    }

    ReadAsyncHandler(ReadAsyncHandler* other) : mAsyncCond(0)
    {
      mProxy = other->proxy();
      mBuffer = other->vbuffer();
      roffset = other->offset();
      mDone = false;
      mEOF = false;
    }

    ReadAsyncHandler(Proxy* file, off_t off, uint32_t size)  : mProxy(file),
      mAsyncCond(0)
    {
      mBuffer.resize(size);
      roffset = off;
      mDone = false;
      mEOF = false;
      mProxy = file;
      eos_static_debug("----: creating chunk offset=%ld", off);
    }

    virtual ~ReadAsyncHandler()
    {
    }

    char* buffer()
    {
      return &mBuffer[0];
    }

    std::vector<char>& vbuffer()
    {
      return mBuffer;
    }

    Proxy* proxy()
    {
      return mProxy;
    }

    off_t offset()
    {
      return roffset;
    }

    bool matches(off_t off, uint32_t size,
                 off_t& match_offset, uint32_t& match_size)
    {
      if ((off >= roffset) &&
          (off < ((off_t)(roffset + mBuffer.size())))) {
        match_offset = off;

        if ((off + size) <= (off_t)(roffset + mBuffer.size())) {
          match_size = size;
        } else {
          match_size = (roffset + mBuffer.size() - off);
        }

        return true;
      }

      return false;
    }

    bool successor(off_t off, uint32_t size)
    {
      off_t match_offset;
      uint32_t match_size;

      if (matches((off_t)(off + proxy()->nominal_read_ahead()), size, match_offset,
                  match_size)) {
        return true;
      } else {
        return false;
      }
    }

    XrdSysCondVar& ReadCondVar()
    {
      return mAsyncCond;
    }

    XRootDStatus& Status()
    {
      return mStatus;
    }

    bool done()
    {
      return mDone;
    }

    bool eof()
    {
      return mEOF;
    }

    virtual void HandleResponse(XrdCl::XRootDStatus* pStatus,
                                XrdCl::AnyObject* pResponse);

  private:
    bool mDone;
    bool mEOF;
    Proxy* mProxy;
    std::vector<char> mBuffer;
    off_t roffset;
    XRootDStatus mStatus;
    XrdSysCondVar mAsyncCond;
  } ;


  // ---------------------------------------------------------------------- //
  typedef std::shared_ptr<ReadAsyncHandler> read_handler;
  typedef std::shared_ptr<WriteAsyncHandler> write_handler;

  typedef std::map<uint64_t, write_handler> chunk_map;
  typedef std::map<uint64_t, read_handler> chunk_rmap;

  // ---------------------------------------------------------------------- //
  write_handler WriteAsyncPrepare(uint32_t size);


  // ---------------------------------------------------------------------- //
  XRootDStatus WriteAsync(uint64_t          offset,
                          uint32_t           size,
                          const void*        buffer,
                          write_handler      handler,
                          uint16_t           timeout);

  // ---------------------------------------------------------------------- //

  XrdSysCondVar& OpenCondVar()
  {
    return XOpenAsyncCond;
  }

  // ---------------------------------------------------------------------- //

  XrdSysCondVar& WriteCondVar()
  {
    return XWriteAsyncCond;
  }

  // ---------------------------------------------------------------------- //

  XrdSysCondVar& ReadCondVar()
  {
    return XReadAsyncCond;
  }

  // ---------------------------------------------------------------------- //

  read_handler ReadAsyncPrepare(off_t offset, uint32_t size);


  // ---------------------------------------------------------------------- //
  XRootDStatus PreReadAsync(uint64_t          offset,
                            uint32_t           size,
                            read_handler       handler,
                            uint16_t           timeout);

  // ---------------------------------------------------------------------- //
  XRootDStatus WaitRead(read_handler handler);


  // ---------------------------------------------------------------------- //
  XRootDStatus ReadAsync(read_handler  handler,
                         uint32_t  size,
                         void*     buffer,
                         uint32_t& bytesRead
                        );

  chunk_map& ChunkMap()
  {
    return XWriteAsyncChunks;
  }

  chunk_rmap& ChunkRMap()
  {
    return XReadAsyncChunks;
  }

<<<<<<< HEAD
  size_t nominal_read_ahead()
  {
    return XReadAheadNom;
  }
=======
    // ref counting
    void attach();
    size_t detach();
    bool attached();
>>>>>>> be20e4f6

  // ref counting
  void attach();
  void detach();
  bool attached();

  std::string url()
  {
    return mUrl;
  }

private:
  OPEN_STATE open_state;
  struct timespec open_state_time;
  XRootDStatus XOpenState;
  OpenAsyncHandler XOpenAsyncHandler;
  CloseAsyncHandler XCloseAsyncHandler;
  XrdSysCondVar XOpenAsyncCond;
  XrdSysCondVar XWriteAsyncCond;
  XrdSysCondVar XReadAsyncCond;
  chunk_map XWriteAsyncChunks;
  chunk_rmap XReadAsyncChunks;

  XRootDStatus XWriteState;

  READAHEAD_STRATEGY XReadAheadStrategy;
  size_t XReadAheadMin;
  size_t XReadAheadNom;
  size_t XReadAheadMax;

  off_t mPosition;
  off_t mTotalBytes;
  off_t mTotalReadAheadHitBytes;

  XrdSysMutex mAttachedMutex;
  size_t mAttached;
  fuse_req_t mReq;
  uint64_t mIno;

  std::string mUrl;
} ;
}

#endif /* FUSE_XRDCLPROXY_HH_ */<|MERGE_RESOLUTION|>--- conflicted
+++ resolved
@@ -39,579 +39,575 @@
 namespace XrdCl
 {
 
-class Proxy : public XrdCl::File, public eos::common::LogId
-{
-public:
-  // ---------------------------------------------------------------------- //
-  XRootDStatus OpenAsync(const std::string& url,
-                         OpenFlags::Flags   flags,
-                         Access::Mode       mode,
-                         uint16_t         timeout);
-
-  // ---------------------------------------------------------------------- //
-  XRootDStatus WaitOpen();
-
-  // ---------------------------------------------------------------------- //
-  bool IsOpening();
-
-  // ---------------------------------------------------------------------- //
-  bool IsClosing();
-
-  // ---------------------------------------------------------------------- //
-  bool IsOpen();
-
-  // ---------------------------------------------------------------------- //
-  bool IsClosed();
-
-  // ---------------------------------------------------------------------- //
-  XRootDStatus WaitWrite();
-
-  // ---------------------------------------------------------------------- //
-  bool IsWaitWrite();
-
-  // ---------------------------------------------------------------------- //
-  bool OutstandingWrites();
-
-  // ---------------------------------------------------------------------- //
-  bool HadFailures(std::string& message);
-
-  // ---------------------------------------------------------------------- //
-  XRootDStatus Write(uint64_t         offset,
-                     uint32_t         size,
-                     const void*      buffer,
-                     ResponseHandler* handler,
-                     uint16_t         timeout = 0);
-
-  XRootDStatus Write(uint64_t         offset,
-                     uint32_t         size,
-                     const void*      buffer,
-                     uint16_t         timeout = 0)
+  class Proxy : public XrdCl::File, public eos::common::LogId
   {
-    return File::Write(offset, size, buffer, timeout);
-  }
-
-  // ---------------------------------------------------------------------- //
-  XRootDStatus Read(uint64_t  offset,
-                    uint32_t  size,
-                    void*     buffer,
-                    uint32_t& bytesRead,
-                    uint16_t  timeout = 0);
-
-  // ---------------------------------------------------------------------- //
-  XRootDStatus Sync(uint16_t timeout = 0);
-
-
-  // ---------------------------------------------------------------------- //
-
-  XRootDStatus CloseAsync(uint16_t         timeout = 0);
-
-  XRootDStatus WaitClose();
-
-  // ---------------------------------------------------------------------- //
-  XRootDStatus Close(uint16_t         timeout = 0);
-
-  // ---------------------------------------------------------------------- //
-  bool HadFailures();
-
-  // ---------------------------------------------------------------------- //
-
-  enum OPEN_STATE {
-    CLOSED = 0,
-    OPENING = 1,
-    OPENED = 2,
-    WAITWRITE = 3,
-    CLOSING = 4,
-    FAILED = 5,
-    CLOSEFAILED = 6,
-  } ;
-
-  OPEN_STATE state()
-  {
-    // lock XOpenAsyncCond from outside
-    return open_state;
-  }
-
-  XRootDStatus write_state()
-  {
-    return XWriteState;
-  }
-
-  void set_state(OPEN_STATE newstate, XRootDStatus* xs = 0)
-  {
-    // lock XOpenAsyncCond from outside
-    open_state = newstate;
-    eos::common::Timing::GetTimeSpec(open_state_time);
-
-    if (xs) {
-      XOpenState = *xs;
-    }
-  }
-
-  double state_age()
-  {
-    return ((double) eos::common::Timing::GetCoarseAgeInNs(&open_state_time,
-            0) / 1000000000.0);
-  }
-
-  void set_writestate(XRootDStatus* xs)
-  {
-    XWriteState = *xs;
-  }
-
-  enum READAHEAD_STRATEGY {
-    NONE = 0,
-    STATIC = 1,
-    DYNAMIC = 2
-  } ;
-
-  void set_readahead_strategy(READAHEAD_STRATEGY rhs,
-                              size_t min, size_t nom, size_t max)
-  {
-    XReadAheadStrategy = rhs;
-    XReadAheadMin = min;
-    XReadAheadNom = nom;
-    XReadAheadMax = max;
-  }
-
-  float get_readahead_efficiency()
-  {
-    XrdSysCondVarHelper lLock(ReadCondVar());
-    return (mTotalBytes) ? (100.0 * mTotalReadAheadHitBytes / mTotalBytes) : 0.0;
-  }
-
-  off_t aligned_offset(off_t offset) const
-  {
-    return offset / XReadAheadNom * XReadAheadNom;
-  }
-
-  void set_id(uint64_t ino, fuse_req_t req)
-  {
-    mIno = ino;
-    mReq = req;
-    char lid[64];
-    snprintf(lid, sizeof(lid), "logid:ino:%016lx", ino);
-    SetLogId(lid);
-  }
-
-  uint64_t id() const
-  {
-    return mIno;
-  }
-
-  fuse_req_t req() const
-  {
-    return mReq;
-  }
-
-  // ---------------------------------------------------------------------- //
-
-  Proxy() : XOpenAsyncHandler(this),
+  public:
+    // ---------------------------------------------------------------------- //
+    XRootDStatus OpenAsync( const std::string &url,
+                           OpenFlags::Flags   flags,
+                           Access::Mode       mode,
+                           uint16_t         timeout);
+
+    // ---------------------------------------------------------------------- //
+    XRootDStatus WaitOpen();
+
+    // ---------------------------------------------------------------------- //
+    bool IsOpening();
+
+    // ---------------------------------------------------------------------- //
+    bool IsClosing();
+
+    // ---------------------------------------------------------------------- //
+    bool IsOpen();
+
+    // ---------------------------------------------------------------------- //
+    bool IsClosed();
+
+    // ---------------------------------------------------------------------- //
+    XRootDStatus WaitWrite();
+
+    // ---------------------------------------------------------------------- //
+    bool IsWaitWrite();
+
+    // ---------------------------------------------------------------------- //
+    bool OutstandingWrites();
+
+    // ---------------------------------------------------------------------- //
+    bool HadFailures(std::string &message);
+
+    // ---------------------------------------------------------------------- //
+    XRootDStatus Write( uint64_t         offset,
+                       uint32_t         size,
+                       const void      *buffer,
+                       ResponseHandler *handler,
+                       uint16_t         timeout = 0 );
+
+    XRootDStatus Write( uint64_t         offset,
+                       uint32_t         size,
+                       const void      *buffer,
+                       uint16_t         timeout = 0 )
+    {
+      return File::Write(offset, size, buffer, timeout);
+    }
+
+    // ---------------------------------------------------------------------- //
+    XRootDStatus Read( uint64_t  offset,
+                      uint32_t  size,
+                      void     *buffer,
+                      uint32_t &bytesRead,
+                      uint16_t  timeout = 0 );
+
+    // ---------------------------------------------------------------------- //
+    XRootDStatus Sync( uint16_t timeout = 0 );
+
+
+    // ---------------------------------------------------------------------- //
+
+    XRootDStatus CloseAsync(uint16_t         timeout = 0 );
+
+    XRootDStatus WaitClose();
+
+    // ---------------------------------------------------------------------- //
+    XRootDStatus Close(uint16_t         timeout = 0);
+
+    // ---------------------------------------------------------------------- //
+    bool HadFailures();
+
+    // ---------------------------------------------------------------------- //
+
+    enum OPEN_STATE
+    {
+      CLOSED = 0,
+      OPENING = 1,
+      OPENED = 2,
+      WAITWRITE = 3,
+      CLOSING = 4,
+      FAILED = 5,
+      CLOSEFAILED = 6,
+    } ;
+
+    OPEN_STATE state()
+    {
+      // lock XOpenAsyncCond from outside
+      return open_state;
+    }
+
+    XRootDStatus write_state()
+    {
+      return XWriteState;
+    }
+
+    void set_state(OPEN_STATE newstate, XRootDStatus* xs=0)
+    {
+      // lock XOpenAsyncCond from outside
+      open_state = newstate;
+      eos::common::Timing::GetTimeSpec(open_state_time);
+      if (xs)
+      {
+        XOpenState = *xs;
+      }
+    }
+
+    double state_age()
+    {
+      return ((double) eos::common::Timing::GetCoarseAgeInNs(&open_state_time, 0) / 1000000000.0);
+    }
+
+    void set_writestate(XRootDStatus* xs)
+    {
+      XWriteState = *xs;
+    }
+
+    enum READAHEAD_STRATEGY
+    {
+      NONE = 0,
+      STATIC = 1,
+      DYNAMIC = 2
+    } ;
+
+    void set_readahead_strategy(READAHEAD_STRATEGY rhs,
+                                size_t min, size_t nom, size_t max)
+    {
+      XReadAheadStrategy = rhs;
+      XReadAheadMin = min;
+      XReadAheadNom = nom;
+      XReadAheadMax = max;
+    }
+
+    float get_readahead_efficiency()
+    {
+      XrdSysCondVarHelper lLock(ReadCondVar());
+      return (mTotalBytes) ? (100.0 * mTotalReadAheadHitBytes / mTotalBytes) : 0.0;
+    }
+
+    off_t aligned_offset(off_t offset) const
+    {
+      return offset / XReadAheadNom*XReadAheadNom;
+    }
+
+    void set_id( uint64_t ino, fuse_req_t req)
+    {
+      mIno = ino;
+      mReq = req;
+      char lid[64];
+      snprintf(lid, sizeof (lid), "logid:ino:%016lx", ino);
+      SetLogId(lid);
+    }
+
+    uint64_t id () const
+    {
+      return mIno;
+    }
+
+    fuse_req_t req () const
+    {
+      return mReq;
+    }
+
+    // ---------------------------------------------------------------------- //
+
+    Proxy() : XOpenAsyncHandler(this),
     XCloseAsyncHandler(this),
     XOpenAsyncCond(0),
     XWriteAsyncCond(0),
     XReadAsyncCond(0),
     mReq(0), mIno(0)
-  {
-    XrdSysCondVarHelper lLock(XOpenAsyncCond);
-    set_state(CLOSED);
-    XrdCl::Env* env = XrdCl::DefaultEnv::GetEnv();
-    env->PutInt("TimeoutResolution", 1);
-    XReadAheadStrategy = NONE;
-    XReadAheadMin = 4 * 1024;
-    XReadAheadNom = 256 * 1204;
-    XReadAheadMax = 1024 * 1024;
-    mPosition = 0;
-    mTotalBytes = 0;
-    mTotalReadAheadHitBytes  = 0;
-    mAttached = 0;
-  }
-
-  void Collect()
-  {
-    WaitWrite();
-    XrdSysCondVarHelper lLock(ReadCondVar());
-
-    for (auto it = ChunkRMap().begin(); it != ChunkRMap().end(); ++it) {
-      while (!it->second->done()) {
-        it->second->ReadCondVar().WaitMS(25);
-      }
-    }
-  }
-
-  // ---------------------------------------------------------------------- //
-
-  virtual ~Proxy()
-  {
-    Collect();
-  }
-
-  // ---------------------------------------------------------------------- //
-
-  class OpenAsyncHandler : public XrdCl::ResponseHandler
-  // ---------------------------------------------------------------------- //
-  {
-  public:
-
-    OpenAsyncHandler()
-    {
-    }
-
-    OpenAsyncHandler(Proxy* file) :
+    {
+      XrdSysCondVarHelper lLock(XOpenAsyncCond);
+      set_state(CLOSED);
+      XrdCl::Env* env = XrdCl::DefaultEnv::GetEnv();
+      env->PutInt( "TimeoutResolution", 1 );
+      XReadAheadStrategy = NONE;
+      XReadAheadMin = 4 * 1024;
+      XReadAheadNom = 256 * 1204;
+      XReadAheadMax = 1024 * 1024;
+      mPosition = 0;
+      mTotalBytes = 0;
+      mTotalReadAheadHitBytes  = 0;
+      mAttached = 0;
+    }
+
+    void Collect()
+    {
+      WaitWrite();
+      XrdSysCondVarHelper lLock(ReadCondVar());
+      for (auto it = ChunkRMap().begin(); it != ChunkRMap().end(); ++it)
+      {
+        while ( !it->second->done() )
+          it->second->ReadCondVar().WaitMS(25);
+      }
+    }
+
+    // ---------------------------------------------------------------------- //
+
+    virtual ~Proxy()
+    {
+      Collect();
+    }
+
+    // ---------------------------------------------------------------------- //
+
+    class OpenAsyncHandler : public XrdCl::ResponseHandler
+    // ---------------------------------------------------------------------- //
+    {
+    public:
+
+      OpenAsyncHandler()
+      {
+      }
+
+      OpenAsyncHandler(Proxy* file) :
       mProxy(file)
-    {
-    }
-
-    virtual ~OpenAsyncHandler()
-    {
-    }
-
-    virtual void HandleResponseWithHosts(XrdCl::XRootDStatus* status,
-                                         XrdCl::AnyObject* response,
-                                         XrdCl::HostList* hostList);
-
-    Proxy* proxy()
-    {
-      return mProxy;
-    }
-
-  private:
-    Proxy* mProxy;
-  } ;
-
-  // ---------------------------------------------------------------------- //
-
-  class CloseAsyncHandler : public XrdCl::ResponseHandler
-  // ---------------------------------------------------------------------- //
-  {
-  public:
-
-    CloseAsyncHandler()
-    {
-    }
-
-    CloseAsyncHandler(Proxy* file) :
+      {
+      }
+
+      virtual ~OpenAsyncHandler()
+      {
+      }
+
+      virtual void HandleResponseWithHosts(XrdCl::XRootDStatus* status,
+                                           XrdCl::AnyObject* response,
+                                           XrdCl::HostList* hostList);
+
+      Proxy* proxy()
+      {
+        return mProxy;
+      }
+
+    private:
+      Proxy* mProxy;
+    } ;
+
+    // ---------------------------------------------------------------------- //
+
+    class CloseAsyncHandler : public XrdCl::ResponseHandler
+    // ---------------------------------------------------------------------- //
+    {
+    public:
+
+      CloseAsyncHandler()
+      {
+      }
+
+      CloseAsyncHandler(Proxy* file) :
       mProxy(file)
-    {
-    }
-
-    virtual ~CloseAsyncHandler()
-    {
-    }
-
-    virtual void HandleResponse(XrdCl::XRootDStatus* pStatus,
-                                XrdCl::AnyObject* pResponse);
-
-    Proxy* proxy()
-    {
-      return mProxy;
-    }
-
-  private:
-    Proxy* mProxy;
-  } ;
-
-
-  // ---------------------------------------------------------------------- //
-
-  class WriteAsyncHandler : public XrdCl::ResponseHandler
-  // ---------------------------------------------------------------------- //
-  {
-  public:
-
-    WriteAsyncHandler()
-    {
-    }
-
-    WriteAsyncHandler(WriteAsyncHandler* other)
-    {
-      mProxy = other->proxy();
-      mBuffer = other->vbuffer();
-    }
-
-    WriteAsyncHandler(Proxy* file, uint32_t size)  : mProxy(file)
-    {
-      XrdSysCondVarHelper lLock(mProxy->WriteCondVar());
-      mBuffer.resize(size);
-      mProxy->WriteCondVar().Signal();
-    }
-
-    virtual ~WriteAsyncHandler()
-    {
-    }
-
-    const char* buffer()
-    {
-      return &mBuffer[0];
-    }
-
-    const std::vector<char>& vbuffer()
-    {
-      return mBuffer;
-    }
-
-    Proxy* proxy()
-    {
-      return mProxy;
-    }
-
-    void copy(const void* buffer, size_t size)
-    {
-      mBuffer.resize(size);
-      memcpy(&mBuffer[0], buffer, size);
-    }
-
-    virtual void HandleResponse(XrdCl::XRootDStatus* pStatus,
-                                XrdCl::AnyObject* pResponse);
-
-  private:
-    Proxy* mProxy;
-    std::vector<char> mBuffer;
-  } ;
-
-  // ---------------------------------------------------------------------- //
-
-  class ReadAsyncHandler : public XrdCl::ResponseHandler
-  // ---------------------------------------------------------------------- //
-  {
-  public:
-
-    ReadAsyncHandler() : mAsyncCond(0)
-    {
-    }
-
-    ReadAsyncHandler(ReadAsyncHandler* other) : mAsyncCond(0)
-    {
-      mProxy = other->proxy();
-      mBuffer = other->vbuffer();
-      roffset = other->offset();
-      mDone = false;
-      mEOF = false;
-    }
-
-    ReadAsyncHandler(Proxy* file, off_t off, uint32_t size)  : mProxy(file),
-      mAsyncCond(0)
-    {
-      mBuffer.resize(size);
-      roffset = off;
-      mDone = false;
-      mEOF = false;
-      mProxy = file;
-      eos_static_debug("----: creating chunk offset=%ld", off);
-    }
-
-    virtual ~ReadAsyncHandler()
-    {
-    }
-
-    char* buffer()
-    {
-      return &mBuffer[0];
-    }
-
-    std::vector<char>& vbuffer()
-    {
-      return mBuffer;
-    }
-
-    Proxy* proxy()
-    {
-      return mProxy;
-    }
-
-    off_t offset()
-    {
-      return roffset;
-    }
-
-    bool matches(off_t off, uint32_t size,
-                 off_t& match_offset, uint32_t& match_size)
-    {
-      if ((off >= roffset) &&
-          (off < ((off_t)(roffset + mBuffer.size())))) {
-        match_offset = off;
-
-        if ((off + size) <= (off_t)(roffset + mBuffer.size())) {
-          match_size = size;
-        } else {
-          match_size = (roffset + mBuffer.size() - off);
+      {
+      }
+
+      virtual ~CloseAsyncHandler()
+      {
+      }
+
+      virtual void HandleResponse (XrdCl::XRootDStatus* pStatus,
+                                   XrdCl::AnyObject* pResponse);
+
+      Proxy* proxy()
+      {
+        return mProxy;
+      }
+
+    private:
+      Proxy* mProxy;
+    } ;
+
+
+    // ---------------------------------------------------------------------- //
+
+    class WriteAsyncHandler : public XrdCl::ResponseHandler
+    // ---------------------------------------------------------------------- //
+    {
+    public:
+
+      WriteAsyncHandler()
+      {
+      }
+
+      WriteAsyncHandler(WriteAsyncHandler* other )
+      {
+        mProxy = other->proxy();
+        mBuffer = other->vbuffer();
+      }
+
+      WriteAsyncHandler(Proxy* file, uint32_t size)  : mProxy(file)
+      {
+        XrdSysCondVarHelper lLock(mProxy->WriteCondVar());
+        mBuffer.resize(size);
+        mProxy->WriteCondVar().Signal();
+
+      }
+
+      virtual ~WriteAsyncHandler()
+      {
+      }
+
+      const char* buffer()
+      {
+        return &mBuffer[0];
+      }
+
+      const std::vector<char>& vbuffer()
+      {
+        return mBuffer;
+      }
+
+      Proxy* proxy()
+      {
+        return mProxy;
+      }
+
+      void copy(const void* buffer, size_t size)
+      {
+        mBuffer.resize(size);
+        memcpy(&mBuffer[0], buffer, size);
+      }
+
+      virtual void HandleResponse (XrdCl::XRootDStatus* pStatus,
+                                   XrdCl::AnyObject* pResponse);
+
+    private:
+      Proxy* mProxy;
+      std::vector<char> mBuffer;
+    } ;
+
+    // ---------------------------------------------------------------------- //
+
+    class ReadAsyncHandler : public XrdCl::ResponseHandler
+    // ---------------------------------------------------------------------- //
+    {
+    public:
+
+      ReadAsyncHandler() : mAsyncCond(0)
+      {
+      }
+
+      ReadAsyncHandler(ReadAsyncHandler* other ) : mAsyncCond(0)
+      {
+        mProxy = other->proxy();
+        mBuffer = other->vbuffer();
+        roffset = other->offset();
+        mDone = false;
+        mEOF = false;
+      }
+
+      ReadAsyncHandler(Proxy* file, off_t off, uint32_t size)  : mProxy(file), mAsyncCond(0)
+      {
+        mBuffer.resize(size);
+        roffset = off;
+        mDone = false;
+        mEOF = false;
+        mProxy = file;
+        eos_static_debug("----: creating chunk offset=%ld", off);
+      }
+
+      virtual ~ReadAsyncHandler()
+      {
+      }
+
+      char* buffer()
+      {
+        return &mBuffer[0];
+      }
+
+      std::vector<char>& vbuffer()
+      {
+        return mBuffer;
+      }
+
+      Proxy* proxy()
+      {
+        return mProxy;
+      }
+
+      off_t offset()
+      {
+        return roffset;
+      }
+
+      bool matches(off_t off, uint32_t size,
+                   off_t& match_offset, uint32_t& match_size)
+      {
+        if ( (off >= roffset) &&
+            (off < ((off_t) (roffset + mBuffer.size()) )) )
+        {
+          match_offset = off;
+          if ( (off + size) <= (off_t) (roffset + mBuffer.size()) )
+            match_size = size;
+          else
+            match_size = (roffset + mBuffer.size() - off);
+          return true;
         }
 
-        return true;
-      }
-
-      return false;
-    }
-
-    bool successor(off_t off, uint32_t size)
-    {
-      off_t match_offset;
-      uint32_t match_size;
-
-      if (matches((off_t)(off + proxy()->nominal_read_ahead()), size, match_offset,
-                  match_size)) {
-        return true;
-      } else {
         return false;
       }
-    }
+
+      bool successor(off_t off, uint32_t size)
+      {
+        off_t match_offset;
+        uint32_t match_size;
+        if (matches((off_t) (off + proxy()->nominal_read_ahead()), size, match_offset, match_size))
+        {
+          return true;
+        }
+        else
+        {
+          return false;
+        }
+      }
+
+      XrdSysCondVar& ReadCondVar()
+      {
+        return mAsyncCond;
+      }
+
+      XRootDStatus& Status()
+      {
+        return mStatus;
+      }
+
+      bool done()
+      {
+        return mDone;
+      }
+
+      bool eof()
+      {
+        return mEOF;
+      }
+
+      virtual void HandleResponse (XrdCl::XRootDStatus* pStatus,
+                                   XrdCl::AnyObject* pResponse);
+
+    private:
+      bool mDone;
+      bool mEOF;
+      Proxy* mProxy;
+      std::vector<char> mBuffer;
+      off_t roffset;
+      XRootDStatus mStatus;
+      XrdSysCondVar mAsyncCond;
+    } ;
+
+
+    // ---------------------------------------------------------------------- //
+    typedef std::shared_ptr<ReadAsyncHandler> read_handler;
+    typedef std::shared_ptr<WriteAsyncHandler> write_handler;
+
+    typedef std::map<uint64_t, write_handler> chunk_map;
+    typedef std::map<uint64_t, read_handler> chunk_rmap;
+
+    // ---------------------------------------------------------------------- //
+    write_handler WriteAsyncPrepare(uint32_t size);
+
+
+    // ---------------------------------------------------------------------- //
+    XRootDStatus WriteAsync( uint64_t          offset,
+                            uint32_t           size,
+                            const void        *buffer,
+                            write_handler      handler,
+                            uint16_t           timeout);
+
+    // ---------------------------------------------------------------------- //
+
+    XrdSysCondVar& OpenCondVar()
+    {
+
+      return XOpenAsyncCond;
+    }
+
+    // ---------------------------------------------------------------------- //
+
+    XrdSysCondVar& WriteCondVar()
+    {
+
+      return XWriteAsyncCond;
+    }
+
+    // ---------------------------------------------------------------------- //
 
     XrdSysCondVar& ReadCondVar()
     {
-      return mAsyncCond;
-    }
-
-    XRootDStatus& Status()
-    {
-      return mStatus;
-    }
-
-    bool done()
-    {
-      return mDone;
-    }
-
-    bool eof()
-    {
-      return mEOF;
-    }
-
-    virtual void HandleResponse(XrdCl::XRootDStatus* pStatus,
-                                XrdCl::AnyObject* pResponse);
-
-  private:
-    bool mDone;
-    bool mEOF;
-    Proxy* mProxy;
-    std::vector<char> mBuffer;
-    off_t roffset;
-    XRootDStatus mStatus;
-    XrdSysCondVar mAsyncCond;
-  } ;
-
-
-  // ---------------------------------------------------------------------- //
-  typedef std::shared_ptr<ReadAsyncHandler> read_handler;
-  typedef std::shared_ptr<WriteAsyncHandler> write_handler;
-
-  typedef std::map<uint64_t, write_handler> chunk_map;
-  typedef std::map<uint64_t, read_handler> chunk_rmap;
-
-  // ---------------------------------------------------------------------- //
-  write_handler WriteAsyncPrepare(uint32_t size);
-
-
-  // ---------------------------------------------------------------------- //
-  XRootDStatus WriteAsync(uint64_t          offset,
-                          uint32_t           size,
-                          const void*        buffer,
-                          write_handler      handler,
-                          uint16_t           timeout);
-
-  // ---------------------------------------------------------------------- //
-
-  XrdSysCondVar& OpenCondVar()
-  {
-    return XOpenAsyncCond;
-  }
-
-  // ---------------------------------------------------------------------- //
-
-  XrdSysCondVar& WriteCondVar()
-  {
-    return XWriteAsyncCond;
-  }
-
-  // ---------------------------------------------------------------------- //
-
-  XrdSysCondVar& ReadCondVar()
-  {
-    return XReadAsyncCond;
-  }
-
-  // ---------------------------------------------------------------------- //
-
-  read_handler ReadAsyncPrepare(off_t offset, uint32_t size);
-
-
-  // ---------------------------------------------------------------------- //
-  XRootDStatus PreReadAsync(uint64_t          offset,
-                            uint32_t           size,
-                            read_handler       handler,
-                            uint16_t           timeout);
-
-  // ---------------------------------------------------------------------- //
-  XRootDStatus WaitRead(read_handler handler);
-
-
-  // ---------------------------------------------------------------------- //
-  XRootDStatus ReadAsync(read_handler  handler,
-                         uint32_t  size,
-                         void*     buffer,
-                         uint32_t& bytesRead
-                        );
-
-  chunk_map& ChunkMap()
-  {
-    return XWriteAsyncChunks;
-  }
-
-  chunk_rmap& ChunkRMap()
-  {
-    return XReadAsyncChunks;
-  }
-
-<<<<<<< HEAD
-  size_t nominal_read_ahead()
-  {
-    return XReadAheadNom;
-  }
-=======
+
+      return XReadAsyncCond;
+    }
+
+    // ---------------------------------------------------------------------- //
+
+    read_handler ReadAsyncPrepare(off_t offset, uint32_t size);
+
+
+    // ---------------------------------------------------------------------- //
+    XRootDStatus PreReadAsync( uint64_t          offset,
+                              uint32_t           size,
+                              read_handler       handler,
+                              uint16_t           timeout);
+
+    // ---------------------------------------------------------------------- //
+    XRootDStatus WaitRead( read_handler handler );
+
+
+    // ---------------------------------------------------------------------- //
+    XRootDStatus ReadAsync( read_handler  handler,
+                           uint32_t  size,
+                           void     *buffer,
+                           uint32_t &bytesRead
+                           );
+
+    chunk_map& ChunkMap()
+    {
+
+      return XWriteAsyncChunks;
+    }
+
+    chunk_rmap& ChunkRMap()
+    {
+      return XReadAsyncChunks;
+    }
+
+    size_t nominal_read_ahead()
+    {
+      return XReadAheadNom;
+    }
+
     // ref counting
     void attach();
     size_t detach();
     bool attached();
->>>>>>> be20e4f6
-
-  // ref counting
-  void attach();
-  void detach();
-  bool attached();
-
-  std::string url()
-  {
-    return mUrl;
-  }
-
-private:
-  OPEN_STATE open_state;
-  struct timespec open_state_time;
-  XRootDStatus XOpenState;
-  OpenAsyncHandler XOpenAsyncHandler;
-  CloseAsyncHandler XCloseAsyncHandler;
-  XrdSysCondVar XOpenAsyncCond;
-  XrdSysCondVar XWriteAsyncCond;
-  XrdSysCondVar XReadAsyncCond;
-  chunk_map XWriteAsyncChunks;
-  chunk_rmap XReadAsyncChunks;
-
-  XRootDStatus XWriteState;
-
-  READAHEAD_STRATEGY XReadAheadStrategy;
-  size_t XReadAheadMin;
-  size_t XReadAheadNom;
-  size_t XReadAheadMax;
-
-  off_t mPosition;
-  off_t mTotalBytes;
-  off_t mTotalReadAheadHitBytes;
-
-  XrdSysMutex mAttachedMutex;
-  size_t mAttached;
-  fuse_req_t mReq;
-  uint64_t mIno;
-
-  std::string mUrl;
-} ;
+
+    std::string url()
+    {
+      return mUrl;
+    }
+
+  private:
+    OPEN_STATE open_state;
+    struct timespec open_state_time;
+    XRootDStatus XOpenState;
+    OpenAsyncHandler XOpenAsyncHandler;
+    CloseAsyncHandler XCloseAsyncHandler;
+    XrdSysCondVar XOpenAsyncCond;
+    XrdSysCondVar XWriteAsyncCond;
+    XrdSysCondVar XReadAsyncCond;
+    chunk_map XWriteAsyncChunks;
+    chunk_rmap XReadAsyncChunks;
+
+    XRootDStatus XWriteState;
+
+    READAHEAD_STRATEGY XReadAheadStrategy;
+    size_t XReadAheadMin;
+    size_t XReadAheadNom;
+    size_t XReadAheadMax;
+
+    off_t mPosition;
+    off_t mTotalBytes;
+    off_t mTotalReadAheadHitBytes;
+
+    XrdSysMutex mAttachedMutex;
+    size_t mAttached;
+    fuse_req_t mReq;
+    uint64_t mIno;
+
+    std::string mUrl;
+  } ;
 }
 
 #endif /* FUSE_XRDCLPROXY_HH_ */