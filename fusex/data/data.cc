--- conflicted
+++ resolved
@@ -959,12 +959,9 @@
     }
   }
 
-<<<<<<< HEAD
-=======
   if (! (dt | jt) )
     mSize = offset;
 
->>>>>>> 1a4496c3
   return dt | jt;
 }
 
