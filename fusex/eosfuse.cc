--- conflicted
+++ resolved
@@ -139,11 +139,6 @@
     jsonconfig += "/.eos/fuse";
   }
 
-<<<<<<< HEAD
-  if (fsname.length()) {
-    jsonconfig += ".";
-    jsonconfig += fsname;
-=======
   if (fsname.length())
   {
     if ( (! (fsname.find("@"))) && (! (fsname.find(":"))) )
@@ -151,7 +146,6 @@
       jsonconfig += ".";
       jsonconfig += fsname;
     }
->>>>>>> 304d8484
   }
 
   jsonconfig += ".conf";
@@ -164,19 +158,13 @@
 
 #endif
 
-<<<<<<< HEAD
-  if (getuid() <= DAEMONUID) {
-=======
   if (getuid() == 0)
   {
->>>>>>> 304d8484
     unsetenv("KRB5CCNAME");
     unsetenv("X509_USER_PROXY");
   }
 
   cacheconfig cconfig;
-<<<<<<< HEAD
-=======
 
   // ---------------------------------------------------------------------------------------------
   // The logic of configuration works liks that:
@@ -194,23 +182,11 @@
   //   user mounts are private mounts with kerberos configuration
   // --------------------------------------------------------------------------------------------
 
->>>>>>> 304d8484
   {
     // parse JSON configuration
     Json::Value root;
     Json::Reader reader;
-<<<<<<< HEAD
-    std::ifstream configfile(jsonconfig, std::ifstream::binary);
-
-    if (reader.parse(configfile, root, false)) {
-      fprintf(stderr, "# JSON parsing successfull\n");
-    } else {
-      fprintf(stderr, "error: invalid configuration file %s - %s\n",
-              jsonconfig.c_str(), reader.getFormattedErrorMessages().c_str());
-      exit(EINVAL);
-    }
-
-=======
+
     struct stat configstat;
 
     if (!::stat(jsonconfig.c_str(),&configstat))
@@ -399,7 +375,6 @@
 
 
 
->>>>>>> 304d8484
     const Json::Value jname = root["name"];
     config.name = root["name"].asString();
     config.hostport = root["hostport"].asString();
@@ -434,14 +409,8 @@
     config.auth.use_user_gsiproxy = root["auth"]["gsi"].asInt();
     config.auth.tryKrb5First = !((bool)root["auth"]["gsi-first"].asInt());
 
-<<<<<<< HEAD
-    for (Json::Value::iterator it = root["options"]["no-fsync"].begin() ;
-         it != root["options"]["no-fsync"].end(); ++it) {
-=======
-
     for ( Json::Value::iterator it=root["options"]["no-fsync"].begin() ; it!=root["options"]["no-fsync"].end(); ++it)
     {
->>>>>>> 304d8484
       config.options.no_fsync_suffixes.push_back(it->asString());
       no_fsync_list += it->asString();
       no_fsync_list += ",";
@@ -488,16 +457,11 @@
 
     if (!config.mqtargethost.length()) {
       std::string h = config.hostport;
-<<<<<<< HEAD
-      h.erase(h.find(":"));
-      config.mqtargethost = "tcp://" + h + ":1100";
-=======
       if (h.find(":") != std::string::npos)
       {
 	h.erase(h.find(":"));
       }
       config.mqtargethost="tcp://" + h + ":1100";
->>>>>>> 304d8484
     }
 
     {
@@ -530,14 +494,8 @@
       newrlimit.rlim_cur = config.options.fdlimit;
       newrlimit.rlim_max = config.options.fdlimit;
 
-<<<<<<< HEAD
-      if (setrlimit(RLIMIT_NOFILE, &newrlimit) != 0) {
-        fprintf(stderr, "error: unable to set fd limit to %d - errno %d\n",
-                config.options.fdlimit, errno);
-=======
       if( (setrlimit(RLIMIT_NOFILE, &newrlimit) != 0) && (!geteuid()) ) {
         fprintf(stderr, "error: unable to set fd limit to %d - errno %d\n", config.options.fdlimit, errno);
->>>>>>> 304d8484
         exit(EINVAL);
       }
     }
@@ -564,10 +522,6 @@
       cconfig.type = cache_t::DISK;
     } else if (root["cache"]["type"].asString() == "memory") {
       cconfig.type = cache_t::MEMORY;
-<<<<<<< HEAD
-    } else {
-      fprintf(stderr, "error: invalid cache type configuration\n");
-=======
     }
     else
     {
@@ -580,21 +534,12 @@
       {
 	cconfig.type = cache_t::DISK;
       }
->>>>>>> 304d8484
     }
 
 
     cconfig.location = root["cache"]["location"].asString();
     cconfig.journal = root["cache"]["journal"].asString();
 
-<<<<<<< HEAD
-    if (cconfig.location.length()) {
-      if (cconfig.location.rfind("/") != (cconfig.location.size() - 1)) {
-        cconfig.location += "/";
-      }
-
-      cconfig.location += config.name.length() ? config.name : "default";
-=======
     // set defaults for journal and file-start cache
     if (geteuid()) 
     {
@@ -647,7 +592,6 @@
       if (cconfig.location.rfind("/") != (cconfig.location.size()-1))
 	cconfig.location += "/";
       cconfig.location += config.name.length()?config.name:"default";
->>>>>>> 304d8484
     }
 
     if (cconfig.journal.length()) {
@@ -736,19 +680,6 @@
       mountpoint = config.localmountdir.c_str();
     }
 
-<<<<<<< HEAD
-    if (mountpoint.length()) {
-      // sanity check of the mount directory
-      if (!::opendir(mountpoint.c_str())) {
-        // check for a broken mount
-        if (errno == ENOTCONN) {
-          // force an 'umount -l '
-          std::string systemline = "umount -l ";
-          systemline += mountpoint;
-          fprintf(stderr, "# dead mount detected - forcing '%s'\n", systemline.c_str());
-          system(systemline.c_str());
-        }
-=======
     if (mountpoint.length())
     {
       DIR* d=0;
@@ -764,7 +695,6 @@
 	  fprintf(stderr,"# dead mount detected - forcing '%s'\n", systemline.c_str());
 	  system(systemline.c_str());
 	}
->>>>>>> 304d8484
       }
       else
       {
@@ -823,14 +753,6 @@
       }
 
       // Running as a user ... we log into /tmp/eos-fuse.$UID.log
-<<<<<<< HEAD
-      if (!(fstderr = freopen(logfile, "a+", stderr))) {
-        fprintf(stderr, "error: cannot open log file %s\n", logfile);
-      } else {
-        ::chmod(logfile, S_IRUSR | S_IWUSR | S_IRGRP | S_IROTH);
-      }
-    } else {
-=======
       if (!(fstderr = freopen(logfile, "a+", stderr)))
         fprintf(stdout, "error: cannot open log file %s\n", logfile);
       else
@@ -844,7 +766,6 @@
     }
     else
     {
->>>>>>> 304d8484
       // Running as root ... we log into /var/log/eos/fuse
       std::string log_path = "/var/log/eos/fusex/fuse.";
 
