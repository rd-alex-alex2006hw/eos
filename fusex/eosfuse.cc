//------------------------------------------------------------------------------
//! @file eosfuse.cc
//! @author Andreas-Joachim Peters CERN
//! @brief EOS C++ Fuse low-level implementation (3rd generation)
//------------------------------------------------------------------------------

/************************************************************************
 * EOS - the CERN Disk Storage System                                   *
 * Copyright (C) 2016CERN/Switzerland                                  *
 *                                                                      *
 * This program is free software: you can redistribute it and/or modify *
 * it under the terms of the GNU General Public License as published by *
 * the Free Software Foundation, either version 3 of the License, or    *
 * (at your option) any later version.                                  *
 *                                                                      *
 * This program is distributed in the hope that it will be useful,      *
 * but WITHOUT ANY WARRANTY; without even the implied warranty of       *
 * MERCHANTABILITY or FITNESS FOR A PARTICULAR PURPOSE.  See the        *
 * GNU General Public License for more details.                         *
 *                                                                      *
 * You should have received a copy of the GNU General Public License    *
 * along with this program.  If not, see <http://www.gnu.org/licenses/>.*
 ************************************************************************/

#include "deps/backward-cpp/backward.hpp"

#ifdef ROCKSDB_FOUND
#include "kv/RocksKV.hh"
#endif

#include "eosfuse.hh"
#include "misc/fusexrdlogin.hh"
#include "misc/filename.hh"
#include <string>
#include <map>
#include <set>
#include <iostream>
#include <sstream>
#include <memory>
#include <algorithm>
#include <thread>
#include <iterator>

#include <dirent.h>
#include <stdint.h>
#include <errno.h>
#include <unistd.h>
#include <stdio.h>
#include <string.h>

#include <sys/resource.h>
#include <sys/types.h>
#ifdef __APPLE__
#define O_DIRECT 0
#define EKEYEXPIRED 127
#include <sys/xattr.h>
#else
#include <attr/xattr.h>
#include <sys/resource.h>
#endif

#include <json/json.h>

#include "common/Timing.hh"
#include "common/Logging.hh"
#include "common/Path.hh"
#include "common/LinuxMemConsumption.hh"
#include "common/LinuxStat.hh"
#include "common/StringConversion.hh"
#include "md/md.hh"
#include "kv/kv.hh"
#include "data/cache.hh"
#include "data/cachehandler.hh"

#if ( FUSE_USE_VERSION > 28 )
#include "EosFuseSessionLoop.hh"
#endif

#define _FILE_OFFSET_BITS 64

EosFuse* EosFuse::sEosFuse = 0;

/* -------------------------------------------------------------------------- */
EosFuse::EosFuse()
{
  sEosFuse = this;
  fusesession = 0;
  fusechan = 0;
}

/* -------------------------------------------------------------------------- */
EosFuse::~EosFuse()
{
  eos_static_warning("");
}

/* -------------------------------------------------------------------------- */
int
/* -------------------------------------------------------------------------- */
EosFuse::run(int argc, char* argv[], void* userdata)
/* -------------------------------------------------------------------------- */
{
  eos_static_debug("");
  struct fuse_args args = FUSE_ARGS_INIT(argc, argv);
  fuse_opt_parse(&args, NULL, NULL, NULL);
  char* local_mount_dir = 0;
  int err = 0;
  std::string no_fsync_list;
  // check the fsname to choose the right JSON config file
  std::string fsname = "";

  for (int i = 0; i < argc; i++) {
    std::string option = argv[i];
    size_t npos;
    size_t epos;

    if ((npos = option.find("fsname=")) != std::string::npos) {
      epos = option.find(",", npos);
      fsname = option.substr(npos + std::string("fsname=").length(),
                             (epos != std::string::npos) ?
                             epos - npos - std::string("fsname=").length() : -1);
      break;
    }
  }

  fprintf(stderr, "# fsname='%s'\n", fsname.c_str());

  if (getuid() == 0) {
    // the root mount always adds the 'allow_other' option
    fuse_opt_add_arg(&args, "-oallow_other");
    fprintf(stderr, "# -o allow_other enabled on shared mount\n");
  }

  fprintf(stderr, "# -o big_writes enabled\n");
  fuse_opt_add_arg(&args, "-obig_writes");
  std::string jsonconfig = "/etc/eos/fuse";
  if (geteuid())
  {
    jsonconfig = getenv("HOME");
    jsonconfig += "/.eos/fuse";
  }

  if (fsname.length())
  {
    if ( (! (fsname.find("@"))) && (! (fsname.find(":"))) )
    {
      jsonconfig += ".";
      jsonconfig += fsname;
    }
  }

  jsonconfig += ".conf";
#ifndef __APPLE__

  if (::access("/bin/fusermount", X_OK)) {
    fprintf(stderr, "error: /bin/fusermount is not executable for you!\n");
    exit(-1);
  }

#endif

  if (getuid() == 0)
  {
    unsetenv("KRB5CCNAME");
    unsetenv("X509_USER_PROXY");
  }

  cacheconfig cconfig;

  // ---------------------------------------------------------------------------------------------
  // The logic of configuration works liks that:
  // - every configuration value has a corresponding default value
  // - the configuration file name is taken from the fsname option given on the command line
  //   e.g. root> eosxd -ofsname=foo loads /etc/eos/fuse.foo.conf
  //        root> eosxd              loads /etc/eos/fuse.conf
  //        user> eosxd -ofsname=foo loads $HOME/.eos/fuse.foo.conf
  // One can avoid to use configuration files if the defaults are fine providing the remote host and remote mount directory via the fsname
  //   e.g. root> eosxd -ofsname=eos.cern.ch:/eos/ $HOME/eos mounts the /eos/ directory from eos.cern.ch shared under $HOME/eos/
  //   e.g. user> eosxd -ofsname=user@eos.cern.ch:/eos/user/u/user/ $home/eos mounts /eos/user/u/user from eos.cern.ch private under $HOME/eos/
  //   If this is a user-private mount the syntax 'foo@cern.ch' should be used to distinguish private mounts of individual users in the 'df' output
  //
  //   Please note, that root mounts are by default shared mounts with kerberos configuration,
  //   user mounts are private mounts with kerberos configuration
  // --------------------------------------------------------------------------------------------

  {
    // parse JSON configuration
    Json::Value root;
    Json::Reader reader;

    struct stat configstat;

    if (!::stat(jsonconfig.c_str(),&configstat))
    {
      std::ifstream configfile(jsonconfig, std::ifstream::binary);
      if (reader.parse(configfile, root, false))
      {
	fprintf(stderr, "# JSON parsing successfull\n");
      }
      else
      {
	fprintf(stderr, "error: invalid configuration file %s - %s\n",
		jsonconfig.c_str(), reader.getFormattedErrorMessages().c_str());
	exit(EINVAL);
      }
    }
    else
    {
      fprintf(stderr, "# no config file - running on default values\n");
    }

    if (!root.isMember("hostport"))
    {
      if (!fsname.length())
      {
	fprintf(stderr,"error: please configure the EOS endpoint via fsname=<user>@<host\n");
	exit(EINVAL);
      }
      if ((fsname.find(".") == std::string::npos))
      {
	fprintf(stderr,"error: when running without a configuration file 'hostport' variable you need to configure the EOS endpoint via fsname=<host>.<domain> - the domain has to be added!\n");
	exit(EINVAL);
      }
      size_t pos_add;
      if ( (pos_add = fsname.find("@")) != std::string::npos)
      {
	std::string fsuser=fsname;
	fsname.erase(0, pos_add+1);
	fsuser.erase(pos_add);

	if (fsuser == "gw")
	{
	  // if 'gw' = gateway is defined as user name, we enable stable inode support e.g. mdcachedir
	  if (!root.isMember("mdcachedir"))
	  {
	    if (geteuid())
	    {
	      root["mdcachedir"]= "/var/tmp/eos/fusex/md-cache/";
	    }
	    else
	    {
	      root["mdcachedir"]= "/var/eos/fusex/md-cache/";
	    }
	    fprintf(stderr,"# enabling stable inodes with md-cache in '%s'\n", root["mdcachedir"].asString().c_str());
	  }
	  root["auth"]["krb5"] = 0;
	}
      }

      size_t pos_colon;
      if ( (pos_colon = fsname.find(":")) != std::string::npos)
      {
	std::string remotemount = fsname.substr(pos_colon+1);
	fsname.erase(pos_colon);
	root["remotemountdir"] = remotemount;
	fprintf(stderr,"# extracted remote mount dir from fsname is '%s'\n", remotemount.c_str());
      }

      root["hostport"] = fsname;
      fprintf(stderr,"# extracted connection host from fsname is '%s'\n", fsname.c_str());
    }

    // apply some default settings for undefined entries.
    {
      if (!root.isMember("name"))
      {
	root["name"] = "";
      }
      if (!root.isMember("hostport"))
      {
	root["hostport"] = "localhost";
      }

      if (!root.isMember("mdzmqtarget"))
      {
	std::string target = "tcp://";
	target += root["hostport"].asString();
	if (target.find(":") != std::string::npos)
	{
	  target.erase(target.find(":"));
	}
	target += ":1100";
      }
      if (!root.isMember("mdzmqidentity"))
      {
	if (geteuid())
	{
	  root["mdzmqidentity"] = "userd";
	}
	else
	{
	  root["mdzmqidentity"] = "eosxd";
	}
      }
      if (!root.isMember("remotemountdir"))
      {
	root["remotemountdir"] = "/eos/";
      }
      if (!root.isMember("localmountdir"))
      {
	root["localmountdir"] = "/eos/";
      }
      if (!root["options"].isMember("debuglevel"))
      {
	root["options"]["debuglevel"] = 4;
      }
      if (!root["options"].isMember("md-kernelcache"))
      {
	root["options"]["md-kernelcache"] = 1;
      }
      if (!root["options"].isMember("md-kernelcache.enoent.timeout"))
      {
	root["options"]["md-kernelcache.enoent.timeout"] = 5;
      }
      if (!root["options"].isMember("md-backend.timeout"))
      {
	root["options"]["md-backend.timeout"] = 100;
      }
      if (!root["options"].isMember("data-kernelcache"))
      {
	root["options"]["data-kernelcache"] = 1;
      }
      if (!root["options"].isMember("mkdir-is-sync"))
      {
	root["options"]["mkdir-is-sync"] = 1;
      }
      if (!root["options"].isMember("create-is-sync"))
      {
	root["options"]["create-is-sync"] = 1;
      }
      if (!root["options"].isMember("symlink-is-sync"))
      {
	root["options"]["symlink-is-sync"] = 1;
      }
      if (!root["options"].isMember("global-flush"))
      {
	root["options"]["global-flush"] = 1;
      }
      if (!root["options"].isMember("global-locking"))
      {
	root["options"]["global-locking"] = 1;
      }
      if (!root["auth"].isMember("krb5"))
      {
	root["auth"]["krb5"] = 1;
      }
      if (!root["auth"].isMember("shared-mount"))
      {
	if (geteuid())
	{
	  root["auth"]["shared-mount"] = 0;
	}
	else
	{
	  root["auth"]["shared-mount"] = 1;
	}
      }
      if (!root["options"].isMember("fd-limit"))
      {
	if (!geteuid())
	{
	  root["options"]["fd-limit"] = 65535;
	}
      }
      if (!root["options"].isMember("no-fsync"))
      {
	root["options"]["no-fsync"].append(".db");
	root["options"]["no-fsync"].append(".db-journal");
	root["options"]["no-fsync"].append(".sqlite");
	root["options"]["no-fsync"].append(".sqlite-journal");
	root["options"]["no-fsync"].append(".db3");
	root["options"]["no-fsync"].append(".db3-journal");
	root["options"]["no-fsync"].append("*.o");
      }
    }




    const Json::Value jname = root["name"];
    config.name = root["name"].asString();
    config.hostport = root["hostport"].asString();
    config.remotemountdir = root["remotemountdir"].asString();
    config.localmountdir = root["localmountdir"].asString();
    config.statfilesuffix = root["statfilesuffix"].asString();
    config.statfilepath = root["statfilepath"].asString();
    config.options.debug = root["options"]["debug"].asInt();
    config.options.lowleveldebug = root["options"]["lowleveldebug"].asInt();
    config.options.debuglevel = root["options"]["debuglevel"].asInt();
    config.options.libfusethreads = root["options"]["libfusethreads"].asInt();
    config.options.md_kernelcache = root["options"]["md-kernelcache"].asInt();
    config.options.md_kernelcache_enoent_timeout =
      root["options"]["md-kernelcache.enoent.timeout"].asDouble();
    config.options.md_backend_timeout =
      root["options"]["md-backend.timeout"].asDouble();
    config.options.data_kernelcache = root["options"]["data-kernelcache"].asInt();
    config.options.mkdir_is_sync = root["options"]["mkdir-is-sync"].asInt();
    config.options.create_is_sync = root["options"]["create-is-sync"].asInt();
    config.options.symlink_is_sync = root["options"]["symlink-is-sync"].asInt();
    config.options.global_flush = root["options"]["global-flush"].asInt();
    config.options.global_locking = root["options"]["global-locking"].asInt();
    config.options.fdlimit = root["options"]["fd-limit"].asInt();
    config.mdcachehost = root["mdcachehost"].asString();
    config.mdcacheport = root["mdcacheport"].asInt();
    config.mdcachedir = root["mdcachedir"].asString();
    config.mqtargethost = root["mdzmqtarget"].asString();
    config.mqidentity = root["mdzmqidentity"].asString();
    config.mqname = config.mqidentity;
    config.auth.fuse_shared  = root["auth"]["shared-mount"].asInt();
    config.auth.use_user_krb5cc = root["auth"]["krb5"].asInt();
    config.auth.use_user_gsiproxy = root["auth"]["gsi"].asInt();
    config.auth.tryKrb5First = !((bool)root["auth"]["gsi-first"].asInt());

    for ( Json::Value::iterator it=root["options"]["no-fsync"].begin() ; it!=root["options"]["no-fsync"].end(); ++it)
    {
      config.options.no_fsync_suffixes.push_back(it->asString());
      no_fsync_list += it->asString();
      no_fsync_list += ",";
    }

    // disallow mdcachedir if compiled without rocksdb support
#ifndef ROCKSDB_FOUND

    if (!config.mdcachedir.empty()) {
      std::cerr <<
                "Options mdcachedir is unavailable, fusex was compiled without rocksdb support."
                << std::endl;
      exit(EINVAL);
    }

#endif

    // disallow conflicting options
    if (!config.mdcachedir.empty() && (config.mdcacheport != 0 ||
                                       !config.mdcachehost.empty())) {
      std::cerr <<
                "Options (mdcachehost, mdcacheport) conflict with (mdcachedir) - only one type of mdcache is allowed."
                << std::endl;
      exit(EINVAL);
    }

    if (config.mdcachedir.length()) {
      // add the instance name to all cache directories
      if (config.mdcachedir.rfind("/") != (config.mdcachedir.size() - 1)) {
        config.mdcachedir += "/";
      }

      config.mdcachedir += config.name.length() ? config.name : "default";
    }

    // default settings
    if (!config.statfilesuffix.length()) {
      config.statfilesuffix = "stats";
    }

    if (!config.mdcacheport) {
      config.mdcacheport = 6379;
    }

    if (!config.mqtargethost.length()) {
      std::string h = config.hostport;
      if (h.find(":") != std::string::npos)
      {
	h.erase(h.find(":"));
      }
      config.mqtargethost="tcp://" + h + ":1100";
    }

    {
      config.mqidentity.insert(0, "fuse://");
      config.mqidentity += "@";
      char hostname[4096];

      if (gethostname(hostname, sizeof(hostname))) {
        fprintf(stderr, "error: failed to get hostname!\n");
        exit(EINVAL);
      }

      config.clienthost = hostname;
      config.mqidentity += hostname;
      char suuid[40];
      uuid_t uuid;
      uuid_generate_time(uuid);
      uuid_unparse(uuid, suuid);
      config.clientuuid = suuid;
      config.mqidentity += "//";
      config.mqidentity += suuid;
      config.mqidentity += ":";
      char spid[16];
      snprintf(spid, sizeof(spid), "%d", getpid());
      config.mqidentity += spid;
    }

    if (config.options.fdlimit > 0) {
      struct rlimit newrlimit;
      newrlimit.rlim_cur = config.options.fdlimit;
      newrlimit.rlim_max = config.options.fdlimit;

      if( (setrlimit(RLIMIT_NOFILE, &newrlimit) != 0) && (!geteuid()) ) {
        fprintf(stderr, "error: unable to set fd limit to %d - errno %d\n", config.options.fdlimit, errno);
        exit(EINVAL);
      }
    }

    struct rlimit nofilelimit;

    if (getrlimit(RLIMIT_NOFILE, &nofilelimit) != 0) {
      fprintf(stderr, "error: unable to get fd limit - errno %d\n", errno);
      exit(EINVAL);
    }

    fprintf(stderr, "# File descriptor limit: %lu soft, %lu hard\n",
            nofilelimit.rlim_cur, nofilelimit.rlim_max);
    // data caching configuration
    cconfig.type = cache_t::INVALID;

    if (!config.mdcachehost.length() && !config.mdcachedir.length()) {
      cconfig.clean_on_startup = true;
    } else {
      cconfig.clean_on_startup = false;
    }

    if (root["cache"]["type"].asString() == "disk") {
      cconfig.type = cache_t::DISK;
    } else if (root["cache"]["type"].asString() == "memory") {
      cconfig.type = cache_t::MEMORY;
    }
    else
    {
      if (root["cache"]["type"].asString().length())
      {
	fprintf(stderr, "error: invalid cache type configuration\n");
	exit(EINVAL);
      }
      else
      {
	cconfig.type = cache_t::DISK;
      }
    }


    cconfig.location = root["cache"]["location"].asString();
    cconfig.journal = root["cache"]["journal"].asString();

    // set defaults for journal and file-start cache
    if (geteuid())
    {
      if (!cconfig.location.length())
      {
	cconfig.location = "/var/tmp/eos/fusex/cache/";
	cconfig.location += getenv("USER");
	cconfig.location += "/";
      }
      if (!cconfig.journal.length())
      {
	cconfig.location = "/var/tmp/eos/fusex/cache/";
	cconfig.location += getenv("USER");
	cconfig.location += "/";
      }
      // default cache size 8 GB
      if (!root["cache"]["size-mb"].asString().length())
      {
	root["cache"]["size-mb"] = 8000;
      }
    }
    else
    {
      if (!cconfig.location.length())
      {
	cconfig.location = "/var/eos/fusex/cache/";
      }

      // default cache size 32 GB
      if (!root["cache"]["size-mb"].asString().length())
      {
	root["cache"]["size-mb"] = 32000;
      }
    }

    if (cconfig.location == "OFF")
    {
      // disable file-start cache
      cconfig.location = "";
    }

    if (cconfig.journal == "OFF")
    {
      // disable journal
      cconfig.journal = "";
    }

    if (cconfig.location.length())
    {
      if (cconfig.location.rfind("/") != (cconfig.location.size()-1))
	cconfig.location += "/";
      cconfig.location += config.name.length()?config.name:"default";
    }

    if (cconfig.journal.length()) {
      if (cconfig.journal.rfind("/") != (cconfig.journal.size() - 1)) {
        cconfig.journal += "/";
      }

      cconfig.journal += config.name.length() ? config.name : "default";
    }

    // apply some defaults for all existing options



    // by default create all the specified cache paths
    std::string mk_cachedir = "mkdir -p " + config.mdcachedir;
    std::string mk_journaldir = "mkdir -p " + cconfig.journal;
    std::string mk_locationdir = "mkdir -p " + cconfig.location;

    if (config.mdcachedir.length()) {
      system(mk_cachedir.c_str());
    }

    if (cconfig.journal.length()) {
      system(mk_journaldir.c_str());
    }

    if (cconfig.location.length()) {
      system(mk_locationdir.c_str());
    }

    // make the cache directories private to root
    if (config.mdcachedir.length())  if ((chmod(config.mdcachedir.c_str(),
                                            S_IRUSR | S_IWUSR | S_IXUSR))) {
        fprintf(stderr, "error: failed to make path=%s RWX for root - errno=%d",
                config.mdcachedir.c_str(), errno);
        exit(-1);
      }

    if (cconfig.journal.length())    if ((chmod(cconfig.journal.c_str(),
                                            S_IRUSR | S_IWUSR | S_IXUSR))) {
        fprintf(stderr, "error: failed to make path=%s RWX for root - errno=%d",
                cconfig.journal.c_str(), errno);
        exit(-1);
      }

    if (cconfig.location.length())   if ((chmod(cconfig.location.c_str(),
                                            S_IRUSR | S_IWUSR | S_IXUSR))) {
        fprintf(stderr, "error: failed to make path=%s RWX for root - errno=%d",
                cconfig.location.c_str(), errno);
        exit(-1);
      }

    cconfig.total_file_cache_size = root["cache"]["size-mb"].asUInt64() * 1024 *
                                    1024;
    cconfig.total_file_journal_size = root["cache"]["journal-mb"].asUInt64() *
                                      1024 * 1024;
    cconfig.per_file_cache_max_size = root["cache"]["file-cache-max-kb"].asUInt64()
                                      * 1024;
    cconfig.per_file_journal_max_size =
      root["cache"]["file-journal-max-kb"].asUInt64() * 1024;
    int rc = 0;

    if ((rc = cachehandler::instance().init(cconfig))) {
      exit(rc);
    }
  }
  {
    std::string mountpoint;

    for (int i = 1; i < argc; ++i) {
      std::string opt = argv[i];

      if (opt[0] != '-') {
        mountpoint = opt;
      }

      if (opt == "-f") {
        config.options.foreground = 1;
      }
    }

    if (!mountpoint.length()) {
      // we allow to take the mountpoint from the json file if it is not given on the command line
      fuse_opt_add_arg(&args, config.localmountdir.c_str());
      mountpoint = config.localmountdir.c_str();
    }

    if (mountpoint.length())
    {
      DIR* d=0;
      // sanity check of the mount directory
      if ( !(d = ::opendir(mountpoint.c_str())))
      {
	// check for a broken mount
	if ( errno == ENOTCONN )
	{
	  // force an 'umount -l '
	  std::string systemline="umount -l ";
	  systemline += mountpoint;
	  fprintf(stderr,"# dead mount detected - forcing '%s'\n", systemline.c_str());
	  system(systemline.c_str());
	}
      }
      else
      {
	closedir(d);
      }
    }
  }
  std::string nodelay = getenv("XRD_NODELAY") ? getenv("XRD_NODELAY") : "";

  if (nodelay == "1") {
    fprintf(stderr, "# Running with XRD_NODELAY=1 (nagle algorithm is disabled)\n");
  } else {
    putenv((char*)"XRD_NODELAY=1");
    fprintf(stderr, "# Disabling nagle algorithm (XRD_NODELAY=1)\n");
  }

  int debug;

  if (fuse_parse_cmdline(&args, &local_mount_dir, NULL, &debug) == -1) {
    exit(errno ? errno : -1);
  }

  if ((fusechan = fuse_mount(local_mount_dir, &args)) == NULL) {
    fprintf(stderr, "error: fuse_mount failed\n");
    exit(errno ? errno : -1);
  }

<<<<<<< HEAD
  if (fuse_daemonize(config.options.foreground) != -1) {
=======
  if (fuse_daemonize(config.options.foreground) != -1)
  {

#ifndef __APPLE__
    if (!geteuid())
    {
      // change the priority of this process to maximum
      if (setpriority(PRIO_PROCESS, getpid(), PRIO_MAX) < 0)
      {
	fprintf(stderr,"error: failed to renice this process '%u', to maximum priority '%d'\n", getpid(), PRIO_MAX);
	exit (-1);
      }
    }

#endif
>>>>>>> b9b6f37d
    fusexrdlogin::initializeProcessCache(config.auth);

    if (config.options.foreground) {
      if (nodelay != "1") {
        fprintf(stderr,
                "# warning: nagle algorithm is still enabled (export XRD_NODELAY=1 before running in foreground)\n");
      }
    }

    FILE* fstderr;

    // Open log file
    if (getuid()) {
      char logfile[1024];

      if (getenv("EOS_FUSE_LOGFILE")) {
        snprintf(logfile, sizeof(logfile) - 1, "%s",
                 getenv("EOS_FUSE_LOGFILE"));
      } else {
        snprintf(logfile, sizeof(logfile) - 1, "/tmp/eos-fuse.%d.log",
                 getuid());
      }

      if (!config.statfilepath.length()) {
        config.statfilepath = logfile;
        config.statfilepath += ".";
        config.statfilepath += config.statfilesuffix;
      }

      // Running as a user ... we log into /tmp/eos-fuse.$UID.log
      if (!(fstderr = freopen(logfile, "a+", stderr)))
        fprintf(stdout, "error: cannot open log file %s\n", logfile);
      else
      {
	if (::chmod(logfile, S_IRUSR | S_IWUSR | S_IRGRP | S_IROTH))
	{
	  fprintf(stderr,"error: cannot change permission of log file %s\n", logfile);
	  exit(-1);
	}
      }
    }
    else
    {
      // Running as root ... we log into /var/log/eos/fuse
      std::string log_path = "/var/log/eos/fusex/fuse.";

      if (getenv("EOS_FUSE_LOG_PREFIX") || fsname.length()) {
        if (getenv("EOS_FUSE_LOG_PREFIX")) {
          log_path += getenv("EOS_FUSE_LOG_PREFIX");
        } else {
          log_path += fsname;
        }

        if (!config.statfilepath.length()) config.statfilepath = log_path +
              "." + config.statfilesuffix;

        log_path += ".log";
      } else {
        if (!config.statfilepath.length()) config.statfilepath = log_path +
              config.statfilesuffix;

        log_path += "log";
      }

      eos::common::Path cPath(log_path.c_str());
      cPath.MakeParentPath(S_IRWXU | S_IRGRP | S_IROTH);

      if (!(fstderr = freopen(cPath.GetPath(), "a+", stderr))) {
        fprintf(stderr, "error: cannot open log file %s\n", cPath.GetPath());
      } else if (::chmod(cPath.GetPath(), S_IRUSR | S_IWUSR)) {
        fprintf(stderr, "error: failed to chmod %s\n", cPath.GetPath());
      }
    }

    if (fstderr) {
      setvbuf(fstderr, (char*) NULL, _IONBF, 0);
    }

#ifdef EOSCITRINE
    eos::common::Logging::GetInstance().SetUnit("FUSE@eosxd");
    eos::common::Logging::GetInstance().gShortFormat = true;
    eos::common::Logging::GetInstance().SetFilter("DumpStatistic");

    if (config.options.debug) {
      eos::common::Logging::GetInstance().SetLogPriority(LOG_DEBUG);
    } else {
      if (config.options.debuglevel) {
        eos::common::Logging::GetInstance().SetLogPriority(config.options.debuglevel);
      } else {
        eos::common::Logging::GetInstance().SetLogPriority(LOG_INFO);
      }
    }

#else
    eos::common::Logging::Init();
    eos::common::Logging::SetUnit("FUSE@eosxd");
    eos::common::Logging::gShortFormat = true;
    eos::common::Logging::SetFilter("DumpStatistic");

    if (config.options.debug) {
      eos::common::Logging::SetLogPriority(LOG_DEBUG);
    } else {
      if (config.options.debuglevel) {
        eos::common::Logging::SetLogPriority(config.options.debuglevel);
      } else {
        eos::common::Logging::SetLogPriority(LOG_INFO);
      }
    }

#endif
    // initialize mKV in case no cache is configured to act as no-op
    mKV.reset(new RedisKV());
#ifdef ROCKSDB_FOUND

    if (!config.mdcachedir.empty()) {
      RocksKV* kv = new RocksKV();

      if (kv->connect(config.name, config.mdcachedir) != 0) {
        fprintf(stderr, "error: failed to open rocksdb KV cache - path=%s",
                config.mdcachedir.c_str());
        exit(EINVAL);
      }

      mKV.reset(kv);
    }

#endif

    if (config.mdcachehost.length()) {
      RedisKV* kv = new RedisKV();

      if (kv->connect(config.name, config.mdcachehost, config.mdcacheport ?
                      config.mdcacheport : 6379) != 0) {
        fprintf(stderr, "error: failed to connect to md cache - connect-string=%s",
                config.mdcachehost.c_str());
        exit(EINVAL);
      }

      mKV.reset(kv);
    }

    mdbackend.init(config.hostport, config.remotemountdir);
    mds.init(&mdbackend);
    caps.init(&mdbackend, &mds);
    datas.init();

    if (config.mqtargethost.length()) {
      if (mds.connect(config.mqtargethost, config.mqidentity, config.mqname,
                      config.clienthost, config.clientuuid)) {
        fprintf(stderr,
                "error: failed to connect to mgm/zmq - connect-string=%s connect-identity=%s connect-name=%s",
                config.mqtargethost.c_str(), config.mqidentity.c_str(), config.mqname.c_str());
        exit(EINVAL);
      }
    }

    if (cachehandler::instance().init_daemonized()) {
      exit(errno);
    }

    fusestat.Add("getattr", 0, 0, 0);
    fusestat.Add("setattr", 0, 0, 0);
    fusestat.Add("setattr:chown", 0, 0, 0);
    fusestat.Add("setattr:chmod", 0, 0, 0);
    fusestat.Add("setattr:utimes", 0, 0, 0);
    fusestat.Add("setattr:truncate", 0, 0, 0);
    fusestat.Add("lookup", 0, 0, 0);
    fusestat.Add("opendir", 0, 0, 0);
    fusestat.Add("readdir", 0, 0, 0);
    fusestat.Add("releasedir", 0, 0, 0);
    fusestat.Add("statfs", 0, 0, 0);
    fusestat.Add("mknod", 0, 0, 0);
    fusestat.Add("mkdir", 0, 0, 0);
    fusestat.Add("rm", 0, 0, 0);
    fusestat.Add("unlink", 0, 0, 0);
    fusestat.Add("rmdir", 0, 0, 0);
    fusestat.Add("rename", 0, 0, 0);
    fusestat.Add("access", 0, 0, 0);
    fusestat.Add("open", 0, 0, 0);
    fusestat.Add("create", 0, 0, 0);
    fusestat.Add("read", 0, 0, 0);
    fusestat.Add("write", 0, 0, 0);
    fusestat.Add("release", 0, 0, 0);
    fusestat.Add("fsync", 0, 0, 0);
    fusestat.Add("forget", 0, 0, 0);
    fusestat.Add("flush", 0, 0, 0);
    fusestat.Add("getxattr", 0, 0, 0);
    fusestat.Add("setxattr", 0, 0, 0);
    fusestat.Add("listxattr", 0, 0, 0);
    fusestat.Add("removexattr", 0, 0, 0);
    fusestat.Add("readlink", 0, 0, 0);
    fusestat.Add("symlink", 0, 0, 0);
    fusestat.Add(__SUM__TOTAL__, 0, 0, 0);
    tDumpStatistic.reset(&EosFuse::DumpStatistic, this);
    tStatCirculate.reset(&EosFuse::StatCirculate, this);
    tMetaCacheFlush.reset(&metad::mdcflush, &mds);
    tMetaCommunicate.reset(&metad::mdcommunicate, &mds);
    tCapFlush.reset(&cap::capflush, &caps);
    eos_static_warning("********************************************************************************");
    eos_static_warning("eosdx started version %s - FUSE protocol version %d",
                       VERSION, FUSE_USE_VERSION);
    eos_static_warning("eos-instance-url       := %s", config.hostport.c_str());
    eos_static_warning("thread-pool            := %s",
                       config.options.libfusethreads ? "libfuse" : "custom");
    eos_static_warning("zmq-connection         := %s", config.mqtargethost.c_str());
    eos_static_warning("zmq-identity           := %s", config.mqidentity.c_str());
    eos_static_warning("options                := md-cache:%d md-enoent:%.02f md-timeout:%.02f data-cache:%d mkdir-sync:%d create-sync:%d symlink-sync:%d flush:%d locking:%d no-fsync:%s",
                       config.options.md_kernelcache,
                       config.options.md_kernelcache_enoent_timeout,
                       config.options.md_backend_timeout,
                       config.options.data_kernelcache,
                       config.options.mkdir_is_sync,
                       config.options.create_is_sync,
                       config.options.symlink_is_sync,
                       config.options.global_flush,
                       config.options.global_locking,
                       no_fsync_list.c_str()
                      );
    fusesession = fuse_lowlevel_new(&args,
                                    &(get_operations()),
                                    sizeof(operations), NULL);

    if ((fusesession != NULL)) {
      if (fuse_set_signal_handlers(fusesession) != -1) {
        fuse_session_add_chan(fusesession, fusechan);

        if (getenv("EOS_FUSE_NO_MT") &&
            (!strcmp(getenv("EOS_FUSE_NO_MT"), "1"))) {
          err = fuse_session_loop(fusesession);
        } else {
#if ( FUSE_USE_VERSION <= 28 )
          err = fuse_session_loop_mt(fusesession);
#else

          if (config.options.libfusethreads) {
            err = fuse_session_loop_mt(fusesession);
          } else {
            EosFuseSessionLoop loop(10, 20, 10, 20);
            err = loop.Loop(fusesession);
          }

#endif
        }

        fuse_remove_signal_handlers(fusesession);
        fuse_session_remove_chan(fusechan);
      }

      fuse_session_destroy(fusesession);
    }

    eos_static_warning("eosdx stopped version %s - FUSE protocol version %d",
                       VERSION, FUSE_USE_VERSION);
    eos_static_warning("********************************************************************************");
    tDumpStatistic.join();
    tStatCirculate.join();
    tMetaCacheFlush.join();
    tMetaCommunicate.join();
    tCapFlush.join();
    fuse_unmount(local_mount_dir, fusechan);
    mKV.reset();
  } else {
    fprintf(stderr, "error: failed to daemonize\n");
    exit(errno ? errno : -1);
  }

  return err ? 1 : 0;
}

/* -------------------------------------------------------------------------- */
void
/* -------------------------------------------------------------------------- */
EosFuse::umounthandler(int sig, siginfo_t* si, void* ctx)
/* -------------------------------------------------------------------------- */
{
#ifdef __linux__
  backward::SignalHandling::handleSignal(sig, si, ctx);
#endif
  eos_static_warning("sighandler received signal %d - emitting signal 2", sig);
  signal(SIGSEGV, SIG_DFL);
  kill(getpid(), 2);
}

/* -------------------------------------------------------------------------- */
void
/* -------------------------------------------------------------------------- */
EosFuse::init(void* userdata, struct fuse_conn_info* conn)
/* -------------------------------------------------------------------------- */
{
  eos_static_debug("");
  struct sigaction sa;
  sa.sa_flags = SA_SIGINFO;
  sigemptyset(&sa.sa_mask);
  sa.sa_sigaction = EosFuse::umounthandler;

  if (sigaction(SIGSEGV, &sa, NULL) == -1) {
    char msg[1024];
    snprintf(msg, sizeof(msg), "failed to install SEGV handler");
    throw std::runtime_error(msg);
  }

  if (sigaction(SIGABRT, &sa, NULL) == -1) {
    char msg[1024];
    snprintf(msg, sizeof(msg), "failed to install SEGV handler");
    throw std::runtime_error(msg);
  }

  conn->want |= FUSE_CAP_EXPORT_SUPPORT | FUSE_CAP_POSIX_LOCKS |
                FUSE_CAP_BIG_WRITES ;
  conn->capable |= FUSE_CAP_EXPORT_SUPPORT | FUSE_CAP_POSIX_LOCKS |
                   FUSE_CAP_BIG_WRITES ;
}

void
EosFuse::destroy(void* userdata)
{
  eos_static_debug("");
}

/* -------------------------------------------------------------------------- */
void
/* -------------------------------------------------------------------------- */
EosFuse::DumpStatistic(ThreadAssistant& assistant)
/* -------------------------------------------------------------------------- */
{
  eos_static_debug("started statistic dump thread");
  char ino_stat[16384];
  time_t start_time = time(NULL);

  while (!assistant.terminationRequested()) {
    eos::common::LinuxMemConsumption::linux_mem_t mem;
    eos::common::LinuxStat::linux_stat_t osstat;

    if (!eos::common::LinuxMemConsumption::GetMemoryFootprint(mem)) {
      eos_static_err("failed to get the MEM usage information");
    }

    if (!eos::common::LinuxStat::GetStat(osstat)) {
      eos_static_err("failed to get the OS usage information");
    }

    eos_static_debug("dumping statistics");
    XrdOucString out;
    fusestat.PrintOutTotal(out);
    std::string sout = out.c_str();
    time_t now = time(NULL);
    snprintf(ino_stat, sizeof(ino_stat),
             "# -----------------------------------------------------------------------------------------------------------\n"
             "ALL        inodes              := %lu\n"
             "ALL        inodes-todelete     := %lu\n"
             "ALL        inodes-backlog      := %lu\n"
             "ALL        inodes-ever         := %lu\n"
             "ALL        inodes-ever-deleted := %lu\n"
             "# -----------------------------------------------------------------------------------------------------------\n",
             this->getMdStat().inodes(),
             this->getMdStat().inodes_deleted(),
             this->getMdStat().inodes_backlog(),
             this->getMdStat().inodes_ever(),
             this->getMdStat().inodes_deleted_ever());
    sout += ino_stat;
    std::string s1;
    std::string s2;
    snprintf(ino_stat, sizeof(ino_stat),
             "ALL        threads             := %llu\n"
             "ALL        visze               := %s\n"
             "All        rss                 := %s\n"
             "All        version             := %s\n"
             "ALl        fuseversion         := %d\n"
             "All        starttime           := %lu\n"
             "All        uptime              := %lu\n"
             "All        instance-url        := %s\n"
             "# -----------------------------------------------------------------------------------------------------------\n",
             osstat.threads,
             eos::common::StringConversion::GetReadableSizeString(s1, osstat.vsize, "b"),
             eos::common::StringConversion::GetReadableSizeString(s2, osstat.rss, "b"),
             VERSION,
             FUSE_USE_VERSION,
             start_time,
             now - start_time,
             EosFuse::Instance().config.hostport.c_str()
            );
    sout += ino_stat;
    std::ofstream dumpfile(EosFuse::Instance().config.statfilepath);
    dumpfile << sout;
    assistant.wait_for(std::chrono::seconds(1));
  }
}

/* -------------------------------------------------------------------------- */
void
/* -------------------------------------------------------------------------- */
EosFuse::StatCirculate(ThreadAssistant& assistant)
/* -------------------------------------------------------------------------- */
{
  eos_static_debug("started stat circulate thread");
  fusestat.Circulate(assistant);
}

/* -------------------------------------------------------------------------- */
void
/* -------------------------------------------------------------------------- */
EosFuse::getattr(fuse_req_t req, fuse_ino_t ino, struct fuse_file_info* fi)
/* -------------------------------------------------------------------------- */
{
  eos::common::Timing timing(__func__);
  COMMONTIMING("_start_", &timing);
  eos_static_debug("");
  ADD_FUSE_STAT(__func__, req);
  EXEC_TIMING_BEGIN(__func__);
  int rc = 0;
  fuse_id id(req);
  struct fuse_entry_param e;
  metad::shared_md md = Instance().mds.get(req, ino);
  {
    XrdSysMutexHelper mLock(md->Locker());

    if (!md->id() || (md->deleted() && !md->lookup_is())) {
      rc = md->deleted() ? ENOENT : md->err();
    } else {
      cap::shared_cap pcap = Instance().caps.acquire(req, md->pid() ? md->pid() : 1,
                             S_IFDIR | X_OK | R_OK);
      XrdSysMutexHelper capLock(pcap->Locker());

      if (pcap->errc()) {
        rc = pcap->errc();
      } else {
        md->convert(e);
        eos_static_info("%s", md->dump(e).c_str());
      }
    }
  }

  if (rc) {
    fuse_reply_err(req, rc);
  } else {
    fuse_reply_attr(req, &e.attr, e.attr_timeout);
  }

  EXEC_TIMING_END(__func__);
  COMMONTIMING("_stop_", &timing);
  eos_static_notice("t(ms)=%.03f %s", timing.RealTime(),
                    dump(id, ino, fi, rc).c_str());
}

/* -------------------------------------------------------------------------- */
void
/* -------------------------------------------------------------------------- */
EosFuse::setattr(fuse_req_t req, fuse_ino_t ino, struct stat* attr, int op,
                 struct fuse_file_info* fi)
/* -------------------------------------------------------------------------- */
{
  eos::common::Timing timing(__func__);
  COMMONTIMING("_start_", &timing);
  eos_static_debug("");
  ADD_FUSE_STAT(__func__, req);
  EXEC_TIMING_BEGIN(__func__);
  int rc = 0;
  fuse_id id(req);
  cap::shared_cap pcap;
  metad::shared_md md;
  md = Instance().mds.get(req, ino);
  md->Locker().Lock();

  if (!md->id() || (md->deleted() && !md->lookup_is())) {
    rc = md->deleted() ? ENOENT : md->err();
  } else {
    fuse_ino_t cap_ino =  S_ISDIR(md->mode()) ? ino : md->pid();

    if (op & FUSE_SET_ATTR_MODE) {
      // retrieve cap for mode setting
      pcap = Instance().caps.acquire(req, cap_ino,
                                     M_OK);
    } else if ((op & FUSE_SET_ATTR_UID) || (op & FUSE_SET_ATTR_GID)) {
      // retrieve cap for owner setting
      pcap = Instance().caps.acquire(req, cap_ino,
                                     C_OK);
    } else if (op & FUSE_SET_ATTR_SIZE) {
      // retrieve cap for write
      pcap = Instance().caps.acquire(req, cap_ino,
                                     W_OK);
    } else if ((op & FUSE_SET_ATTR_ATIME)
               || (op & FUSE_SET_ATTR_MTIME)
               || (op & FUSE_SET_ATTR_ATIME_NOW)
               || (op & FUSE_SET_ATTR_MTIME_NOW)
              ) {
      // retrieve cap for write
      pcap = Instance().caps.acquire(req, cap_ino,
                                     W_OK);
    }

    if (pcap->errc()) {
      rc = pcap->errc();
    } else {
      if (op & FUSE_SET_ATTR_MODE) {
        /*
          EACCES Search permission is denied on a component of the path prefix.

          EFAULT path points outside your accessible address space.

          EIO    An I/O error occurred.

          ELOOP  Too many symbolic links were encountered in resolving path.

          ENAMETOOLONG
                 path is too long.

          ENOENT The file does not exist.

          ENOMEM Insufficient kernel memory was available.

          ENOTDIR
                 A component of the path prefix is not a directory.

          EPERM  The  effective  UID does not match the owner of the file,
                 and the process is not privileged (Linux: it does not

                 have the CAP_FOWNER capability).

          EROFS  The named file resides on a read-only filesystem.

          The general errors for fchmod() are listed below:

          EBADF  The file descriptor fd is not valid.

          EIO    See above.

          EPERM  See above.

          EROFS  See above.
         */
        ADD_FUSE_STAT("setattr:chmod", req);
        EXEC_TIMING_BEGIN("setattr:chmod");
        md->set_mode(attr->st_mode);
        EXEC_TIMING_END("setattr:chmod");
      }

      if ((op & FUSE_SET_ATTR_UID) || (op & FUSE_SET_ATTR_GID)) {
        /*
          EACCES Search permission is denied on a component of the path prefix.

          EFAULT path points outside your accessible address space.

          ELOOP  Too many symbolic links were encountered in resolving path.

          ENAMETOOLONG
                 path is too long.

          ENOENT The file does not exist.

          ENOMEM Insufficient kernel memory was available.

          ENOTDIR
                 A component of the path prefix is not a directory.

          EPERM  The calling process did not have the required permissions
                 (see above) to change owner and/or group.

          EROFS  The named file resides on a read-only filesystem.

          The general errors for fchown() are listed below:

          EBADF  The descriptor is not valid.

          EIO    A low-level I/O error occurred while modifying the inode.

          ENOENT See above.

          EPERM  See above.

          EROFS  See above.
         */
        ADD_FUSE_STAT("setattr:chown", req);
        EXEC_TIMING_BEGIN("setattr:chown");

        if (op & FUSE_SET_ATTR_UID) {
          md->set_uid(attr->st_uid);
        }

        if (op & FUSE_SET_ATTR_GID) {
          md->set_gid(attr->st_gid);
        }

        EXEC_TIMING_END("setattr:chown");
      }

      if (
        (op & FUSE_SET_ATTR_ATIME)
        || (op & FUSE_SET_ATTR_MTIME)
        || (op & FUSE_SET_ATTR_ATIME_NOW)
        || (op & FUSE_SET_ATTR_MTIME_NOW)
      ) {
        /*
        EACCES Search permission is denied for one of the directories in
        the  path  prefix  of  path

        EACCES times  is  NULL,  the caller's effective user ID does not match
        the owner of the file, the caller does not have
        write access to the file, and the caller is not privileged
        (Linux: does not have either the CAP_DAC_OVERRIDE or
        the CAP_FOWNER capability).

        ENOENT filename does not exist.

        EPERM  times is not NULL, the caller's effective UID does not
        match the owner of the file, and the caller is not priv‐
        ileged (Linux: does not have the CAP_FOWNER capability).

        EROFS  path resides on a read-only filesystem.
         */
        ADD_FUSE_STAT("setattr:utimes", req);
        EXEC_TIMING_BEGIN("setattr:utimes");
        struct timespec tsnow;
        eos::common::Timing::GetTimeSpec(tsnow);

        if (op & FUSE_SET_ATTR_ATIME) {
          md->set_atime(attr->ATIMESPEC.tv_sec);
          md->set_atime_ns(attr->ATIMESPEC.tv_nsec);
          md->set_ctime(tsnow.tv_sec);
          md->set_ctime_ns(tsnow.tv_nsec);
        }

        if (op & FUSE_SET_ATTR_MTIME) {
          md->set_mtime(attr->MTIMESPEC.tv_sec);
          md->set_mtime_ns(attr->MTIMESPEC.tv_nsec);
          md->set_ctime(tsnow.tv_sec);
          md->set_ctime_ns(tsnow.tv_nsec);
        }

        if ((op & FUSE_SET_ATTR_ATIME_NOW) ||
            (op & FUSE_SET_ATTR_MTIME_NOW)) {
          if (op & FUSE_SET_ATTR_ATIME_NOW) {
            md->set_atime(tsnow.tv_sec);
            md->set_atime_ns(tsnow.tv_nsec);
            md->set_ctime(tsnow.tv_sec);
            md->set_ctime_ns(tsnow.tv_nsec);
          }

          if (op & FUSE_SET_ATTR_MTIME_NOW) {
            md->set_mtime(tsnow.tv_sec);
            md->set_mtime_ns(tsnow.tv_nsec);
            md->set_ctime(tsnow.tv_sec);
            md->set_ctime_ns(tsnow.tv_nsec);
          }
        }

        std::string cookie = md->Cookie();
        Instance().datas.update_cookie(md->id(), cookie);
        EXEC_TIMING_END("setattr:utimes");
      }

      if (op & FUSE_SET_ATTR_SIZE) {
        /*
        EACCES Search  permission is denied for a component of the path
        prefix, or the named file is not writable by the user.

        EFAULT Path points outside the process's allocated address space.

        EFBIG  The argument length is larger than the maximum file size.

        EINTR  While blocked waiting to complete, the call was interrupted
        by a signal handler; see fcntl(2) and signal(7).

        EINVAL The argument length is negative or larger than the maximum
        file size.

        EIO    An I/O error occurred updating the inode.

        EISDIR The named file is a directory.

        ELOOP  Too many symbolic links were encountered in translating the
        pathname.

        ENAMETOOLONG
        A component of a pathname exceeded 255 characters, or an
        entire pathname exceeded 1023 characters.

        ENOENT The named file does not exist.

        ENOTDIR
        A component of the path prefix is not a directory.

        EPERM  The underlying filesystem does not support extending a file
        beyond its current size.

        EROFS  The named file resides on a read-only filesystem.

        ETXTBSY
        The file is a pure procedure (shared text) file that is
        being executed.

        For ftruncate() the same errors apply, but instead of things that
        can be wrong with path, we now have things that  can
        be wrong with the file descriptor, fd:

        EBADF  fd is not a valid descriptor.

        EBADF or EINVAL
        fd is not open for writing.

        EINVAL fd does not reference a regular file.
         */
        ADD_FUSE_STAT("setattr:truncate", req);
        EXEC_TIMING_BEGIN("setattr:truncate");
        int rc = 0;

        if (!md->id() || (md->deleted() && !md->lookup_is())) {
          rc = ENOENT;
        } else {
          if ((md->mode() & S_IFDIR)) {
            rc = EISDIR;
          } else {
            if (fi && fi->fh) {
              // ftruncate
              data::data_fh* io = (data::data_fh*) fi->fh;

              if (io) {
                eos_static_debug("ftruncate size=%lu", (size_t) attr->st_size);
                rc |= io->ioctx()->truncate(req, attr->st_size);
                rc |= io->ioctx()->flush(req);
              } else {
                rc = EIO;
              }
            } else {
              // truncate
              eos_static_debug("truncate size=%lu", (size_t) attr->st_size);
              std::string cookie = md->Cookie();
              data::shared_data io = Instance().datas.get(req, md->id(), md);
              rc = io->attach(req, cookie, true);
              eos_static_debug("calling truncate");
              rc |= io->truncate(req, attr->st_size);
              rc |= io->flush(req);
              rc |= io->detach(req, cookie, true);
              Instance().datas.release(req, md->id());
            }

            if (!rc) {
              ssize_t size_change = (int64_t)(attr->st_size) - (int64_t) md->size();

              if (size_change > 0) {
                Instance().caps.book_volume(pcap, size_change);
              } else {
                Instance().caps.free_volume(pcap, size_change);
              }

              md->set_size(attr->st_size);
            }
          }
        }

        EXEC_TIMING_END("setattr:truncate");
      }
    }
  }

  if (rc) {
    md->Locker().UnLock();
    fuse_reply_err(req, rc);
  } else {
    struct fuse_entry_param e;
    memset(&e, 0, sizeof(e));
    md->convert(e);
    eos_static_info("%s", md->dump(e).c_str());
    Instance().mds.update(req, md, pcap->authid());
    md->Locker().UnLock();
    fuse_reply_attr(req, &e.attr, e.attr_timeout);
  }

  EXEC_TIMING_END(__func__);
  COMMONTIMING("_stop_", &timing);
  eos_static_notice("t(ms)=%.03f %s", timing.RealTime(),
                    dump(id, ino, fi, rc).c_str());
}

void
EosFuse::lookup(fuse_req_t req, fuse_ino_t parent, const char* name)
{
  eos::common::Timing timing(__func__);
  COMMONTIMING("_start_", &timing);
  eos_static_debug("");
  ADD_FUSE_STAT(__func__, req);
  EXEC_TIMING_BEGIN(__func__);
  int rc = 0;
  fuse_id id(req);
  struct fuse_entry_param e;
  memset(&e, 0, sizeof(e));
  {
    metad::shared_md md;
    md = Instance().mds.lookup(req, parent, name);

    if (md->id() && !md->deleted()) {
      XrdSysMutexHelper mLock(md->Locker());
      md->set_pid(parent);
      md->convert(e);
      eos_static_info("%s", md->dump(e).c_str());
      md->lookup_inc();
      cap::shared_cap pcap = Instance().caps.acquire(req, parent,
                             R_OK);
    } else {
      // negative cache entry
      e.ino = 0;
      e.attr_timeout = Instance().Config().options.md_kernelcache_enoent_timeout;
      e.entry_timeout = Instance().Config().options.md_kernelcache_enoent_timeout;

      if (e.entry_timeout) {
        rc = 0;
      } else {
        rc = md->deleted() ? ENOENT : md->err();
      }
    }
  }
  EXEC_TIMING_END(__func__);
  COMMONTIMING("_stop_", &timing);
  eos_static_notice("t(ms)=%.03f name=%s %s", timing.RealTime(), name,
                    dump(id, parent, 0, rc).c_str());

  if (rc) {
    fuse_reply_err(req, rc);
  } else {
    fuse_reply_entry(req, &e);
  }
}

/* -------------------------------------------------------------------------- */
void
/* -------------------------------------------------------------------------- */
EosFuse::opendir(fuse_req_t req, fuse_ino_t ino, struct fuse_file_info* fi)
/* -------------------------------------------------------------------------- */
{
  eos::common::Timing timing(__func__);
  COMMONTIMING("_start_", &timing);
  eos_static_debug("");
  EXEC_TIMING_BEGIN(__func__);
  ADD_FUSE_STAT(__func__, req);
  Track::Monitor mon(__func__, Instance().Tracker(), ino);
  int rc = 0;
  fuse_id id(req);
  // retrieve cap
  cap::shared_cap pcap = Instance().caps.acquire(req, ino,
                         S_IFDIR | X_OK | R_OK, true);

  if (pcap->errc()) {
    rc = pcap->errc();
  } else {
    // retrieve md
    metad::shared_md md = Instance().mds.get(req, ino, pcap->authid(), true);
    XrdSysMutexHelper mLock(md->Locker());

    if (!md->id() || md->deleted()) {
      rc = md->deleted() ? ENOENT : md->err();
    } else {
      eos_static_info("%s", md->dump().c_str());
      auto md_fh = new opendir_t;
      md_fh->md = md;
      // fh contains a dummy 0 pointer
      eos_static_debug("adding ino=%08lx p-ino=%08lx", md->id(), md->pid());
      fi->fh = (unsigned long) md_fh;
    }
  }

  if (rc) {
    fuse_reply_err(req, rc);
  } else {
    fuse_reply_open(req, fi);
  }

  EXEC_TIMING_END(__func__);
  COMMONTIMING("_stop_", &timing);
  eos_static_notice("t(ms)=%.03f %s", timing.RealTime(),
                    dump(id, ino, 0, rc).c_str());
}

/* -------------------------------------------------------------------------- */
void
/* -------------------------------------------------------------------------- */
EosFuse::readdir(fuse_req_t req, fuse_ino_t ino, size_t size, off_t off,
                 struct fuse_file_info* fi)
/* -------------------------------------------------------------------------- */
/*
EBADF  Invalid directory stream descriptor fi->fh
 */
{
  eos::common::Timing timing(__func__);
  COMMONTIMING("_start_", &timing);
  EXEC_TIMING_BEGIN(__func__);
  ADD_FUSE_STAT(__func__, req);
  int rc = 0;
  fuse_id id(req);

  if (!fi->fh) {
    fuse_reply_err(req, EBADF);
    rc = EBADF;
  } else {
    // get the shared pointer from the open file descriptor
    opendir_t* md = (opendir_t*) fi->fh;
    metad::shared_md pmd = md->md;
    std::map<std::string, uint64_t> pmd_children;
    mode_t pmd_mode;
    uint64_t pmd_id;
    {
      // avoid to have more than one md object locked at a time
      XrdSysMutexHelper mLock(pmd->Locker());
      pmd_mode = pmd->mode();
      pmd_id = pmd->id();
      auto pmap = pmd->children();
      auto it = pmap.begin();

      for (; it != pmap.end(); ++it) {
        pmd_children[it->first] = it->second;
      }

      if (!pmd_children.size()) {
        if (EOS_LOGS_DEBUG) {
          eos_static_debug("%s", Instance().mds.dump_md(pmd, false).c_str());
        }
      }
    }
    // only one readdir at a time
    XrdSysMutexHelper lLock(md->items_lock);
    auto it = pmd_children.begin();
    eos_static_info("off=%lu size-%lu", off, pmd_children.size());
    char b[size];
    char* b_ptr = b;
    off_t b_size = 0;

    // the root directory adds only '.', all other add '.' and '..' for off=0
    if (off == 0) {
      // at offset=0 add the '.' directory
      std::string bname = ".";
      fuse_ino_t cino = pmd_id;
      eos_static_debug("list: %08x %s", cino, bname.c_str());
      mode_t mode = pmd_mode;
      struct stat stbuf;
      memset(&stbuf, 0, sizeof(struct stat));
      stbuf.st_ino = cino;
      stbuf.st_mode = mode;
      size_t a_size = fuse_add_direntry(req, b_ptr , size - b_size,
                                        bname.c_str(), &stbuf, ++off);
      eos_static_info("name=%s ino=%08lx mode=%08x bytes=%u/%u",
                      bname.c_str(), cino, mode, a_size, size - b_size);
      b_ptr += a_size;
      b_size += a_size;
      // at offset=0 add the '..' directory
      metad::shared_md ppmd = Instance().mds.get(req, pmd->pid(), "" , 0, 0, 0, true);

      if (ppmd && (ppmd->id() == pmd->pid())) {
        fuse_ino_t cino = 0;
        mode_t mode = 0;
        {
          XrdSysMutexHelper ppLock(ppmd->Locker());
          cino = ppmd->id();
          mode = ppmd->mode();
        }
        std::string bname = "..";
        eos_static_debug("list: %08x %s", cino, bname.c_str());
        struct stat stbuf;
        memset(&stbuf, 0, sizeof(struct stat));
        stbuf.st_ino = cino;
        stbuf.st_mode = mode;
        size_t a_size = fuse_add_direntry(req, b_ptr , size - b_size,
                                          bname.c_str(), &stbuf, ++off);
        eos_static_info("name=%s ino=%08lx mode=%08x bytes=%u/%u",
                        bname.c_str(), cino, mode, a_size, size - b_size);
        b_ptr += a_size;
        b_size += a_size;
      }
    }

    off_t i_offset = 2;

    // add regular children
    for (; it != pmd_children.end(); ++it) {
      if (off > i_offset) {
        i_offset++;
        continue;
      } else {
        i_offset++;
      }

      // skip entries we have shown already
      if (md->readdir_items.count(it->first)) {
        continue;
      }

      std::string bname = it->first;
      fuse_ino_t cino = it->second;
      metad::shared_md cmd = Instance().mds.get(req, cino, "" , 0, 0, 0, true);
      eos_static_debug("list: %08x %s (d=%d)", cino, it->first.c_str(),
                       cmd->deleted());
      mode_t mode;
      {
        XrdSysMutexHelper cLock(cmd->Locker());
        mode = cmd->mode();

        // skip deleted entries or hidden entries
        if (cmd->deleted()) {
          continue;
        }
      }
      struct stat stbuf;
      memset(&stbuf, 0, sizeof(struct stat));
      stbuf.st_ino = cino;
      stbuf.st_mode = mode;
      size_t a_size = fuse_add_direntry(req, b_ptr , size - b_size,
                                        bname.c_str(), &stbuf, ++off);
      eos_static_info("name=%s ino=%08lx mode=%08x bytes=%u/%u",
                      bname.c_str(), cino, mode, a_size, size - b_size);

      if (a_size > (size - b_size)) {
        break;
      }

      // add to the shown list
      md->readdir_items.insert(it->first);
      b_ptr += a_size;
      b_size += a_size;
    }

    if (b_size) {
      fuse_reply_buf(req, b, b_size);
    } else {
      fuse_reply_buf(req, b, 0);
    }

    eos_static_debug("size=%lu off=%llu reply-size=%lu", size, off, b_size);
  }

  EXEC_TIMING_END(__func__);
  COMMONTIMING("_stop_", &timing);
  eos_static_notice("t(ms)=%.03f %s", timing.RealTime(),
                    dump(id, ino, 0, rc).c_str());
}

/* -------------------------------------------------------------------------- */
void
/* -------------------------------------------------------------------------- */
EosFuse::releasedir(fuse_req_t req, fuse_ino_t ino, struct fuse_file_info* fi)
/* -------------------------------------------------------------------------- */
{
  eos::common::Timing timing(__func__);
  COMMONTIMING("_start_", &timing);
  eos_static_debug("");
  EXEC_TIMING_BEGIN(__func__);
  ADD_FUSE_STAT(__func__, req);
  int rc = 0;
  fuse_id id(req);
  opendir_t* md = (opendir_t*) fi->fh;

  if (md) {
    // The following two lines act as a barrier to ensure the last readdir() has
    // released items_lock. From the point of view of the FUSE kernel module,
    // once we call fuse_reply_buf inside readdir, that syscall is over, and it
    // is free to call releasedir. This creates a race condition where we try to
    // delete md while readdir still holds items_lock - the following two lines
    // prevent this.
    md->items_lock.Lock();
    md->items_lock.UnLock();
    delete md;
    fi->fh = 0;
  }

  EXEC_TIMING_END(__func__);
  fuse_reply_err(req, 0);
  COMMONTIMING("_stop_", &timing);
  eos_static_notice("t(ms)=%.03f %s", timing.RealTime(),
                    dump(id, ino, 0, rc).c_str());
}

/* -------------------------------------------------------------------------- */
void
/* -------------------------------------------------------------------------- */
EosFuse::statfs(fuse_req_t req, fuse_ino_t ino)
/* -------------------------------------------------------------------------- */
{
  eos::common::Timing timing(__func__);
  COMMONTIMING("_start_", &timing);
  eos_static_debug("");
  ADD_FUSE_STAT(__func__, req);
  EXEC_TIMING_BEGIN(__func__);
  int rc = 0;
  fuse_id id(req);
  struct statvfs svfs;
  memset(&svfs, 0, sizeof(struct statvfs));
  rc = Instance().mds.statvfs(req, &svfs);

  if (rc) {
    fuse_reply_err(req, rc);
  } else {
    fuse_reply_statfs(req, &svfs);
  }

  EXEC_TIMING_END(__func__);
  COMMONTIMING("_stop_", &timing);
  eos_static_notice("t(ms)=%.03f %s", timing.RealTime(),
                    dump(id, ino, 0, rc).c_str());
}

/* -------------------------------------------------------------------------- */
void
/* -------------------------------------------------------------------------- */
EosFuse::mkdir(fuse_req_t req, fuse_ino_t parent, const char* name, mode_t mode)
/* -------------------------------------------------------------------------- */
/*
EACCES The parent directory does not allow write permission to the process,
or one of the directories in pathname  did

not allow search permission.  (See also path_resolution(7).)

EDQUOT The user's quota of disk blocks or inodes on the filesystem has been
exhausted.

EEXIST pathname  already exists (not necessarily as a directory).
This includes the case where pathname is a symbolic
link, dangling or not.

EFAULT pathname points outside your accessible address space.

ELOOP  Too many symbolic links were encountered in resolving pathname.

EMLINK The number of links to the parent directory would exceed LINK_MAX.

ENAMETOOLONG
pathname was too long.

ENOENT A directory component in pathname does not exist or is a dangling
symbolic link.

ENOMEM Insufficient kernel memory was available.

ENOSPC The device containing pathname has no room for the new directory.

ENOSPC The new directory cannot be created because the user's disk quota is
exhausted.

ENOTDIR
A component used as a directory in pathname is not, in fact, a directory.

EPERM  The filesystem containing pathname does not support the creation of
directories.

EROFS  pathname refers to a file on a read-only filesystem.
 */
/* -------------------------------------------------------------------------- */
{
  eos::common::Timing timing(__func__);
  COMMONTIMING("_start_", &timing);
  eos_static_debug("");
  ADD_FUSE_STAT(__func__, req);
  EXEC_TIMING_BEGIN(__func__);
  Track::Monitor mon(__func__, Instance().Tracker(), parent, true);
  int rc = 0;
  fuse_id id(req);
  struct fuse_entry_param e;
  // do a parent check
  cap::shared_cap pcap = Instance().caps.acquire(req, parent,
                         S_IFDIR | X_OK | W_OK, true);

  if (pcap->errc()) {
    rc = pcap->errc();
  } else {
    metad::shared_md md;
    metad::shared_md pmd;
    md = Instance().mds.lookup(req, parent, name);
    pmd = Instance().mds.get(req, parent, pcap->authid());
    {
      std::string implied_cid;
      XrdSysMutexHelper mLock(md->Locker());

      if (md->id() && !md->deleted()) {
        rc = EEXIST;
      } else {
        if (md->deleted()) {
          // we need to wait that this entry is really gone
          Instance().mds.wait_flush(req, md);
        }

        md->set_mode(mode | S_IFDIR);
        struct timespec ts;
        eos::common::Timing::GetTimeSpec(ts);
        md->set_name(name);
        md->set_atime(ts.tv_sec);
        md->set_atime_ns(ts.tv_nsec);
        md->set_mtime(ts.tv_sec);
        md->set_mtime_ns(ts.tv_nsec);
        md->set_ctime(ts.tv_sec);
        md->set_ctime_ns(ts.tv_nsec);
        md->set_btime(ts.tv_sec);
        md->set_btime_ns(ts.tv_nsec);
        // need to update the parent mtime
        md->set_pmtime(ts.tv_sec);
        md->set_pmtime_ns(ts.tv_nsec);
        pmd->set_mtime(ts.tv_sec);
        pmd->set_mtime_ns(ts.tv_nsec);
        md->set_uid(pcap->uid());
        md->set_gid(pcap->gid());
        md->set_id(Instance().mds.insert(req, md, pcap->authid()));
        md->set_creator(true);
        std::string imply_authid = eos::common::StringConversion::random_uuidstring();
        eos_static_info("generating implied authid %s => %s", pcap->authid().c_str(),
                        imply_authid.c_str());
        implied_cid = Instance().caps.imply(pcap, imply_authid, mode,
                                            (fuse_ino_t) md->id());
        md->cap_inc();
        md->set_implied_authid(imply_authid);
      }

      if (!rc) {
        if (Instance().Config().options.mkdir_is_sync) {
          md->set_type(md->EXCL);
          rc = Instance().mds.add_sync(req, pmd, md, pcap->authid());
        } else {
          Instance().mds.add(req, pmd, md, pcap->authid());
        }

        if (!rc) {
          memset(&e, 0, sizeof(e));
          md->convert(e);
          md->lookup_inc();
          eos_static_info("%s", md->dump(e).c_str());
        } else {
          Instance().getCap().forget(implied_cid);
        }
      }
    }
  }

  if (rc) {
    fuse_reply_err(req, rc);
  } else {
    fuse_reply_entry(req, &e);
  }

  EXEC_TIMING_END(__func__);
  COMMONTIMING("_stop_", &timing);
  eos_static_notice("t(ms)=%.03f %s", timing.RealTime(),
                    dump(id, parent, 0, rc, name).c_str());
}

/* -------------------------------------------------------------------------- */
void
/* -------------------------------------------------------------------------- */
EosFuse::unlink(fuse_req_t req, fuse_ino_t parent, const char* name)
/* -------------------------------------------------------------------------- */
/*
EACCES Write access to the directory containing pathname is not allowed for the process's effective UID, or one of the
directories in pathname did not allow search permission.  (See also path_resolution(7).)

EBUSY  The file pathname cannot be unlinked because it is being used by the system or another process; for example, it
is a mount point or the NFS client software created it to represent an  active  but  otherwise  nameless  inode
("NFS silly renamed").

EFAULT pathname points outside your accessible address space.

EIO    An I/O error occurred.

EISDIR pathname refers to a directory.  (This is the non-POSIX value returned by Linux since 2.1.132.)

ELOOP  Too many symbolic links were encountered in translating pathname.

ENAMETOOLONG
pathname was too long.

ENOENT A component in pathname does not exist or is a dangling symbolic link, or pathname is empty.

ENOMEM Insufficient kernel memory was available.

ENOTDIR
A component used as a directory in pathname is not, in fact, a directory.

EPERM  The  system  does  not allow unlinking of directories, or unlinking of directories requires privileges that the
calling process doesn't have.  (This is the POSIX prescribed error return; as noted above, Linux returns EISDIR
for this case.)

EPERM (Linux only)
The filesystem does not allow unlinking of files.

EPERM or EACCES
The  directory  containing pathname has the sticky bit (S_ISVTX) set and the process's effective UID is neither
the UID of the file to be deleted nor that of the directory containing it, and the process  is  not  privileged
(Linux: does not have the CAP_FOWNER capability).

EROFS  pathname refers to a file on a read-only filesystem.

 */
{
  eos::common::Timing timing(__func__);
  COMMONTIMING("_start_", &timing);
  eos_static_debug("");
  ADD_FUSE_STAT(__func__, req);
  EXEC_TIMING_BEGIN(__func__);
  Track::Monitor pmon(__func__, Instance().Tracker(), parent, true);
  int rc = 0;
  fuse_id id(req);
  // retrieve cap
  cap::shared_cap pcap = Instance().caps.acquire(req, parent,
                         S_IFDIR | X_OK | D_OK, true);

  if (pcap->errc()) {
    rc = pcap->errc();
  } else {
    std::string sname = name;
    uint64_t freesize = 0;

    if (sname == ".") {
      rc = EINVAL;
    }

    if (sname.length() > 1024) {
      rc = ENAMETOOLONG;
    }

    if (!rc) {
      metad::shared_md md;
      metad::shared_md pmd;
      md = Instance().mds.lookup(req, parent, name);
      XrdSysMutexHelper mLock(md->Locker());

      if (!md->id() || md->deleted()) {
        rc = ENOENT;
      }

      if ((!rc) && ((md->mode() & S_IFDIR))) {
        rc = EISDIR;
      }

      if (!rc) {
        freesize = md->size();
        pmd = Instance().mds.get(req, parent, pcap->authid());
        Instance().datas.unlink(req, md->id());
        Instance().mds.remove(req, pmd, md, pcap->authid());
      }
    }

    if (!rc) {
      XrdSysMutexHelper pLock(pcap->Locker());
      Instance().caps.free_volume(pcap, freesize);
      eos_static_debug("freeing %llu bytes on cap ", freesize);
    }
  }

  fuse_reply_err(req, rc);
  EXEC_TIMING_END(__func__);
  COMMONTIMING("_stop_", &timing);
  eos_static_notice("t(ms)=%.03f %s", timing.RealTime(),
                    dump(id, parent, 0, rc, name).c_str());
}

/* -------------------------------------------------------------------------- */
void
/* -------------------------------------------------------------------------- */
EosFuse::rmdir(fuse_req_t req, fuse_ino_t parent, const char* name)
/* -------------------------------------------------------------------------- */
/*
EACCES Write access to the directory containing pathname was not allowed,
or one of the directories in the path prefix
of pathname did not allow search permission.

EBUSY  pathname is currently in use by the system or some process that
prevents its  removal.   On  Linux  this  means
pathname is currently used as a mount point or is the root directory of
the calling process.

EFAULT pathname points outside your accessible address space.

EINVAL pathname has .  as last component.

ELOOP  Too many symbolic links were encountered in resolving pathname.

ENAMETOOLONG
pathname was too long.

ENOENT A directory component in pathname does not exist or is a dangling
symbolic link.

ENOMEM Insufficient kernel memory was available.

ENOTDIR
pathname, or a component used as a directory in pathname, is not,
in fact, a directory.

ENOTEMPTY
pathname contains entries other than . and .. ; or, pathname has ..
as its final component.  POSIX.1-2001 also
allows EEXIST for this condition.

EPERM  The directory containing pathname has the sticky bit (S_ISVTX) set and
the process's effective user ID is  nei‐
ther  the  user  ID  of  the file to be deleted nor that of the
directory containing it, and the process is not
privileged (Linux: does not have the CAP_FOWNER capability).

EPERM  The filesystem containing pathname does not support the removal of
directories.

EROFS  pathname refers to a directory on a read-only filesystem.

 */
{
  eos::common::Timing timing(__func__);
  COMMONTIMING("_start_", &timing);
  eos_static_debug("");
  ADD_FUSE_STAT(__func__, req);
  EXEC_TIMING_BEGIN(__func__);
  Track::Monitor mon(__func__, Instance().Tracker(), parent);
  int rc = 0;
  fuse_id id(req);
  // retrieve cap
  cap::shared_cap pcap = Instance().caps.acquire(req, parent,
                         S_IFDIR | X_OK | D_OK, true);

  if (pcap->errc()) {
    rc = pcap->errc();
  } else {
    std::string sname = name;

    if (sname == ".") {
      rc = EINVAL;
    }

    if (sname.length() > 1024) {
      rc = ENAMETOOLONG;
    }

    if (!rc) {
      metad::shared_md md;
      metad::shared_md pmd;
      md = Instance().mds.lookup(req, parent, name);
      XrdSysMutexHelper mLock(md->Locker());

      if (!md->id() || md->deleted()) {
        rc = ENOENT;
      }

      if ((!rc) && (!(md->mode() & S_IFDIR))) {
        rc = ENOTDIR;
      }

      eos_static_info("link=%d", md->nlink());

      if ((!rc) && (md->children().size() || md->nchildren())) {
        rc = ENOTEMPTY;
      }

      if (!rc) {
        pmd = Instance().mds.get(req, parent, pcap->authid());
        Instance().mds.remove(req, pmd, md, pcap->authid());
      }
    }
  }

  fuse_reply_err(req, rc);
  EXEC_TIMING_END(__func__);
  COMMONTIMING("_stop_", &timing);
  eos_static_notice("t(ms)=%.03f %s", timing.RealTime(),
                    dump(id, parent, 0, rc, name).c_str());
}

#ifdef _FUSE3
/* -------------------------------------------------------------------------- */
void
/* -------------------------------------------------------------------------- */
EosFuse::rename(fuse_req_t req, fuse_ino_t parent, const char* name,
                fuse_ino_t newparent, const char* newname, unsigned int flags)
/* -------------------------------------------------------------------------- */
#else

/* -------------------------------------------------------------------------- */
void
/* -------------------------------------------------------------------------- */
EosFuse::rename(fuse_req_t req, fuse_ino_t parent, const char* name,
                fuse_ino_t newparent, const char* newname)
/* -------------------------------------------------------------------------- */
#endif
{
  eos::common::Timing timing(__func__);
  COMMONTIMING("_start_", &timing);
  eos_static_debug("");
  ADD_FUSE_STAT(__func__, req);
  EXEC_TIMING_BEGIN(__func__);
  Track::Monitor monp(__func__, Instance().Tracker(), parent);
  Track::Monitor monn(__func__, Instance().Tracker(), newparent);
  int rc = 0;
  fuse_id id(req);
  // do a parent check
  cap::shared_cap p1cap = Instance().caps.acquire(req, parent,
                          S_IFDIR | R_OK, true);
  cap::shared_cap p2cap = Instance().caps.acquire(req, newparent,
                          S_IFDIR | W_OK, true);

  if (p1cap->errc()) {
    rc = p1cap->errc();
  }

  if (!rc && p2cap->errc()) {
    rc = p2cap->errc();
  }

  if (!rc) {
    metad::shared_md md;
    metad::shared_md p1md;
    metad::shared_md p2md;
    md = Instance().mds.lookup(req, parent, name);
    p1md = Instance().mds.get(req, parent, p1cap->authid());
    p2md = Instance().mds.get(req, newparent, p2cap->authid());
    uint64_t md_ino = 0;
    {
      XrdSysMutexHelper mLock(md->Locker());

      if (md->deleted()) {
        // we need to wait that this entry is really gone
        Instance().mds.wait_flush(req, md);
      }

      if (!md->id() || md->deleted()) {
        rc = md->deleted() ? ENOENT : md->err();
      } else {
        md_ino = md->id();
      }
    }

    if (!rc) {
      Track::Monitor mone(__func__, Instance().Tracker(), md_ino, true);
      std::string new_name = newname;
      Instance().mds.mv(req, p1md, p2md, md, newname, p1cap->authid(),
                        p2cap->authid());
    }
  }

  EXEC_TIMING_END(__func__);
  fuse_reply_err(req, rc);
  COMMONTIMING("_stop_", &timing);
  eos_static_notice("t(ms)=%.03f %s target-name=%s", timing.RealTime(),
                    dump(id, parent, 0, rc, name).c_str(), newname);
}

/* -------------------------------------------------------------------------- */
void
/* -------------------------------------------------------------------------- */
EosFuse::access(fuse_req_t req, fuse_ino_t ino, int mask)
/* -------------------------------------------------------------------------- */
{
  eos::common::Timing timing(__func__);
  COMMONTIMING("_start_", &timing);
  eos_static_debug("");
  EXEC_TIMING_BEGIN(__func__);
  Track::Monitor mon(__func__, Instance().Tracker(), ino);
  int rc = 0;
  fuse_id id(req);
  metad::shared_md md = Instance().mds.get(req, ino);

  if (!md->id()) {
    rc = md->deleted() ? ENOENT : md->err();
  }

  fuse_reply_err(req, rc);
  EXEC_TIMING_END(__func__);
  COMMONTIMING("_stop_", &timing);
  eos_static_notice("t(ms)=%.03f %s", timing.RealTime(),
                    dump(id, ino, 0, rc).c_str());
}

/* -------------------------------------------------------------------------- */
void
/* -------------------------------------------------------------------------- */
EosFuse::open(fuse_req_t req, fuse_ino_t ino, struct fuse_file_info* fi)
/* -------------------------------------------------------------------------- */
{
  eos::common::Timing timing(__func__);
  COMMONTIMING("_start_", &timing);
  eos_static_debug("flags=%x", fi->flags);
  ADD_FUSE_STAT(__func__, req);
  EXEC_TIMING_BEGIN(__func__);
  Track::Monitor mon(__func__, Instance().Tracker(), ino, true);
  int rc = 0;
  fuse_id id(req);
  int mode = R_OK;

  if (fi->flags & (O_RDWR | O_WRONLY)) {
    mode = W_OK;
  }

  {
    metad::shared_md md;
    md = Instance().mds.get(req, ino);
    XrdSysMutexHelper mLock(md->Locker());

    if (!md->id() || md->deleted()) {
      rc = md->deleted() ? ENOENT : md->err();
    } else {
      // do a parent check
      cap::shared_cap pcap = Instance().caps.acquire(req, md->pid(),
                             S_IFDIR | mode);
      XrdSysMutexHelper mLock(pcap->Locker());

      if (pcap->errc()) {
        rc = pcap->errc();
      } else {
        uint64_t pquota = 0;

        if (mode == W_OK) {
          if (!(pquota = Instance().caps.has_quota(pcap, 1024 * 1024))) {
            rc = EDQUOT;
          }
        }

        if (!rc) {
          mLock.UnLock();
          struct fuse_entry_param e;
          memset(&e, 0, sizeof(e));
          md->convert(e);
          data::data_fh* io = data::data_fh::Instance(Instance().datas.get(req, md->id(),
                              md), md, (mode == W_OK));
          pcap->Locker().Lock();
          io->set_authid(pcap->authid());

          if (pquota < pcap->max_file_size()) {
            io->set_maxfilesize(pquota);
          } else {
            io->set_maxfilesize(pcap->max_file_size());
          }

          pcap->Locker().UnLock();
          // attach a datapool object
          fi->fh = (uint64_t) io;
          std::string cookie = md->Cookie();
          io->ioctx()->set_remote(Instance().Config().hostport,
                                  md->name(),
                                  md->md_ino(),
                                  md->md_pino(),
                                  req,
                                  (mode == W_OK));
          bool outdated = (io->ioctx()->attach(req, cookie, fi->flags) == EKEYEXPIRED);
          fi->keep_cache = outdated ? 0 : Instance().Config().options.data_kernelcache;
          fi->direct_io = 0;
          eos_static_info("%s", md->dump(e).c_str());
        }
      }
    }
  }

  if (rc) {
    fuse_reply_err(req, rc);
  } else {
    fuse_reply_open(req, fi);
  }

  EXEC_TIMING_END(__func__);
  COMMONTIMING("_stop_", &timing);
  eos_static_notice("t(ms)=%.03f %s", timing.RealTime(),
                    dump(id, ino, fi, rc).c_str());
}

/* -------------------------------------------------------------------------- */
void
/* -------------------------------------------------------------------------- */
EosFuse::mknod(fuse_req_t req, fuse_ino_t parent, const char* name,
               mode_t mode, dev_t rdev)
/* -------------------------------------------------------------------------- */
{
  eos::common::Timing timing(__func__);
  COMMONTIMING("_start_", &timing);
  eos_static_debug("");
  ADD_FUSE_STAT(__func__, req);
  EXEC_TIMING_BEGIN(__func__);
  int rc = 0;
  fuse_id id(req);

  if (!S_ISREG(mode)) {
    // we only implement files
    rc = ENOSYS;
  } else {
    create(req, parent, name, mode, 0);
  }

  if (rc) {
    fuse_reply_err(req, rc);
  }

  EXEC_TIMING_END(__func__);
  COMMONTIMING("_stop_", &timing);
  eos_static_notice("t(ms)=%.03f %s", timing.RealTime(),
                    dump(id, parent, 0, rc, name).c_str());
}

/* -------------------------------------------------------------------------- */
void
/* -------------------------------------------------------------------------- */
EosFuse::create(fuse_req_t req, fuse_ino_t parent, const char* name,
                mode_t mode, struct fuse_file_info* fi)
/* -------------------------------------------------------------------------- */
/*
EACCES The  requested  access to the file is not allowed, or search permission is denied for one of the directories in
the path prefix of pathname, or the file did not exist yet and write access to  the  parent  directory  is  not
allowed.  (See also path_resolution(7).)

EDQUOT Where  O_CREAT  is  specified,  the  file  does not exist, and the user's quota of disk blocks or inodes on the
filesystem has been exhausted.

EEXIST pathname already exists and O_CREAT and O_EXCL were used.

EFAULT pathname points outside your accessible address space.

EFBIG  See EOVERFLOW.

EINTR  While blocked waiting to complete an open of a slow device (e.g., a FIFO; see fifo(7)),  the  call  was  inter‐
rupted by a signal handler; see signal(7).

EINVAL The filesystem does not support the O_DIRECT flag. See NOTES for more information.

EISDIR pathname refers to a directory and the access requested involved writing (that is, O_WRONLY or O_RDWR is set).

ELOOP  Too  many symbolic links were encountered in resolving pathname, or O_NOFOLLOW was specified but pathname was a
symbolic link.

EMFILE The process already has the maximum number of files open.

ENAMETOOLONG
pathname was too long.

ENFILE The system limit on the total number of open files has been reached.

ENODEV pathname refers to a device special file and no corresponding device exists.  (This is a Linux kernel  bug;  in
this situation ENXIO must be returned.)

ENOENT O_CREAT  is not set and the named file does not exist.  Or, a directory component in pathname does not exist or
is a dangling symbolic link.

ENOMEM Insufficient kernel memory was available.

ENOSPC pathname was to be created but the device containing pathname has no room for the new file.

ENOTDIR
A component used as a directory in pathname is not, in fact, a directory,  or  O_DIRECTORY  was  specified  and
pathname was not a directory.

ENXIO  O_NONBLOCK  |  O_WRONLY is set, the named file is a FIFO and no process has the file open for reading.  Or, the
file is a device special file and no corresponding device exists.

EOVERFLOW
pathname refers to a regular file that is too large to be opened.  The usual scenario here is that an  applica‐
tion  compiled  on  a  32-bit  platform  without -D_FILE_OFFSET_BITS=64 tried to open a file whose size exceeds
(2<<31)-1 bits; see also O_LARGEFILE above.  This is the error specified by  POSIX.1-2001;  in  kernels  before
2.6.24, Linux gave the error EFBIG for this case.

EPERM  The  O_NOATIME  flag was specified, but the effective user ID of the caller did not match the owner of the file
and the caller was not privileged (CAP_FOWNER).

EROFS  pathname refers to a file on a read-only filesystem and write access was requested.

ETXTBSY
pathname refers to an executable image which is currently being executed and write access was requested.

EWOULDBLOCK
The O_NONBLOCK flag was specified, and an incompatible lease was held on the file (see fcntl(2)).
 */
/* -------------------------------------------------------------------------- */
{
  eos::common::Timing timing(__func__);
  COMMONTIMING("_start_", &timing);
  Track::Monitor mon(__func__, Instance().Tracker(), parent, true);

  if (fi) {
    eos_static_debug("flags=%x", fi->flags);
  }

  ADD_FUSE_STAT(__func__, req);
  EXEC_TIMING_BEGIN(__func__);
  int rc = 0;
  fuse_id id(req);
  // do a parent check
  cap::shared_cap pcap = Instance().caps.acquire(req, parent,
                         S_IFDIR | W_OK, true);
  struct fuse_entry_param e;

  if (pcap->errc()) {
    rc = pcap->errc();
  } else {
    {
      if (!Instance().caps.has_quota(pcap, 1024 * 1024)) {
        rc = EDQUOT;
      }
    }

    if (!rc) {
      metad::shared_md md;
      metad::shared_md pmd;
      md = Instance().mds.lookup(req, parent, name);
      pmd = Instance().mds.get(req, parent, pcap->authid());
      XrdSysMutexHelper mLock(md->Locker());

      if (md->id() && !md->deleted()) {
        rc = EEXIST;
      } else {
        if (md->deleted()) {
          // we need to wait that this entry is really gone
          Instance().mds.wait_flush(req, md);
        }

        md->set_mode(mode | S_IFREG);
        struct timespec ts;
        eos::common::Timing::GetTimeSpec(ts);
        md->set_name(name);
        md->set_atime(ts.tv_sec);
        md->set_atime_ns(ts.tv_nsec);
        md->set_mtime(ts.tv_sec);
        md->set_mtime_ns(ts.tv_nsec);
        md->set_ctime(ts.tv_sec);
        md->set_ctime_ns(ts.tv_nsec);
        md->set_btime(ts.tv_sec);
        md->set_btime_ns(ts.tv_nsec);
        // need to update the parent mtime
        md->set_pmtime(ts.tv_sec);
        md->set_pmtime_ns(ts.tv_nsec);
        md->set_uid(pcap->uid());
        md->set_gid(pcap->gid());
        md->set_id(Instance().mds.insert(req, md, pcap->authid()));
        md->set_creator(true);
        XrdSysMutexHelper mLockParent(pmd->Locker());
        pmd->set_mtime(ts.tv_sec);
        pmd->set_mtime_ns(ts.tv_nsec);
        mLockParent.UnLock();

        if ((Instance().Config().options.create_is_sync) ||
            (fi && fi->flags & O_EXCL)) {
          md->set_type(md->EXCL);
          rc = Instance().mds.add_sync(req, pmd, md, pcap->authid());
        } else {
          Instance().mds.add(req, pmd, md, pcap->authid());
        }

        Instance().caps.book_inode(pcap);
        memset(&e, 0, sizeof(e));

        if (!rc) {
          md->convert(e);
          md->lookup_inc();

          if (fi) {
            // -----------------------------------------------------------------------
            // FUSE caches the file for reads on the same filedescriptor in the buffer
            // cache, but the pages are released once this filedescriptor is released.
            fi->keep_cache = Instance().Config().options.data_kernelcache;

            if ((fi->flags & O_DIRECT) ||
                (fi->flags & O_SYNC)) {
              fi->direct_io = 1;
            } else {
              fi->direct_io = 0;
            }

            data::data_fh* io = data::data_fh::Instance(Instance().datas.get(req, md->id(),
                                md), md, true);
            io->set_authid(pcap->authid());
            io->set_maxfilesize(pcap->max_file_size());
            // attach a datapool object
            fi->fh = (uint64_t) io;
            std::string cookie = md->Cookie();
            io->ioctx()->set_remote(Instance().Config().hostport,
                                    md->name(),
                                    md->md_ino(),
                                    md->md_pino(),
                                    req,
                                    true);
            io->ioctx()->attach(req, cookie, fi->flags);
          }
        }

        eos_static_info("%s", md->dump(e).c_str());
      }
    }
  }

  if (rc) {
    fuse_reply_err(req, rc);
  } else {
    if (fi)
      // create
    {
      fuse_reply_create(req, &e, fi);
    } else
      // mknod
    {
      fuse_reply_entry(req, &e);
    }
  }

  EXEC_TIMING_END(__func__);
  COMMONTIMING("_stop_", &timing);
  eos_static_notice("t(ms)=%.03f %s", timing.RealTime(),
                    dump(id, parent, 0, rc).c_str());
}

void
/* -------------------------------------------------------------------------- */
EosFuse::read(fuse_req_t req, fuse_ino_t ino, size_t size, off_t off,
              struct fuse_file_info* fi)
/* -------------------------------------------------------------------------- */
{
  eos::common::Timing timing(__func__);
  COMMONTIMING("_start_", &timing);
  Track::Monitor mon(__func__, Instance().Tracker(), ino);
  eos_static_debug("inode=%llu size=%li off=%llu",
                   (unsigned long long) ino, size, (unsigned long long) off);
  eos_static_debug("");
  fuse_id id(req);
  ADD_FUSE_STAT(__func__, req);
  EXEC_TIMING_BEGIN(__func__);
  data::data_fh* io = (data::data_fh*) fi->fh;
  ssize_t res = 0;
  int rc = 0;

  if (io) {
    char* buf = 0;

    if ((res = io->ioctx()->peek_pread(req, buf, size, off)) == -1) {
      rc = EIO;
    } else {
      fuse_reply_buf(req, buf, res);
    }

    io->ioctx()->release_pread();
  } else {
    rc = ENXIO;
  }

  if (rc) {
    fuse_reply_err(req, rc);
  }

  eos_static_debug("t(ms)=%.03f %s", timing.RealTime(),
                   dump(id, ino, 0, rc).c_str());
  EXEC_TIMING_END(__func__);
}

/* -------------------------------------------------------------------------- */
void
/* -------------------------------------------------------------------------- */
EosFuse::write(fuse_req_t req, fuse_ino_t ino, const char* buf, size_t size,
               off_t off, struct fuse_file_info* fi)
/* -------------------------------------------------------------------------- */
{
  eos::common::Timing timing(__func__);
  COMMONTIMING("_start_", &timing);
  Track::Monitor mon(__func__, Instance().Tracker(), ino, true);
  eos_static_debug("inode=%lld size=%lld off=%lld buf=%lld",
                   (long long) ino, (long long) size,
                   (long long) off, (long long) buf);
  eos_static_debug("");
  fuse_id id(req);
  ADD_FUSE_STAT(__func__, req);
  EXEC_TIMING_BEGIN(__func__);
  data::data_fh* io = (data::data_fh*) fi->fh;
  int rc = 0;

  if (io) {
    eos_static_debug("max-file-size=%llu", io->maxfilesize());

    if ((off + size) > io->maxfilesize()) {
      eos_static_err("io-error: maximum file size exceeded inode=%lld size=%lld off=%lld buf=%lld max-size=%llu",
                     ino, size, off, buf, io->maxfilesize());
      rc = EFBIG;
    } else {
      if (io->ioctx()->pwrite(req, buf, size, off) == -1) {
        eos_static_err("io-error: inode=%lld size=%lld off=%lld buf=%lld", ino, size,
                       off, buf);
        rc = EIO;
      } else {
        {
          XrdSysMutexHelper mLock(io->mdctx()->Locker());
          io->mdctx()->set_size(io->ioctx()->size());
          io->set_update();
        }
        fuse_reply_write(req, size);
      }
    }
  } else {
    rc = ENXIO;
  }

  if (rc) {
    fuse_reply_err(req, rc);
  }

  eos_static_debug("t(ms)=%.03f %s", timing.RealTime(),
                   dump(id, ino, 0, rc).c_str());
  EXEC_TIMING_END(__func__);
}

/* -------------------------------------------------------------------------- */
void
/* -------------------------------------------------------------------------- */
EosFuse::release(fuse_req_t req, fuse_ino_t ino, struct fuse_file_info* fi)
/* -------------------------------------------------------------------------- */
{
  eos::common::Timing timing(__func__);
  COMMONTIMING("_start_", &timing);
  eos_static_debug("");
  ADD_FUSE_STAT(__func__, req);
  EXEC_TIMING_BEGIN(__func__);
  Track::Monitor mon(__func__, Instance().Tracker(), ino, true);
  int rc = 0;
  fuse_id id(req);

  if (fi->fh) {
    data::data_fh* io = (data::data_fh*) fi->fh;
    std::string cookie = "";
    io->ioctx()->detach(req, cookie, io->rw);
    delete io;
    Instance().datas.release(req, ino);
  }

  EXEC_TIMING_END(__func__);
  COMMONTIMING("_stop_", &timing);
  fuse_reply_err(req, rc);
  eos_static_notice("t(ms)=%.03f %s", timing.RealTime(),
                    dump(id, ino, 0, rc).c_str());
}

/* -------------------------------------------------------------------------- */
void
/* -------------------------------------------------------------------------- */
EosFuse::fsync(fuse_req_t req, fuse_ino_t ino, int datasync,
               struct fuse_file_info* fi)
/* -------------------------------------------------------------------------- */
{
  eos::common::Timing timing(__func__);
  COMMONTIMING("_start_", &timing);
  eos_static_debug("datasync=%d", datasync);
  ADD_FUSE_STAT(__func__, req);
  EXEC_TIMING_BEGIN(__func__);
  Track::Monitor mon(__func__, Instance().Tracker(), ino);
  int rc = 0;
  fuse_id id(req);
  data::data_fh* io = (data::data_fh*) fi->fh;

  if (io) {
    {
      std::string fname = "";
      {
        XrdSysMutexHelper mLock(io->md->Locker());
        fname = io->md->name();
      }

      if (filename::matches_suffix(fname,
                                   Instance().Config().options.no_fsync_suffixes)) {
        if (EOS_LOGS_DEBUG) {
          eos_static_info("name=%s is in no-fsync list - suppressing fsync call",
                          fname.c_str());
        }
      } else {
        if (Instance().Config().options.global_flush) {
          Instance().mds.begin_flush(req, io->md,
                                     io->authid()); // flag an ongoing flush centrally
        }

        struct timespec tsnow;

        eos::common::Timing::GetTimeSpec(tsnow);

        XrdSysMutexHelper mLock(io->md->Locker());

        io->md->set_mtime(tsnow.tv_sec);

        io->md->set_mtime_ns(tsnow.tv_nsec);

        Instance().mds.update(req, io->md, io->authid());

        // step 1 call flush
        rc = io->ioctx()->flush(req); // actually do the flush

        std::string cookie = io->md->Cookie();

        io->ioctx()->store_cookie(cookie);

        if (!rc) {
          // step 2 call sync - this currently flushed all open filedescriptors - should be ok
          rc = io->ioctx()->sync(); // actually wait for writes to be acknowledged

          if (rc) {
            rc = errno;
          }
        } else {
          rc = errno;
        }

        if (Instance().Config().options.global_flush) {
          //XrdSysTimer sleeper;
          //sleeper.Wait(5000);
          Instance().mds.end_flush(req, io->md,
                                   io->authid()); // unflag an ongoing flush centrally
        }
      }
    }
  }

  fuse_reply_err(req, rc);
  EXEC_TIMING_END(__func__);
  COMMONTIMING("_stop_", &timing);
  eos_static_notice("t(ms)=%.03f %s", timing.RealTime(),
                    dump(id, ino, 0, rc).c_str());
}

/* -------------------------------------------------------------------------- */
void
/* -------------------------------------------------------------------------- */
EosFuse::forget(fuse_req_t req, fuse_ino_t ino, unsigned long nlookup)
/* -------------------------------------------------------------------------- */
{
  eos::common::Timing timing(__func__);
  COMMONTIMING("_start_", &timing);
  eos_static_debug("");
  ADD_FUSE_STAT(__func__, req);
  EXEC_TIMING_BEGIN(__func__);
  int rc = 0;
  fuse_id id(req);
  rc = Instance().mds.forget(req, ino, nlookup);
  EXEC_TIMING_END(__func__);
  COMMONTIMING("_stop_", &timing);
  eos_static_notice("t(ms)=%.03f %s nlookup=%d", timing.RealTime(),
                    dump(id, ino, 0, rc).c_str(), nlookup);

  if (!rc) {
    Instance().Tracker().forget(ino);
  }

  fuse_reply_none(req);
}

/* -------------------------------------------------------------------------- */
void
/* -------------------------------------------------------------------------- */
EosFuse::flush(fuse_req_t req, fuse_ino_t ino, struct fuse_file_info* fi)
/* -------------------------------------------------------------------------- */
{
  eos::common::Timing timing(__func__);
  COMMONTIMING("_start_", &timing);
  eos_static_debug("");
  ADD_FUSE_STAT(__func__, req);
  EXEC_TIMING_BEGIN(__func__);
  Track::Monitor mon(__func__, Instance().Tracker(), ino, true);
  int rc = 0;
  fuse_id id(req);
  data::data_fh* io = (data::data_fh*) fi->fh;

  if (io) {
    if (io->has_update()) {
      cap::shared_cap pcap = Instance().caps.acquire(req, io->md->pid(),
                             S_IFDIR | W_OK, true);
      XrdSysMutexHelper pLock(pcap->Locker());

      if (pcap->errc()) {
        rc = pcap->errc();
      } else {
        {
          ssize_t size_change = (int64_t) io->md->size() - (int64_t) io->opensize();

          if (size_change > 0) {
            Instance().caps.book_volume(pcap, size_change);
          } else {
            Instance().caps.free_volume(pcap, size_change);
          }

          eos_static_debug("booking %ld bytes on cap ", size_change);
        }
        pLock.UnLock();
        struct timespec tsnow;
        eos::common::Timing::GetTimeSpec(tsnow);
        XrdSysMutexHelper mLock(io->md->Locker());
        io->md->set_mtime(tsnow.tv_sec);
        io->md->set_mtime_ns(tsnow.tv_nsec);
        Instance().mds.update(req, io->md, io->authid());

        // actually do the flush
        if (io->ioctx()->flush(req)) {
          rc = EIO;
        }

        std::string cookie = io->md->Cookie();
        io->ioctx()->store_cookie(cookie);
        pcap->Locker().Lock();

        if (! Instance().caps.has_quota(pcap, 0)) {
          // we signal an error to the client if the quota get's exceeded although
          // we let the file be complete
          rc = EDQUOT;
        }

        pcap->Locker().UnLock();
      }
    }

    // unlock all locks for that owner
    struct flock lock;
    lock.l_type = F_UNLCK;
    lock.l_start = 0;
    lock.l_len = -1;
    lock.l_pid = fuse_req_ctx(req)->pid;
    rc = Instance().mds.setlk(req, io->mdctx(), &lock, 0);
  }

  fuse_reply_err(req, rc);
  EXEC_TIMING_END(__func__);
  COMMONTIMING("_stop_", &timing);
  eos_static_notice("t(ms)=%.03f %s", timing.RealTime(),
                    dump(id, ino, 0, rc).c_str());
}

#ifdef __APPLE__
/* -------------------------------------------------------------------------- */
void
/* -------------------------------------------------------------------------- */
EosFuse::getxattr(fuse_req_t req, fuse_ino_t ino, const char* xattr_name,
                  size_t size, uint32_t position)
/* -------------------------------------------------------------------------- */
#else

/* -------------------------------------------------------------------------- */
void
/* -------------------------------------------------------------------------- */
EosFuse::getxattr(fuse_req_t req, fuse_ino_t ino, const char* xattr_name,
                  size_t size)
/* -------------------------------------------------------------------------- */
#endif
{
  eos::common::Timing timing(__func__);
  COMMONTIMING("_start_", &timing);
  eos_static_debug("");
  ADD_FUSE_STAT(__func__, req);
  EXEC_TIMING_BEGIN(__func__);
  Track::Monitor mon(__func__, Instance().Tracker(), ino);
  int rc = 0;
  fuse_id id(req);
  cap::shared_cap pcap;
  std::string key = xattr_name;
  std::string value;
  bool local_getxattr = false;

  // the root user has a bypass to be able to retrieve information in
  // realtime
  if (fuse_req_ctx(req)->uid == 0) {
    static std::string s_md = "system.eos.md";
    static std::string s_cap = "system.eos.cap";
    static std::string s_ls_caps = "system.eos.caps";
    static std::string s_ls_vmap = "system.eos.vmap";

    if (key.substr(0, s_md.length()) == s_md) {
      local_getxattr = true;
      metad::shared_md md;
      pcap = Instance().caps.get(req, ino);
      md = Instance().mds.get(req, ino, pcap->authid());
      {
        value = Instance().mds.dump_md(md);
      }
    }

    if (key.substr(0, s_cap.length()) == s_cap) {
      local_getxattr = true;
      pcap = Instance().caps.get(req, ino);
      {
        value = pcap->dump();
      }
    }

    if (key.substr(0, s_ls_caps.length()) == s_ls_caps) {
      local_getxattr = true;
      value = Instance().caps.ls();
    }

    if (key.substr(0, s_ls_vmap.length()) == s_ls_vmap) {
      local_getxattr = true;
      value = Instance().mds.vmaps().dump();
    }

    if ((size) && (value.size() > size)) {
      value.erase(size - 4);
      value += "...";
    }
  }

  if (!local_getxattr) {
    {
      metad::shared_md md;
      metad::shared_md pmd;
      static std::string s_sec = "security.";
      static std::string s_acl_a = "system.posix_acl_access";
      static std::string s_acl_d = "system.posix_acl_default";
      static std::string s_apple = "com.apple";

      // don't return any security attribute
      if (key.substr(0, s_sec.length()) == s_sec) {
        rc = ENOATTR;
      } else {
        // don't return any posix acl attribute
        if ((key == s_acl_a) || (key == s_acl_d)) {
          rc = ENOATTR;
        }

#ifdef __APPLE__
        else

          // don't return any finder attribute
          if (key.substr(0, s_apple.length()) == s_apple) {
            rc = ENOATTR;
          }

#endif
      }

      if (!rc) {
        md = Instance().mds.get(req, ino);
        XrdSysMutexHelper mLock(md->Locker());

        if (!md->id() || md->deleted()) {
          rc = md->deleted() ? ENOENT : md->err();
        } else {
          auto map = md->attr();

          if (key.substr(0, 4) == "eos.") {
            if (key == "eos.md_ino") {
              std::string md_ino;
              value = eos::common::StringConversion::GetSizeString(md_ino,
                      (unsigned long long) md->md_ino());
            }

            if (key == "eos.btime") {
              char btime[256];
              snprintf(btime, sizeof(btime), "%lu.%lu", md->btime(), md->btime_ns());
              value = btime;
              ;
            }

            if (key == "eos.name") {
              value = Instance().Config().name;
            }

            if (key == "eos.hostport") {
              value = Instance().Config().hostport;
            }

            if (key == "eos.mgmurl") {
              std::string mgmurl = "root://";
              mgmurl += Instance().Config().hostport;
              value = mgmurl;
            }

            if (key == "eos.quota") {
              pcap = Instance().caps.acquire(req, ino,
                                             R_OK);

              if (pcap->errc()) {
                rc = pcap->errc();
              } else {
                cap::shared_quota q = Instance().caps.quota(pcap);
                XrdSysMutexHelper qLock(q->Locker());
                char qline[1024];
                snprintf(qline, sizeof(qline),
                         "instance             uid     gid        vol-avail        ino-avail        max-fsize                         endpoint\n"
                         "%-16s %7u %7u %16lu %16lu %16lu %32s\n",
                         Instance().Config().name.c_str(),
                         pcap->uid(),
                         pcap->gid(),
                         q->volume_quota(),
                         q->inode_quota(),
                         pcap->max_file_size(),
                         Instance().Config().hostport.c_str());
                value = qline;
              }
            }
          } else {
            if (S_ISDIR(md->mode())) {
              // retrieve the appropriate cap of this inode
              pcap = Instance().caps.acquire(req, ino,
                                             R_OK);
            } else {
              // retrieve the appropriate cap of the parent inode
              pcap = Instance().caps.acquire(req, md->pid(), R_OK);
            }

            if (pcap->errc()) {
              rc = pcap->errc();
            } else {
              if (!map.count(key)) {
                rc = ENOATTR;
              } else {
                value = map[key];
              }
            }

            if (size != 0) {
              if (value.size() > size) {
                rc = ERANGE;
              }
            }
          }
        }
      }
    }
  }

  if (rc) {
    fuse_reply_err(req, rc);
  } else {
    if (size == 0) {
      fuse_reply_xattr(req, value.size());
    } else {
      fuse_reply_buf(req, value.c_str(), value.size());
    }
  }

  EXEC_TIMING_END(__func__);
  COMMONTIMING("_stop_", &timing);
  eos_static_notice("t(ms)=%.03f %s", timing.RealTime(),
                    dump(id, ino, 0, rc, xattr_name).c_str());
}

#ifdef __APPLE__
/* -------------------------------------------------------------------------- */
void
/* -------------------------------------------------------------------------- */
EosFuse::setxattr(fuse_req_t req, fuse_ino_t ino, const char* xattr_name,
                  const char* xattr_value, size_t size, int flags,
                  uint32_t position)
/* -------------------------------------------------------------------------- */
#else

/* -------------------------------------------------------------------------- */
void
/* -------------------------------------------------------------------------- */
EosFuse::setxattr(fuse_req_t req, fuse_ino_t ino, const char* xattr_name,
                  const char* xattr_value, size_t size, int flags)
/* -------------------------------------------------------------------------- */
#endif
{
  eos::common::Timing timing(__func__);
  COMMONTIMING("_start_", &timing);
  eos_static_debug("key=%s", xattr_name);
  ADD_FUSE_STAT(__func__, req);
  EXEC_TIMING_BEGIN(__func__);
  Track::Monitor mon(__func__, Instance().Tracker(), ino, true);
  int rc = 0;
  fuse_id id(req);
  cap::shared_cap pcap;
  std::string value;
  bool local_setxattr = false;
  std::string key = xattr_name;
  value.assign(xattr_value, size);
  // the root user has a bypass to be able to change th fuse configuration in
  // realtime
  {
    static std::string s_debug = "system.eos.debug";
    static std::string s_dropcap = "system.eos.dropcap";
    static std::string s_dropallcap = "system.eos.dropallcap";

    if (key.substr(0, s_debug.length()) == s_debug) {
      local_setxattr = true;
      // only root can do this configuration changes

      if (fuse_req_ctx(req)->uid == 0) {
        rc = EINVAL;
#ifdef EOSCITRINE

        if (value == "notice") {
          eos::common::Logging::GetInstance().SetLogPriority(LOG_NOTICE);
          rc = 0;
        }

        if (value == "info") {
          eos::common::Logging::GetInstance().SetLogPriority(LOG_INFO);
          rc = 0;
        }

        if (value == "debug") {
          eos::common::Logging::GetInstance().SetLogPriority(LOG_DEBUG);
          rc = 0;
        }

#else

        if (value == "notice") {
          eos::common::Logging::SetLogPriority(LOG_NOTICE);
          rc = 0;
        }

        if (value == "info") {
          eos::common::Logging::SetLogPriority(LOG_INFO);
          rc = 0;
        }

        if (value == "debug") {
          eos::common::Logging::SetLogPriority(LOG_DEBUG);
          rc = 0;
        }

#endif
      } else {
        rc = EPERM;
      }
    }

    if (key.substr(0, s_dropcap.length()) == s_dropcap) {
      local_setxattr = true;
      cap::shared_cap pcap = Instance().caps.get(req, ino);

      if (pcap->id()) {
        Instance().caps.forget(pcap->capid(req, ino));
      }
    }

    if (key.substr(0, s_dropallcap.length()) == s_dropallcap) {
      local_setxattr = true;

      if (fuse_req_ctx(req)->uid == 0) {
        Instance().caps.reset();
      } else {
        rc = EPERM;
      }
    }
  }

  if (!local_setxattr) {
    metad::shared_md md;
    md = Instance().mds.get(req, ino);
    XrdSysMutexHelper mLock(md->Locker());

    if (!md->id() || md->deleted()) {
      rc = md->deleted() ? ENOENT : md->err();
    } else {
      // retrieve the appropriate cap
      if (S_ISDIR(md->mode())) {
        pcap = Instance().caps.acquire(req, ino,
                                       SA_OK);
      } else {
        pcap = Instance().caps.acquire(req, md->pid(),
                                       SA_OK);
      }

      if (pcap->errc()) {
        rc = pcap->errc();
      } else {
        static std::string s_sec = "security.";
        static std::string s_acl = "system.posix_acl_access";
        static std::string s_apple = "com.apple";

        // ignore silently any security attribute
        if (key.substr(0, s_sec.length()) == s_sec) {
          rc = 0;
        } else

          // ignore silently any posix acl attribute
          if (key == s_acl) {
            rc = 0;
          }

#ifdef __APPLE__
          else

            // ignore silently any finder attribute
            if (key.substr(0, s_apple.length()) == s_apple) {
              rc = 0;
            }

#endif
            else {
              auto map = md->mutable_attr();
              bool exists = false;

              if ((*map).count(key)) {
                exists = true;
              }

              if (exists && (flags == XATTR_CREATE)) {
                rc = EEXIST;
              } else if (!exists && (flags == XATTR_REPLACE)) {
                rc = ENOATTR;
              } else {
                (*map)[key] = value;
                Instance().mds.update(req, md, pcap->authid());
              }
            }
      }
    }
  }

  fuse_reply_err(req, rc);
  EXEC_TIMING_END(__func__);
  COMMONTIMING("_stop_", &timing);
  eos_static_notice("t(ms)=%.03f %s", timing.RealTime(),
                    dump(id, ino, 0, rc).c_str());
}

/* -------------------------------------------------------------------------- */
void
/* -------------------------------------------------------------------------- */
EosFuse::listxattr(fuse_req_t req, fuse_ino_t ino, size_t size)
/* -------------------------------------------------------------------------- */
{
  eos::common::Timing timing(__func__);
  COMMONTIMING("_start_", &timing);
  eos_static_debug("");
  ADD_FUSE_STAT(__func__, req);
  EXEC_TIMING_BEGIN(__func__);
  Track::Monitor mon(__func__, Instance().Tracker(), ino);
  int rc = 0;
  fuse_id id(req);
  cap::shared_cap pcap;
  std::string attrlist;
  metad::shared_md md;
  md = Instance().mds.get(req, ino);

  // retrieve the appropriate cap
  if (S_ISDIR(md->mode())) {
    pcap = Instance().caps.acquire(req, ino,
                                   SA_OK, true);
  } else {
    pcap = Instance().caps.acquire(req, md->pid(),
                                   SA_OK, true);
  }

  if (pcap->errc()) {
    rc = pcap->errc();
  } else {
    XrdSysMutexHelper mLock(md->Locker());

    if (!md->id() || md->deleted()) {
      rc = md->deleted() ? ENOENT : md->err();
    } else {
      auto map = md->attr();
      size_t attrlistsize = 0;
      attrlist = "";

      for (auto it = map.begin(); it != map.end(); ++it) {
        attrlistsize += it->first.length() + 1;
        attrlist += it->first;
        attrlist += '\0';
      }

      if (size == 0) {
        fuse_reply_xattr(req, attrlistsize);
      } else {
        if (attrlist.size() > size) {
          rc = ERANGE;
        }
      }
    }
  }

  if (rc) {
    fuse_reply_err(req, rc);
  } else {
    fuse_reply_buf(req, attrlist.c_str(), attrlist.length());
  }

  EXEC_TIMING_END(__func__);
  COMMONTIMING("_stop_", &timing);
  eos_static_notice("t(ms)=%.03f %s", timing.RealTime(),
                    dump(id, ino, 0, rc).c_str());
}

void
/* -------------------------------------------------------------------------- */
EosFuse::removexattr(fuse_req_t req, fuse_ino_t ino, const char* xattr_name)
/* -------------------------------------------------------------------------- */
{
  eos::common::Timing timing(__func__);
  COMMONTIMING("_start_", &timing);
  eos_static_debug("");
  ADD_FUSE_STAT(__func__, req);
  EXEC_TIMING_BEGIN(__func__);
  Track::Monitor mon(__func__, Instance().Tracker(), ino);
  int rc = 0 ;
  fuse_id id(req);
  cap::shared_cap pcap;
  metad::shared_md md;
  md = Instance().mds.get(req, ino);

  // retrieve the appropriate cap
  if (S_ISDIR(md->mode())) {
    pcap = Instance().caps.acquire(req, ino,
                                   SA_OK, true);
  } else {
    pcap = Instance().caps.acquire(req, md->pid(),
                                   SA_OK, true);
  }

  if (pcap->errc()) {
    rc = pcap->errc();
  } else {
    XrdSysMutexHelper mLock(md->Locker());

    if (!md->id() || md->deleted()) {
      rc = md->deleted() ? ENOENT : md->err();
    } else {
      std::string key = xattr_name;
      static std::string s_sec = "security.";
      static std::string s_acl = "system.posix_acl";
      static std::string s_apple = "com.apple";

      // ignore silently any security attribute
      if (key.substr(0, s_sec.length()) == s_sec) {
        rc = 0;
      } else

        // ignore silently any posix acl attribute
        if (key == s_acl) {
          rc = 0;
        }

#ifdef __APPLE__
        else

          // ignore silently any finder attribute
          if (key.substr(0, s_apple.length()) == s_apple) {
            rc = 0;
          }

#endif
          else {
            auto map = md->mutable_attr();
            bool exists = false;

            if ((*map).count(key)) {
              exists = true;
            }

            if (!exists) {
              rc = ENOATTR;
            } else {
              (*map).erase(key);
              Instance().mds.update(req, md, pcap->authid());
            }
          }
    }
  }

  fuse_reply_err(req, rc);
  EXEC_TIMING_END(__func__);
  COMMONTIMING("_stop_", &timing);
  eos_static_notice("t(ms)=%.03f %s", timing.RealTime(),
                    dump(id, ino, 0, rc).c_str());
}

void
/* -------------------------------------------------------------------------- */
EosFuse::readlink(fuse_req_t req, fuse_ino_t ino)
/* -------------------------------------------------------------------------- */
/*
 EACCES Search permission is denied for a component of the path prefix.  (See also path_resolution(7).)

 EFAULT buf extends outside the process’s allocated address space.

 EINVAL bufsiz is not positive.

 EINVAL The named file is not a symbolic link.

 EIO    An I/O error occurred while reading from the file system.

 ELOOP  Too many symbolic links were encountered in translating the pathname.

 ENAMETOOLONG
        A pathname, or a component of a pathname, was too long.

 ENOENT The named file does not exist.

 ENOMEM Insufficient kernel memory was available.

 ENOTDIR
        A component of the path prefix is not a directory.
 */
{
  eos::common::Timing timing(__func__);
  COMMONTIMING("_start_", &timing);
  eos_static_debug("");
  ADD_FUSE_STAT(__func__, req);
  EXEC_TIMING_BEGIN(__func__);
  Track::Monitor mon(__func__, Instance().Tracker(), ino);
  int rc = 0;
  std::string target;
  fuse_id id(req);
  cap::shared_cap pcap;
  metad::shared_md md;
  md = Instance().mds.get(req, ino);

  // retrieve the appropriate cap
  if (S_ISDIR(md->mode())) {
    pcap = Instance().caps.acquire(req, ino,
                                   SA_OK, true);
  } else {
    pcap = Instance().caps.acquire(req, md->pid(),
                                   SA_OK, true);
  }

  if (pcap->errc()) {
    rc = pcap->errc();
  } else {
    XrdSysMutexHelper mLock(md->Locker());

    if (!md->id() || md->deleted()) {
      rc = ENOENT;
    } else {
      if (!(md->mode() & S_IFLNK)) {
        // no a link
        rc = EINVAL;
      } else {
        target = md->target();
      }
    }
  }

  if (!rc) {
    fuse_reply_readlink(req, target.c_str());
    return;
  } else {
    fuse_reply_err(req, errno);
    return;
  }

  EXEC_TIMING_END(__func__);
  COMMONTIMING("_stop_", &timing);
  eos_static_notice("t(ms)=%.03f %s", timing.RealTime(),
                    dump(id, ino, 0, rc).c_str());
}

void
/* -------------------------------------------------------------------------- */
EosFuse::symlink(fuse_req_t req, const char* link, fuse_ino_t parent,
                 const char* name)
/* -------------------------------------------------------------------------- */
/*
 EACCES Write access to the directory containing newpath is denied, or one of the directories in the path
        prefix of newpath did not allow search permission.  (See also path_resolution(7).)

 EEXIST newpath already exists.

 EFAULT oldpath or newpath points outside your accessible address space.

 EIO    An I/O error occurred.

 ELOOP  Too many symbolic links were encountered in resolving newpath.

 ENAMETOOLONG
        oldpath or newpath was too long.

 ENOENT A directory component in newpath does not exist or is a dangling symbolic link, or oldpath is the
        empty string.

 ENOMEM Insufficient kernel memory was available.

 ENOSPC The device containing the file has no room for the new directory entry.

 ENOTDIR
        A component used as a directory in newpath is not, in fact, a directory.

 EPERM  The file system containing newpath does not support the creation of symbolic links.

 EROFS  newpath is on a read-only file system.

 */
{
  eos::common::Timing timing(__func__);
  COMMONTIMING("_start_", &timing);
  eos_static_debug("");
  ADD_FUSE_STAT(__func__, req);
  EXEC_TIMING_BEGIN(__func__);
  Track::Monitor mon(__func__, Instance().Tracker(), parent);
  int rc = 0;
  fuse_id id(req);
  struct fuse_entry_param e;
  // do a parent check
  cap::shared_cap pcap = Instance().caps.acquire(req, parent,
                         S_IFDIR | W_OK, true);

  if (pcap->errc()) {
    rc = pcap->errc();
  } else {
    metad::shared_md md;
    metad::shared_md pmd;
    md = Instance().mds.lookup(req, parent, name);
    pmd = Instance().mds.get(req, parent, pcap->authid());
    XrdSysMutexHelper mLock(md->Locker());

    if (md->id() && !md->deleted()) {
      rc = EEXIST;
    } else {
      if (md->deleted()) {
        // we need to wait that this entry is really gone
        Instance().mds.wait_flush(req, md);
      }

      md->set_mode(S_IRWXU | S_IRWXG | S_IRWXO | S_IFLNK);
      md->set_target(link);
      struct timespec ts;
      eos::common::Timing::GetTimeSpec(ts);
      md->set_name(name);
      md->set_atime(ts.tv_sec);
      md->set_atime_ns(ts.tv_nsec);
      md->set_mtime(ts.tv_sec);
      md->set_mtime_ns(ts.tv_nsec);
      md->set_ctime(ts.tv_sec);
      md->set_ctime_ns(ts.tv_nsec);
      md->set_btime(ts.tv_sec);
      md->set_btime_ns(ts.tv_nsec);
      md->set_uid(pcap->uid());
      md->set_gid(pcap->gid());
      md->set_id(Instance().mds.insert(req, md, pcap->authid()));
      md->lookup_inc();

      if (Instance().Config().options.mkdir_is_sync) {
        md->set_type(md->EXCL);
        rc = Instance().mds.add_sync(req, pmd, md, pcap->authid());
      } else {
        Instance().mds.add(req, pmd, md, pcap->authid());
      }

      memset(&e, 0, sizeof(e));
      md->convert(e);
    }
  }

  if (rc) {
    fuse_reply_err(req, rc);
  } else {
    fuse_reply_entry(req, &e);
  }

  EXEC_TIMING_END(__func__);
  COMMONTIMING("_stop_", &timing);
  eos_static_notice("t(ms)=%.03f %s", timing.RealTime(),
                    dump(id, parent, 0, rc).c_str());
}

void
/* -------------------------------------------------------------------------- */
EosFuse::getlk(fuse_req_t req, fuse_ino_t ino,
               struct fuse_file_info* fi, struct flock* lock)
/* -------------------------------------------------------------------------- */
{
  eos::common::Timing timing(__func__);
  COMMONTIMING("_start_", &timing);
  eos_static_debug("");
  ADD_FUSE_STAT(__func__, req);
  EXEC_TIMING_BEGIN(__func__);
  Track::Monitor mon(__func__, Instance().Tracker(), ino);
  fuse_id id(req);
  int rc = 0;

  if (!Instance().Config().options.global_locking) {
    // use default local locking
    rc = EOPNOTSUPP;
  } else {
    // use global locking
    data::data_fh* io = (data::data_fh*) fi->fh;

    if (io) {
      rc = Instance().mds.getlk(req, io->mdctx(), lock);
    } else {
      rc = ENXIO;
    }
  }

  if (rc) {
    fuse_reply_err(req, rc);
  } else {
    fuse_reply_lock(req, lock);
  }

  EXEC_TIMING_END(__func__);
  COMMONTIMING("_stop_", &timing);
  eos_static_notice("t(ms)=%.03f %s", timing.RealTime(),
                    dump(id, ino, 0, rc).c_str());
}

void
/* -------------------------------------------------------------------------- */
EosFuse::setlk(fuse_req_t req, fuse_ino_t ino,
               struct fuse_file_info* fi,
               struct flock* lock, int sleep)
/* -------------------------------------------------------------------------- */
{
  eos::common::Timing timing(__func__);
  COMMONTIMING("_start_", &timing);
  eos_static_debug("");
  ADD_FUSE_STAT(__func__, req);
  EXEC_TIMING_BEGIN(__func__);
  Track::Monitor mon(__func__, Instance().Tracker(), ino, true);
  fuse_id id(req);
  int rc = 0;

  if (!Instance().Config().options.global_locking) {
    // use default local locking
    rc = EOPNOTSUPP;
  } else {
    // use global locking
    data::data_fh* io = (data::data_fh*) fi->fh;

    if (io) {
      size_t w_ms = 10;

      do {
        // we currently implement the polling lock on client side due to the
        // thread-per-link model of XRootD
        rc = Instance().mds.setlk(req, io->mdctx(), lock, sleep);

        if (rc && sleep) {
          XrdSysTimer sleeper;
          sleeper.Wait(w_ms);
          // do exponential back-off with a hard limit at 1s
          w_ms *= 2;

          if (w_ms > 1000) {
            w_ms = 1000;
          }

          continue;
        }

        break;
      } while (rc);
    } else {
      rc = ENXIO;
    }
  }

  fuse_reply_err(req, rc);
  EXEC_TIMING_END(__func__);
  COMMONTIMING("_stop_", &timing);
  eos_static_notice("t(ms)=%.03f %s", timing.RealTime(),
                    dump(id, ino, 0, rc).c_str());
}

/* -------------------------------------------------------------------------- */
void
EosFuse::getHbStat(eos::fusex::statistics& hbs)
/* -------------------------------------------------------------------------- */
{
  eos_static_debug("get statistics");
  eos::common::LinuxMemConsumption::linux_mem_t mem;
  eos::common::LinuxStat::linux_stat_t osstat;

  if (!eos::common::LinuxMemConsumption::GetMemoryFootprint(mem)) {
    eos_static_err("failed to get the MEM usage information");
  }

  if (!eos::common::LinuxStat::GetStat(osstat)) {
    eos_static_err("failed to get the OS usage information");
  }

  hbs.set_inodes(getMdStat().inodes());
  hbs.set_inodes_todelete(getMdStat().inodes_deleted());
  hbs.set_inodes_backlog(getMdStat().inodes_backlog());
  hbs.set_inodes_ever(getMdStat().inodes_ever());
  hbs.set_inodes_ever_deleted(getMdStat().inodes_deleted_ever());
  hbs.set_threads(osstat.threads);
  hbs.set_vsize_mb(osstat.vsize / 1024.0 / 1024.0);
  hbs.set_rss_mb(osstat.rss / 1024.0 / 1024.0);
}<|MERGE_RESOLUTION|>--- conflicted
+++ resolved
@@ -724,11 +724,7 @@
     exit(errno ? errno : -1);
   }
 
-<<<<<<< HEAD
   if (fuse_daemonize(config.options.foreground) != -1) {
-=======
-  if (fuse_daemonize(config.options.foreground) != -1)
-  {
 
 #ifndef __APPLE__
     if (!geteuid())
@@ -742,7 +738,7 @@
     }
 
 #endif
->>>>>>> b9b6f37d
+
     fusexrdlogin::initializeProcessCache(config.auth);
 
     if (config.options.foreground) {
