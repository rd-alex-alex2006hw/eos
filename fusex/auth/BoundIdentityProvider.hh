--- conflicted
+++ resolved
@@ -62,9 +62,6 @@
     environmentReader.launchWorkers(20);
   }
 
-<<<<<<< HEAD
-  bool isStillValid(const BoundIdentity& identity);
-=======
   bool isStillValid(const BoundIdentity &identity);
 
   SecurityChecker &getSecurityChecker() {
@@ -75,7 +72,6 @@
     return environmentReader;
   }
 
->>>>>>> 304d8484
 private:
   SecurityChecker securityChecker;
   CredentialConfig credConfig;
