// ----------------------------------------------------------------------
// File: BoundIdentityProvider.hh
// Author: Georgios Bitzes - CERN
// ----------------------------------------------------------------------

/************************************************************************
 * EOS - the CERN Disk Storage System                                   *
 * Copyright (C) 2011 CERN/Switzerland                                  *
 *                                                                      *
 * This program is free software: you can redistribute it and/or modify *
 * it under the terms of the GNU General Public License as published by *
 * the Free Software Foundation, either version 3 of the License, or    *
 * (at your option) any later version.                                  *
 *                                                                      *
 * This program is distributed in the hope that it will be useful,      *
 * but WITHOUT ANY WARRANTY; without even the implied warranty of       *
 * MERCHANTABILITY or FITNESS FOR A PARTICULAR PURPOSE.  See the        *
 * GNU General Public License for more details.                         *
 *                                                                      *
 * You should have received a copy of the GNU General Public License    *
 * along with this program.  If not, see <http://www.gnu.org/licenses/>.*
 ************************************************************************/

#ifndef __BOUND_IDENTITY_PROVIDER__HH__
#define __BOUND_IDENTITY_PROVIDER__HH__

#include <atomic>
#include "CredentialCache.hh"
#include "CredentialFinder.hh"
#include "ProcessInfo.hh"
#include "EnvironmentReader.hh"
#include "SecurityChecker.hh"

class BoundIdentityProvider
{
public:
<<<<<<< HEAD
  CredentialState
  fillCredsFromEnv(const Environment& env, const CredentialConfig& credConfig,
                   CredInfo& creds, uid_t uid);
=======
  CredentialState fillCredsFromEnv(const Environment &env, const CredentialConfig &credConfig, CredInfo &creds, uid_t uid);

  CredentialState retrieve(const Environment &env, uid_t uid, gid_t gid, bool reconnect, std::shared_ptr<const BoundIdentity> &result);
  CredentialState retrieve(pid_t pid, uid_t uid, gid_t gid, bool reconnect, std::shared_ptr<const BoundIdentity> &result);
  CredentialState useDefaultPaths(uid_t uid, gid_t gid, bool reconnect, std::shared_ptr<const BoundIdentity> &result);
>>>>>>> a94e0220

  std::shared_ptr<const BoundIdentity>
  retrieve(pid_t pid, uid_t uid, gid_t gid, bool reconnect);

  void setCredentialConfig(const CredentialConfig& conf)
  {
    credConfig = conf;
    // For some reason, doing this in the constructor results in crazy behavior,
    // like threads not waking up from the condition variable.
    // (or even std::this_thread::sleep_for !! ) Investigate?
    environmentReader.launchWorkers(20);
  }

private:
  SecurityChecker securityChecker;
  CredentialConfig credConfig;
  CredentialCache credentialCache;
  EnvironmentReader environmentReader;
<<<<<<< HEAD
  CredentialState tryCredentialFile(const std::string& path, CredInfo& creds,
                                    uid_t uid);
  CredentialState fillKrb5FromEnv(const Environment& env, CredInfo& creds,
                                  uid_t uid);
  CredentialState fillX509FromEnv(const Environment& env, CredInfo& creds,
                                  uid_t uid);
=======

  CredentialState tryCredentialFile(const std::string &path, CredInfo &creds, uid_t uid);
  CredentialState fillKrb5FromEnv(const Environment &env, CredInfo &creds, uid_t uid);
  CredentialState fillX509FromEnv(const Environment &env, CredInfo &creds, uid_t uid);
  CredentialState unixAuthentication(uid_t uid, gid_t gid, pid_t pid, bool reconnect, std::shared_ptr<const BoundIdentity> &result);

>>>>>>> a94e0220
  std::atomic<uint64_t> connectionCounter {1};
};

#endif<|MERGE_RESOLUTION|>--- conflicted
+++ resolved
@@ -34,17 +34,21 @@
 class BoundIdentityProvider
 {
 public:
-<<<<<<< HEAD
   CredentialState
   fillCredsFromEnv(const Environment& env, const CredentialConfig& credConfig,
                    CredInfo& creds, uid_t uid);
-=======
-  CredentialState fillCredsFromEnv(const Environment &env, const CredentialConfig &credConfig, CredInfo &creds, uid_t uid);
 
-  CredentialState retrieve(const Environment &env, uid_t uid, gid_t gid, bool reconnect, std::shared_ptr<const BoundIdentity> &result);
-  CredentialState retrieve(pid_t pid, uid_t uid, gid_t gid, bool reconnect, std::shared_ptr<const BoundIdentity> &result);
-  CredentialState useDefaultPaths(uid_t uid, gid_t gid, bool reconnect, std::shared_ptr<const BoundIdentity> &result);
->>>>>>> a94e0220
+  CredentialState
+  retrieve(const Environment& env, uid_t uid, gid_t gid, bool reconnect,
+           std::shared_ptr<const BoundIdentity>& result);
+
+  CredentialState
+  retrieve(pid_t pid, uid_t uid, gid_t gid, bool reconnect,
+           std::shared_ptr<const BoundIdentity>& result);
+
+  CredentialState
+  useDefaultPaths(uid_t uid, gid_t gid, bool reconnect,
+                  std::shared_ptr<const BoundIdentity>& result);
 
   std::shared_ptr<const BoundIdentity>
   retrieve(pid_t pid, uid_t uid, gid_t gid, bool reconnect);
@@ -63,21 +67,17 @@
   CredentialConfig credConfig;
   CredentialCache credentialCache;
   EnvironmentReader environmentReader;
-<<<<<<< HEAD
-  CredentialState tryCredentialFile(const std::string& path, CredInfo& creds,
-                                    uid_t uid);
-  CredentialState fillKrb5FromEnv(const Environment& env, CredInfo& creds,
-                                  uid_t uid);
-  CredentialState fillX509FromEnv(const Environment& env, CredInfo& creds,
-                                  uid_t uid);
-=======
+  CredentialState
+  tryCredentialFile(const std::string& path, CredInfo& creds, uid_t uid);
 
-  CredentialState tryCredentialFile(const std::string &path, CredInfo &creds, uid_t uid);
-  CredentialState fillKrb5FromEnv(const Environment &env, CredInfo &creds, uid_t uid);
-  CredentialState fillX509FromEnv(const Environment &env, CredInfo &creds, uid_t uid);
-  CredentialState unixAuthentication(uid_t uid, gid_t gid, pid_t pid, bool reconnect, std::shared_ptr<const BoundIdentity> &result);
+  CredentialState
+  fillKrb5FromEnv(const Environment& env, CredInfo& creds, uid_t uid);
+  CredentialState
+  fillX509FromEnv(const Environment& env, CredInfo& creds, uid_t uid);
 
->>>>>>> a94e0220
+  CredentialState
+  unixAuthentication(uid_t uid, gid_t gid, pid_t pid, bool reconnect,
+                     std::shared_ptr<const BoundIdentity>& result);
   std::atomic<uint64_t> connectionCounter {1};
 };
 
