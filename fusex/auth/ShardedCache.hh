//----------------------------------------------------------------------
// File: ShardedCache.hh
// Author: Georgios Bitzes - CERN
// ----------------------------------------------------------------------

/************************************************************************
 * EOS - the CERN Disk Storage System                                   *
 * Copyright (C) 2011 CERN/Switzerland                                  *
 *                                                                      *
 * This program is free software: you can redistribute it and/or modify *
 * it under the terms of the GNU General Public License as published by *
 * the Free Software Foundation, either version 3 of the License, or    *
 * (at your option) any later version.                                  *
 *                                                                      *
 * This program is distributed in the hope that it will be useful,      *
 * but WITHOUT ANY WARRANTY; without even the implied warranty of       *
 * MERCHANTABILITY or FITNESS FOR A PARTICULAR PURPOSE.  See the        *
 * GNU General Public License for more details.                         *
 *                                                                      *
 * You should have received a copy of the GNU General Public License    *
 * along with this program.  If not, see <http://www.gnu.org/licenses/>.*
 ************************************************************************/

#ifndef __SHARDED_CACHE__HH__
#define __SHARDED_CACHE__HH__

#include "Utils.hh"
#include "common/RWMutex.hh"
#include "misc/AssistedThread.hh"
#include <memory>
#include <vector>
#include <mutex>
#include <map>

using Milliseconds = int64_t;

// A generic copy-on-write sharded cache with configurable hash function, and
// automatic garbage collection.
//
// That's a lot of buzzwords.
// 1. Sharding: Concurrent clients can perform operations at the same time
//    without blocking each other, as long as they're hitting different shards.
// 2. Copy-on-write: Clients always get an immutable snapshot of the data in the
//    form of a shared pointer. No need to worry about locks or races after
//    acquiring such a snapshot.
// 3. Hashing: You can specify a custom hasing function to map from Key -> shard id.
// 4. Garbage collection: Thanks to shared pointers, we can keep track of how many
//    references currently exist for each element in the cache by calling use_count.
//
//    Garbage collection is done in two passes.
//    - Every N seconds, we go through the entire contents. If an element exists
//      only in our cache, we mark it as unused, but we don't remove it yet.
//    - If this element is retrieved after that, we unset the mark.
//    - If during the next pass the mark is still there, it means it hasn't been
//      used for at least N seconds, so we evict it.

template<typename Key>
struct IdentityHash {
  static uint64_t hash(const Key& key)
  {
    return key;
  }
};

template<typename Key, typename Value, typename Hash>
class ShardedCache
{
private:
  class ShardGuard
  {
  public:
<<<<<<< HEAD
    ShardGuard(ShardedCache* cache, const Key& key, bool write_) : write(write_)
    {
      shardId = cache->calculateShard(key);
      mtx = &cache->mutexes[shardId];

      if (write) {
        mtx->LockWrite();
      } else {
        mtx->LockRead();
      }
=======
    ShardGuard(ShardedCache *cache, const Key &key) {
      shardId = cache->calculateShard(key);
      mtx = &cache->mutexes[shardId];

      mtx->lock();
>>>>>>> 7e7a1b5d
    }

    int64_t getShard() const
    {
      return shardId;
    }

<<<<<<< HEAD
    ~ShardGuard()
    {
      if (write) {
        mtx->UnLockWrite();
      } else {
        mtx->UnLockRead();
      }
    }
  private:
    eos::common::RWMutex* mtx;
    bool write;
    int64_t shardId;
  };

  // Bounce function for XrdSysThread
  static void* bounce(void* obj)
  {
    ShardedCache<Key, Value, Hash>* cache =
      static_cast<ShardedCache<Key, Value, Hash>*>(obj);
    cache->garbageCollector();
    return obj;
  }

  int64_t calculateShard(const Key& key)
  {
=======
    ~ShardGuard() {
      mtx->unlock();
    }
  private:
    std::mutex *mtx;
    int64_t shardId;
  };

  int64_t calculateShard(const Key &key) {
>>>>>>> 7e7a1b5d
    return Hash::hash(key) >> shardBits;
  }

public:
  // TTL is approximate. An element can stay while unused from [ttl, 2*ttl]
<<<<<<< HEAD
  ShardedCache(size_t shardBits_, Milliseconds ttl_) : shardBits(shardBits_),
    ttl(ttl_)
  {
    shards = pow(2, shardBits);
    mutexes.resize(shards);
    contents.resize(shards);

    for (size_t i = 0; i < mutexes.size(); i++) {
      mutexes[i].SetBlocking(true);
    }

    if ((XrdSysThread::Run(&cleanupThread, &ShardedCache<Key, Value, Hash>::bounce,
                           static_cast<void*>(this), XRDSYSTHREAD_HOLD, "Garbage Collector Thread"))) {
      THROW("could not start garbage collector thread");
    }
  }

  ~ShardedCache()
  {
    XrdSysThread::Cancel(cleanupThread);
    XrdSysThread::Join(cleanupThread, NULL);
  }

  // Retrieves an item from the cache. If there isn't any, return a null shared_ptr.
  std::shared_ptr<Value> retrieve(const Key& key)
  {
    ShardGuard guard(this, key, false);
    typename std::map<Key, CacheEntry>::iterator it =
      contents[guard.getShard()].find(key);
=======
  ShardedCache(size_t shardBits_, Milliseconds ttl_)
  : shardBits(shardBits_), shards(pow(2, shardBits)), ttl(ttl_), mutexes(shards), contents(shards) {
    cleanupThread.reset(&ShardedCache<Key, Value, Hash>::garbageCollector, this);
  }

  ~ShardedCache() { }

  // Retrieves an item from the cache. If there isn't any, return a null shared_ptr.
  std::shared_ptr<Value> retrieve(const Key& key) {
    ShardGuard guard(this, key);
>>>>>>> 7e7a1b5d

    if (it == contents[guard.getShard()].end()) {
      return std::shared_ptr<Value>();
    }

    // if(it->first == 4) std::cerr << "erasing " << it->first << std::endl;
    it->second.marked = false;
    return it->second.value;
  }

  // Calling this function means giving up ownership of the pointer.
  // Don't use it anymore and don't call delete on it!
  // Return value: whether insertion was successful.
  bool store(const Key& key, Value* const value, bool replace = true)
  {
    CacheEntry entry;
    entry.marked = false;
    entry.value = std::shared_ptr<Value>(value);
<<<<<<< HEAD
    ShardGuard guard(this, key, true);
=======

    ShardGuard guard(this, key);
>>>>>>> 7e7a1b5d

    if (replace) {
      contents[guard.getShard()][key] = entry;
      return true;
    }

    std::pair<typename std::map<Key, CacheEntry>::iterator, bool> status;
    status = contents[guard.getShard()].insert(std::pair<Key, CacheEntry>(key,
             entry));
    return status.second;
  }

  // Removes an element from the cache. Return value is whether the key existed.
  // If you want to replace an entry, just call store with replace set to false.
<<<<<<< HEAD
  bool invalidate(const Key& key)
  {
    ShardGuard guard(this, key, true);
    typename std::map<Key, CacheEntry>::iterator it =
      contents[guard.getShard()].find(key);

    if (it == contents[guard.getShard()].end()) {
      return false;
    }
=======
  bool invalidate(const Key& key) {
    ShardGuard guard(this, key);
>>>>>>> 7e7a1b5d

    contents[guard.getShard()].erase(it);
    return true;
  }

private:
  size_t shardBits;
  size_t shards;
  Milliseconds ttl;

  struct CacheEntry {
    std::shared_ptr<Value> value;
    bool marked;
  };

  std::vector<std::mutex> mutexes;
  std::vector<std::map<Key, CacheEntry>> contents;

  AssistedThread cleanupThread;

  // Sweep through all entries in all shards to either mark them as unused or
  // remove them
<<<<<<< HEAD
  void collectorPass()
  {
    for (size_t i = 0; i < shards; i++) {
      eos::common::RWMutexWriteLock lock(mutexes[i]);
=======
  void collectorPass() {
    for(size_t i = 0; i < shards; i++) {
      std::lock_guard<std::mutex> lock(mutexes[i]);

>>>>>>> 7e7a1b5d
      typename std::map<Key, CacheEntry>::iterator iterator;

      for (iterator = contents[i].begin();
           iterator != contents[i].end(); /* no increment */) {
        if (iterator->second.marked) {
          iterator = contents[i].erase(iterator);
          continue;
        }

        if (iterator->second.value.use_count() == 1) {
          iterator->second.marked = true;
        }

        iterator++;
      }
    }
  }

<<<<<<< HEAD
  void garbageCollector()
  {
    XrdSysTimer sleeper;

    while (true) {
      XrdSysThread::SetCancelOn();
      sleeper.Wait(ttl);
      XrdSysThread::SetCancelOff();
=======
  void garbageCollector(ThreadAssistant &assistant) {
    while(!assistant.terminationRequested()) {
      assistant.wait_for(std::chrono::milliseconds(ttl));
      if(assistant.terminationRequested()) return;

>>>>>>> 7e7a1b5d
      collectorPass();
    }
  }
};

#endif<|MERGE_RESOLUTION|>--- conflicted
+++ resolved
@@ -69,24 +69,11 @@
   class ShardGuard
   {
   public:
-<<<<<<< HEAD
-    ShardGuard(ShardedCache* cache, const Key& key, bool write_) : write(write_)
-    {
-      shardId = cache->calculateShard(key);
-      mtx = &cache->mutexes[shardId];
-
-      if (write) {
-        mtx->LockWrite();
-      } else {
-        mtx->LockRead();
-      }
-=======
     ShardGuard(ShardedCache *cache, const Key &key) {
       shardId = cache->calculateShard(key);
       mtx = &cache->mutexes[shardId];
 
       mtx->lock();
->>>>>>> 7e7a1b5d
     }
 
     int64_t getShard() const
@@ -94,33 +81,6 @@
       return shardId;
     }
 
-<<<<<<< HEAD
-    ~ShardGuard()
-    {
-      if (write) {
-        mtx->UnLockWrite();
-      } else {
-        mtx->UnLockRead();
-      }
-    }
-  private:
-    eos::common::RWMutex* mtx;
-    bool write;
-    int64_t shardId;
-  };
-
-  // Bounce function for XrdSysThread
-  static void* bounce(void* obj)
-  {
-    ShardedCache<Key, Value, Hash>* cache =
-      static_cast<ShardedCache<Key, Value, Hash>*>(obj);
-    cache->garbageCollector();
-    return obj;
-  }
-
-  int64_t calculateShard(const Key& key)
-  {
-=======
     ~ShardGuard() {
       mtx->unlock();
     }
@@ -130,43 +90,11 @@
   };
 
   int64_t calculateShard(const Key &key) {
->>>>>>> 7e7a1b5d
     return Hash::hash(key) >> shardBits;
   }
 
 public:
   // TTL is approximate. An element can stay while unused from [ttl, 2*ttl]
-<<<<<<< HEAD
-  ShardedCache(size_t shardBits_, Milliseconds ttl_) : shardBits(shardBits_),
-    ttl(ttl_)
-  {
-    shards = pow(2, shardBits);
-    mutexes.resize(shards);
-    contents.resize(shards);
-
-    for (size_t i = 0; i < mutexes.size(); i++) {
-      mutexes[i].SetBlocking(true);
-    }
-
-    if ((XrdSysThread::Run(&cleanupThread, &ShardedCache<Key, Value, Hash>::bounce,
-                           static_cast<void*>(this), XRDSYSTHREAD_HOLD, "Garbage Collector Thread"))) {
-      THROW("could not start garbage collector thread");
-    }
-  }
-
-  ~ShardedCache()
-  {
-    XrdSysThread::Cancel(cleanupThread);
-    XrdSysThread::Join(cleanupThread, NULL);
-  }
-
-  // Retrieves an item from the cache. If there isn't any, return a null shared_ptr.
-  std::shared_ptr<Value> retrieve(const Key& key)
-  {
-    ShardGuard guard(this, key, false);
-    typename std::map<Key, CacheEntry>::iterator it =
-      contents[guard.getShard()].find(key);
-=======
   ShardedCache(size_t shardBits_, Milliseconds ttl_)
   : shardBits(shardBits_), shards(pow(2, shardBits)), ttl(ttl_), mutexes(shards), contents(shards) {
     cleanupThread.reset(&ShardedCache<Key, Value, Hash>::garbageCollector, this);
@@ -177,7 +105,6 @@
   // Retrieves an item from the cache. If there isn't any, return a null shared_ptr.
   std::shared_ptr<Value> retrieve(const Key& key) {
     ShardGuard guard(this, key);
->>>>>>> 7e7a1b5d
 
     if (it == contents[guard.getShard()].end()) {
       return std::shared_ptr<Value>();
@@ -196,12 +123,7 @@
     CacheEntry entry;
     entry.marked = false;
     entry.value = std::shared_ptr<Value>(value);
-<<<<<<< HEAD
-    ShardGuard guard(this, key, true);
-=======
-
     ShardGuard guard(this, key);
->>>>>>> 7e7a1b5d
 
     if (replace) {
       contents[guard.getShard()][key] = entry;
@@ -216,20 +138,8 @@
 
   // Removes an element from the cache. Return value is whether the key existed.
   // If you want to replace an entry, just call store with replace set to false.
-<<<<<<< HEAD
-  bool invalidate(const Key& key)
-  {
-    ShardGuard guard(this, key, true);
-    typename std::map<Key, CacheEntry>::iterator it =
-      contents[guard.getShard()].find(key);
-
-    if (it == contents[guard.getShard()].end()) {
-      return false;
-    }
-=======
   bool invalidate(const Key& key) {
     ShardGuard guard(this, key);
->>>>>>> 7e7a1b5d
 
     contents[guard.getShard()].erase(it);
     return true;
@@ -252,17 +162,10 @@
 
   // Sweep through all entries in all shards to either mark them as unused or
   // remove them
-<<<<<<< HEAD
-  void collectorPass()
-  {
-    for (size_t i = 0; i < shards; i++) {
-      eos::common::RWMutexWriteLock lock(mutexes[i]);
-=======
   void collectorPass() {
     for(size_t i = 0; i < shards; i++) {
       std::lock_guard<std::mutex> lock(mutexes[i]);
 
->>>>>>> 7e7a1b5d
       typename std::map<Key, CacheEntry>::iterator iterator;
 
       for (iterator = contents[i].begin();
@@ -281,22 +184,11 @@
     }
   }
 
-<<<<<<< HEAD
-  void garbageCollector()
-  {
-    XrdSysTimer sleeper;
-
-    while (true) {
-      XrdSysThread::SetCancelOn();
-      sleeper.Wait(ttl);
-      XrdSysThread::SetCancelOff();
-=======
   void garbageCollector(ThreadAssistant &assistant) {
     while(!assistant.terminationRequested()) {
       assistant.wait_for(std::chrono::milliseconds(ttl));
       if(assistant.terminationRequested()) return;
 
->>>>>>> 7e7a1b5d
       collectorPass();
     }
   }
