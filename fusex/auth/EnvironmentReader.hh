//------------------------------------------------------------------------------
// File: AsynchronousFileReader.hh
// Author: Georgios Bitzes, CERN
//------------------------------------------------------------------------------

/************************************************************************
 * EOS - the CERN Disk Storage System                                   *
 * Copyright (C) 2011 CERN/Switzerland                                  *
 *                                                                      *
 * This program is free software: you can redistribute it and/or modify *
 * it under the terms of the GNU General Public License as published by *
 * the Free Software Foundation, either version 3 of the License, or    *
 * (at your option) any later version.                                  *
 *                                                                      *
 * This program is distributed in the hope that it will be useful,      *
 * but WITHOUT ANY WARRANTY; without even the implied warranty of       *
 * MERCHANTABILITY or FITNESS FOR A PARTICULAR PURPOSE.  See the        *
 * GNU General Public License for more details.                         *
 *                                                                      *
 * You should have received a copy of the GNU General Public License    *
 * along with this program.  If not, see <http://www.gnu.org/licenses/>.*
 ************************************************************************/

#ifndef __ENVIRONMENT_READER_HH__
#define __ENVIRONMENT_READER_HH__

#include <vector>
#include <future>
#include <chrono>
#include <queue>
#include "CredentialFinder.hh"

// This contraption is used to safely read /proc/pid/environ in a separate
// thread. If it takes too long to receive an answer, we're most likely
// deadlocked, and can take appropriate action.
//
// We return a future to all requests, so that we can wait on it with a timeout.
// If we receive a request for the same file again, and the other is still pending,
// we should tell the caller for how long the other request has been pending for.
//
// This is because a single execve() will typically issue many requests to
// fuse - we only want to pay the wait penalty once.

struct EnvironmentResponse {
  std::shared_future<Environment> contents;
  std::chrono::high_resolution_clock::time_point queuedSince;
};

class EnvironmentReader
{
public:
  ~EnvironmentReader();

  void launchWorkers(size_t threads);
  EnvironmentResponse stageRequest(pid_t pid);

  // *all* responses will be faked if there's at least one injection active
<<<<<<< HEAD
  void inject(pid_t pid, const Environment& env,
              std::chrono::milliseconds artificialDelay);
=======
  void inject(pid_t pid, const Environment &env, const std::chrono::milliseconds &artificialDelay = std::chrono::milliseconds(0) );
>>>>>>> 304d8484
  void removeInjection(pid_t pid);
private:
  void fillFromInjection(pid_t pid, Environment& env);

  struct SimulatedResponse {
    Environment env;
    std::chrono::milliseconds artificialDelay;
  };

  struct QueuedRequest {
    pid_t pid;
    std::promise<Environment> promise;
  };

  void worker();

  std::atomic<bool> shutdown {false};
  std::atomic<size_t> threadsAlive {0};
  std::vector<std::thread> threads;

  std::mutex mtx;
  std::condition_variable queueCV;
  std::queue<QueuedRequest> requestQueue;
  std::map<pid_t, EnvironmentResponse> pendingRequests;

  std::mutex injectionMtx;
  std::map<pid_t, SimulatedResponse> injections;
};

#endif<|MERGE_RESOLUTION|>--- conflicted
+++ resolved
@@ -55,12 +55,7 @@
   EnvironmentResponse stageRequest(pid_t pid);
 
   // *all* responses will be faked if there's at least one injection active
-<<<<<<< HEAD
-  void inject(pid_t pid, const Environment& env,
-              std::chrono::milliseconds artificialDelay);
-=======
   void inject(pid_t pid, const Environment &env, const std::chrono::milliseconds &artificialDelay = std::chrono::milliseconds(0) );
->>>>>>> 304d8484
   void removeInjection(pid_t pid);
 private:
   void fillFromInjection(pid_t pid, Environment& env);
