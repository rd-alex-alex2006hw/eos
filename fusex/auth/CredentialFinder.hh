//------------------------------------------------------------------------------
// File: CredentialFinder.hh
// Author: Georgios Bitzes - CERN
//------------------------------------------------------------------------------

/************************************************************************
 * EOS - the CERN Disk Storage System                                   *
 * Copyright (C) 2011 CERN/Switzerland                                  *
 *                                                                      *
 * This program is free software: you can redistribute it and/or modify *
 * it under the terms of the GNU General Public License as published by *
 * the Free Software Foundation, either version 3 of the License, or    *
 * (at your option) any later version.                                  *
 *                                                                      *
 * This program is distributed in the hope that it will be useful,      *
 * but WITHOUT ANY WARRANTY; without even the implied warranty of       *
 * MERCHANTABILITY or FITNESS FOR A PARTICULAR PURPOSE.  See the        *
 * GNU General Public License for more details.                         *
 *                                                                      *
 * You should have received a copy of the GNU General Public License    *
 * along with this program.  If not, see <http://www.gnu.org/licenses/>.*
 ************************************************************************/

#ifndef __CREDENTIALFINDER__HH__
#define __CREDENTIALFINDER__HH__

#include <string>
#include <map>
#include <vector>
#include <sstream>
#include <atomic>
#include <time.h>
#include "common/Logging.hh"
#include "Utils.hh"
#include "LoginIdentifier.hh"
#include "XrdCl/XrdClURL.hh"

class CredentialConfig
{
public:
  CredentialConfig() : use_user_krb5cc(false), use_user_gsiproxy(false),
    use_unsafe_krk5(false), tryKrb5First(false), fallback2nobody(false),
    fuse_shared(false) {}

  //! Indicates if user krb5cc file should be used for authentication
  bool use_user_krb5cc;
  //! Indicates if user gsi proxy should be used for authentication
  bool use_user_gsiproxy;
  //! Indicates if in memory krb5 tickets can be used without any safety check
  bool use_unsafe_krk5;
  //! Indicates if Krb5 should be tried before Gsi
  bool tryKrb5First;
  //! Indicates if unix authentication (as nobody) should be used as a fallback
  //! if strong authentication is configured and none is found
  bool fallback2nobody;
  //! Indicates if this is a shared fuse mount
  bool fuse_shared;
};


// Information extracted from environment variables.
struct CredInfo {
  enum CredType {
    krb5, krk5, x509, nobody
  };

  CredType type;     // krb5 , krk5 or x509
  std::string fname; // credential file
  time_t mtime;

  bool operator<(const CredInfo& src) const
  {
    if (type != src.type) {
      return type < src.type;
    }

    if (fname != src.fname) {
      return fname < src.fname;
    }

    return mtime < src.mtime;
  }
};

// We need this object to generate the parameters in the xrootd URL
class TrustedCredentials
{
public:
  TrustedCredentials() : initialized(false), invalidated(false),
    type(CredInfo::nobody), uid(-2), gid(-2) {}

  void setKrb5(const std::string& filename, uid_t uid, gid_t gid)
  {
    if (initialized) {
      THROW("already initialized");
    }

    initialized = true;
    type = CredInfo::krb5;
    contents = filename;
    this->uid = uid;
    this->gid = gid;
  }

  void setKrk5(const std::string& keyring, uid_t uid, gid_t gid)
  {
    if (initialized) {
      THROW("already initialized");
    }

    initialized = true;
    type = CredInfo::krk5;
    contents = keyring;
    this->uid = uid;
    this->gid = gid;
  }

  void setx509(const std::string& filename, uid_t uid, gid_t gid)
  {
    if (initialized) {
      THROW("already initialized");
    }

    initialized = true;
    type = CredInfo::x509;
    contents = filename;
    this->uid = uid;
    this->gid = gid;
  }

  bool access(uid_t requid, gid_t reqgid) const
  {
    if (requid == uid) {
      return true;
    }

    if (reqgid == gid) {
      return true;
    }

    return false;
  }

  void toXrdParams(XrdCl::URL::ParamsMap& paramsMap) const
  {
    for (size_t i = 0; i < contents.size(); i++) {
      if (contents[i] == '&' || contents[i] == '=') {
        eos_static_alert("rejecting credential for using forbidden characters: %s",
                         contents.c_str());
        paramsMap["xrd.wantprot"] = "unix";
        return;
      }
    }

    if (type == CredInfo::nobody) {
      paramsMap["xrd.wantprot"] = "unix";
      return;
    }

    paramsMap["xrd.secuid"] = std::to_string(uid);
    paramsMap["xrd.secgid"] = std::to_string(gid);

    if (type == CredInfo::krb5 || type == CredInfo::krk5) {
      paramsMap["xrd.wantprot"] = "krb5,unix";
      paramsMap["xrd.k5ccname"] = contents;
    } else if (type == CredInfo::x509 || type == CredInfo::krk5) {
      paramsMap["xrd.wantprot"] = "gsi,unix";
      paramsMap["xrd.gsiusrpxy"] = contents;
    } else {
      THROW("should never reach here");
    }
  }

  std::string toXrdParams() const
  {
    XrdCl::URL::ParamsMap paramsMap;
    this->toXrdParams(paramsMap);
    std::stringstream ss;

    for (auto it = paramsMap.begin(); it != paramsMap.end(); it++) {
      if (it != paramsMap.begin()) {
        ss << "&";
      }

      ss << it->first << "=" << it->second;
    }

    return ss.str();
  }

<<<<<<< HEAD
  void invalidate()
  {
=======
  void invalidate() {
>>>>>>> a94e0220
    invalidated = true;
  }

  bool valid() const
  {
    return !invalidated;
  }

  bool empty() const
  {
    return !initialized;
  }
private:
  bool initialized;
  std::atomic<bool> invalidated;
  CredInfo::CredType type;
  std::string contents;
  uid_t uid;
  gid_t gid;
};

// TrustedCredentials bound to a LoginIdentifier. We need this to talk to the MGM.
class BoundIdentity
{
public:
  BoundIdentity() {}

  BoundIdentity(const LoginIdentifier& login_,
                const std::shared_ptr<TrustedCredentials>& creds_)
    : login(login_), creds(creds_) { }

  LoginIdentifier& getLogin()
  {
    return login;
  }
  const LoginIdentifier& getLogin() const
  {
    return login;
  }

  std::shared_ptr<TrustedCredentials>& getCreds()
  {
    return creds;
  }
  const std::shared_ptr<TrustedCredentials>& getCreds() const
  {
    return creds;
  }

  bool validCreds() const
  {
    return (getCreds() && getCreds()->valid());
  }

private:
  LoginIdentifier login;
  std::shared_ptr<TrustedCredentials> creds;
};

// A class to read and parse environment values
class Environment
{
public:
  void fromFile(const std::string& path);
  void fromString(const std::string& str);
  void fromVector(const std::vector<std::string>& vec);

  std::string get(const std::string& key) const;
  std::vector<std::string> getAll() const;

  bool operator==(const Environment& other) const
  {
    return contents == other.contents;
  }
private:
  std::vector<std::string> contents;
};

class CredentialFinder
{
public:
<<<<<<< HEAD
  static std::string locateKerberosTicket(const Environment& env);
  static std::string locateX509Proxy(const Environment& env, uid_t uid);

=======
  static std::string locateKerberosTicket(const Environment &env);
  static std::string locateX509Proxy(const Environment &env);
>>>>>>> a94e0220
};

#endif<|MERGE_RESOLUTION|>--- conflicted
+++ resolved
@@ -188,12 +188,8 @@
     return ss.str();
   }
 
-<<<<<<< HEAD
   void invalidate()
   {
-=======
-  void invalidate() {
->>>>>>> a94e0220
     invalidated = true;
   }
 
@@ -275,14 +271,8 @@
 class CredentialFinder
 {
 public:
-<<<<<<< HEAD
   static std::string locateKerberosTicket(const Environment& env);
-  static std::string locateX509Proxy(const Environment& env, uid_t uid);
-
-=======
-  static std::string locateKerberosTicket(const Environment &env);
-  static std::string locateX509Proxy(const Environment &env);
->>>>>>> a94e0220
+  static std::string locateX509Proxy(const Environment& env);
 };
 
 #endif